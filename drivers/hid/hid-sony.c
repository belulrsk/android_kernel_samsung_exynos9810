/*
 *  HID driver for Sony / PS2 / PS3 / PS4 BD devices.
 *
 *  Copyright (c) 1999 Andreas Gal
 *  Copyright (c) 2000-2005 Vojtech Pavlik <vojtech@suse.cz>
 *  Copyright (c) 2005 Michael Haboustak <mike-@cinci.rr.com> for Concept2, Inc
 *  Copyright (c) 2008 Jiri Slaby
 *  Copyright (c) 2012 David Dillow <dave@thedillows.org>
 *  Copyright (c) 2006-2013 Jiri Kosina
 *  Copyright (c) 2013 Colin Leitner <colin.leitner@gmail.com>
 *  Copyright (c) 2014-2016 Frank Praznik <frank.praznik@gmail.com>
 */

/*
 * This program is free software; you can redistribute it and/or modify it
 * under the terms of the GNU General Public License as published by the Free
 * Software Foundation; either version 2 of the License, or (at your option)
 * any later version.
 */

/*
 * NOTE: in order for the Sony PS3 BD Remote Control to be found by
 * a Bluetooth host, the key combination Start+Enter has to be kept pressed
 * for about 7 seconds with the Bluetooth Host Controller in discovering mode.
 *
 * There will be no PIN request from the device.
 */

#include <linux/device.h>
#include <linux/hid.h>
#include <linux/module.h>
#include <linux/slab.h>
#include <linux/leds.h>
#include <linux/power_supply.h>
#include <linux/spinlock.h>
#include <linux/list.h>
#include <linux/idr.h>
#include <linux/input/mt.h>
#include <linux/crc32.h>
#include <asm/unaligned.h>

#include "hid-ids.h"

#define VAIO_RDESC_CONSTANT       BIT(0)
#define SIXAXIS_CONTROLLER_USB    BIT(1)
#define SIXAXIS_CONTROLLER_BT     BIT(2)
#define BUZZ_CONTROLLER           BIT(3)
#define PS3REMOTE                 BIT(4)
#define DUALSHOCK4_CONTROLLER_USB BIT(5)
#define DUALSHOCK4_CONTROLLER_BT  BIT(6)
#define DUALSHOCK4_DONGLE         BIT(7)
#define MOTION_CONTROLLER_USB     BIT(8)
#define MOTION_CONTROLLER_BT      BIT(9)
#define NAVIGATION_CONTROLLER_USB BIT(10)
#define NAVIGATION_CONTROLLER_BT  BIT(11)
#define SINO_LITE_CONTROLLER      BIT(12)
#define FUTUREMAX_DANCE_MAT       BIT(13)

#define SIXAXIS_CONTROLLER (SIXAXIS_CONTROLLER_USB | SIXAXIS_CONTROLLER_BT)
#define MOTION_CONTROLLER (MOTION_CONTROLLER_USB | MOTION_CONTROLLER_BT)
#define NAVIGATION_CONTROLLER (NAVIGATION_CONTROLLER_USB |\
				NAVIGATION_CONTROLLER_BT)
#define DUALSHOCK4_CONTROLLER (DUALSHOCK4_CONTROLLER_USB |\
				DUALSHOCK4_CONTROLLER_BT | \
				DUALSHOCK4_DONGLE)
#define SONY_LED_SUPPORT (SIXAXIS_CONTROLLER | BUZZ_CONTROLLER |\
				DUALSHOCK4_CONTROLLER | MOTION_CONTROLLER |\
				NAVIGATION_CONTROLLER)
#define SONY_BATTERY_SUPPORT (SIXAXIS_CONTROLLER | DUALSHOCK4_CONTROLLER |\
				MOTION_CONTROLLER_BT | NAVIGATION_CONTROLLER)
#define SONY_FF_SUPPORT (SIXAXIS_CONTROLLER | DUALSHOCK4_CONTROLLER |\
				MOTION_CONTROLLER)
#define SONY_BT_DEVICE (SIXAXIS_CONTROLLER_BT | DUALSHOCK4_CONTROLLER_BT |\
			MOTION_CONTROLLER_BT | NAVIGATION_CONTROLLER_BT)

#define MAX_LEDS 4


/* PS/3 Motion controller */
static u8 motion_rdesc[] = {
	0x05, 0x01,         /*  Usage Page (Desktop),               */
	0x09, 0x04,         /*  Usage (Joystick),                   */
	0xA1, 0x01,         /*  Collection (Application),           */
	0xA1, 0x02,         /*      Collection (Logical),           */
	0x85, 0x01,         /*          Report ID (1),              */
	0x75, 0x01,         /*          Report Size (1),            */
	0x95, 0x15,         /*          Report Count (21),          */
	0x15, 0x00,         /*          Logical Minimum (0),        */
	0x25, 0x01,         /*          Logical Maximum (1),        */
	0x35, 0x00,         /*          Physical Minimum (0),       */
	0x45, 0x01,         /*          Physical Maximum (1),       */
	0x05, 0x09,         /*          Usage Page (Button),        */
	0x19, 0x01,         /*          Usage Minimum (01h),        */
	0x29, 0x15,         /*          Usage Maximum (15h),        */
	0x81, 0x02,         /*          Input (Variable),           * Buttons */
	0x95, 0x0B,         /*          Report Count (11),          */
	0x06, 0x00, 0xFF,   /*          Usage Page (FF00h),         */
	0x81, 0x03,         /*          Input (Constant, Variable), * Padding */
	0x15, 0x00,         /*          Logical Minimum (0),        */
	0x26, 0xFF, 0x00,   /*          Logical Maximum (255),      */
	0x05, 0x01,         /*          Usage Page (Desktop),       */
	0xA1, 0x00,         /*          Collection (Physical),      */
	0x75, 0x08,         /*              Report Size (8),        */
	0x95, 0x01,         /*              Report Count (1),       */
	0x35, 0x00,         /*              Physical Minimum (0),   */
	0x46, 0xFF, 0x00,   /*              Physical Maximum (255), */
	0x09, 0x30,         /*              Usage (X),              */
	0x81, 0x02,         /*              Input (Variable),       * Trigger */
	0xC0,               /*          End Collection,             */
	0x06, 0x00, 0xFF,   /*          Usage Page (FF00h),         */
	0x75, 0x08,         /*          Report Size (8),            */
	0x95, 0x07,         /*          Report Count (7),           * skip 7 bytes */
	0x81, 0x02,         /*          Input (Variable),           */
	0x05, 0x01,         /*          Usage Page (Desktop),       */
	0x75, 0x10,         /*          Report Size (16),           */
	0x46, 0xFF, 0xFF,   /*          Physical Maximum (65535),   */
	0x27, 0xFF, 0xFF, 0x00, 0x00, /*      Logical Maximum (65535),    */
	0x95, 0x03,         /*          Report Count (3),           * 3x Accels */
	0x09, 0x33,         /*              Usage (rX),             */
	0x09, 0x34,         /*              Usage (rY),             */
	0x09, 0x35,         /*              Usage (rZ),             */
	0x81, 0x02,         /*          Input (Variable),           */
	0x06, 0x00, 0xFF,   /*          Usage Page (FF00h),         */
	0x95, 0x03,         /*          Report Count (3),           * Skip Accels 2nd frame */
	0x81, 0x02,         /*          Input (Variable),           */
	0x05, 0x01,         /*          Usage Page (Desktop),       */
	0x09, 0x01,         /*          Usage (Pointer),            */
	0x95, 0x03,         /*          Report Count (3),           * 3x Gyros */
	0x81, 0x02,         /*          Input (Variable),           */
	0x06, 0x00, 0xFF,   /*          Usage Page (FF00h),         */
	0x95, 0x03,         /*          Report Count (3),           * Skip Gyros 2nd frame */
	0x81, 0x02,         /*          Input (Variable),           */
	0x75, 0x0C,         /*          Report Size (12),           */
	0x46, 0xFF, 0x0F,   /*          Physical Maximum (4095),    */
	0x26, 0xFF, 0x0F,   /*          Logical Maximum (4095),     */
	0x95, 0x04,         /*          Report Count (4),           * Skip Temp and Magnetometers */
	0x81, 0x02,         /*          Input (Variable),           */
	0x75, 0x08,         /*          Report Size (8),            */
	0x46, 0xFF, 0x00,   /*          Physical Maximum (255),     */
	0x26, 0xFF, 0x00,   /*          Logical Maximum (255),      */
	0x95, 0x06,         /*          Report Count (6),           * Skip Timestamp and Extension Bytes */
	0x81, 0x02,         /*          Input (Variable),           */
	0x75, 0x08,         /*          Report Size (8),            */
	0x95, 0x30,         /*          Report Count (48),          */
	0x09, 0x01,         /*          Usage (Pointer),            */
	0x91, 0x02,         /*          Output (Variable),          */
	0x75, 0x08,         /*          Report Size (8),            */
	0x95, 0x30,         /*          Report Count (48),          */
	0x09, 0x01,         /*          Usage (Pointer),            */
	0xB1, 0x02,         /*          Feature (Variable),         */
	0xC0,               /*      End Collection,                 */
	0xA1, 0x02,         /*      Collection (Logical),           */
	0x85, 0x02,         /*          Report ID (2),              */
	0x75, 0x08,         /*          Report Size (8),            */
	0x95, 0x30,         /*          Report Count (48),          */
	0x09, 0x01,         /*          Usage (Pointer),            */
	0xB1, 0x02,         /*          Feature (Variable),         */
	0xC0,               /*      End Collection,                 */
	0xA1, 0x02,         /*      Collection (Logical),           */
	0x85, 0xEE,         /*          Report ID (238),            */
	0x75, 0x08,         /*          Report Size (8),            */
	0x95, 0x30,         /*          Report Count (48),          */
	0x09, 0x01,         /*          Usage (Pointer),            */
	0xB1, 0x02,         /*          Feature (Variable),         */
	0xC0,               /*      End Collection,                 */
	0xA1, 0x02,         /*      Collection (Logical),           */
	0x85, 0xEF,         /*          Report ID (239),            */
	0x75, 0x08,         /*          Report Size (8),            */
	0x95, 0x30,         /*          Report Count (48),          */
	0x09, 0x01,         /*          Usage (Pointer),            */
	0xB1, 0x02,         /*          Feature (Variable),         */
	0xC0,               /*      End Collection,                 */
	0xC0                /*  End Collection                      */
};

static u8 ps3remote_rdesc[] = {
	0x05, 0x01,          /* GUsagePage Generic Desktop */
	0x09, 0x05,          /* LUsage 0x05 [Game Pad] */
	0xA1, 0x01,          /* MCollection Application (mouse, keyboard) */

	 /* Use collection 1 for joypad buttons */
	 0xA1, 0x02,         /* MCollection Logical (interrelated data) */

	  /*
	   * Ignore the 1st byte, maybe it is used for a controller
	   * number but it's not needed for correct operation
	   */
	  0x75, 0x08,        /* GReportSize 0x08 [8] */
	  0x95, 0x01,        /* GReportCount 0x01 [1] */
	  0x81, 0x01,        /* MInput 0x01 (Const[0] Arr[1] Abs[2]) */

	  /*
	   * Bytes from 2nd to 4th are a bitmap for joypad buttons, for these
	   * buttons multiple keypresses are allowed
	   */
	  0x05, 0x09,        /* GUsagePage Button */
	  0x19, 0x01,        /* LUsageMinimum 0x01 [Button 1 (primary/trigger)] */
	  0x29, 0x18,        /* LUsageMaximum 0x18 [Button 24] */
	  0x14,              /* GLogicalMinimum [0] */
	  0x25, 0x01,        /* GLogicalMaximum 0x01 [1] */
	  0x75, 0x01,        /* GReportSize 0x01 [1] */
	  0x95, 0x18,        /* GReportCount 0x18 [24] */
	  0x81, 0x02,        /* MInput 0x02 (Data[0] Var[1] Abs[2]) */

	  0xC0,              /* MEndCollection */

	 /* Use collection 2 for remote control buttons */
	 0xA1, 0x02,         /* MCollection Logical (interrelated data) */

	  /* 5th byte is used for remote control buttons */
	  0x05, 0x09,        /* GUsagePage Button */
	  0x18,              /* LUsageMinimum [No button pressed] */
	  0x29, 0xFE,        /* LUsageMaximum 0xFE [Button 254] */
	  0x14,              /* GLogicalMinimum [0] */
	  0x26, 0xFE, 0x00,  /* GLogicalMaximum 0x00FE [254] */
	  0x75, 0x08,        /* GReportSize 0x08 [8] */
	  0x95, 0x01,        /* GReportCount 0x01 [1] */
	  0x80,              /* MInput  */

	  /*
	   * Ignore bytes from 6th to 11th, 6th to 10th are always constant at
	   * 0xff and 11th is for press indication
	   */
	  0x75, 0x08,        /* GReportSize 0x08 [8] */
	  0x95, 0x06,        /* GReportCount 0x06 [6] */
	  0x81, 0x01,        /* MInput 0x01 (Const[0] Arr[1] Abs[2]) */

	  /* 12th byte is for battery strength */
	  0x05, 0x06,        /* GUsagePage Generic Device Controls */
	  0x09, 0x20,        /* LUsage 0x20 [Battery Strength] */
	  0x14,              /* GLogicalMinimum [0] */
	  0x25, 0x05,        /* GLogicalMaximum 0x05 [5] */
	  0x75, 0x08,        /* GReportSize 0x08 [8] */
	  0x95, 0x01,        /* GReportCount 0x01 [1] */
	  0x81, 0x02,        /* MInput 0x02 (Data[0] Var[1] Abs[2]) */

	  0xC0,              /* MEndCollection */

	 0xC0                /* MEndCollection [Game Pad] */
};

static const unsigned int ps3remote_keymap_joypad_buttons[] = {
	[0x01] = KEY_SELECT,
	[0x02] = BTN_THUMBL,		/* L3 */
	[0x03] = BTN_THUMBR,		/* R3 */
	[0x04] = BTN_START,
	[0x05] = KEY_UP,
	[0x06] = KEY_RIGHT,
	[0x07] = KEY_DOWN,
	[0x08] = KEY_LEFT,
	[0x09] = BTN_TL2,		/* L2 */
	[0x0a] = BTN_TR2,		/* R2 */
	[0x0b] = BTN_TL,		/* L1 */
	[0x0c] = BTN_TR,		/* R1 */
	[0x0d] = KEY_OPTION,		/* options/triangle */
	[0x0e] = KEY_BACK,		/* back/circle */
	[0x0f] = BTN_0,			/* cross */
	[0x10] = KEY_SCREEN,		/* view/square */
	[0x11] = KEY_HOMEPAGE,		/* PS button */
	[0x14] = KEY_ENTER,
};
static const unsigned int ps3remote_keymap_remote_buttons[] = {
	[0x00] = KEY_1,
	[0x01] = KEY_2,
	[0x02] = KEY_3,
	[0x03] = KEY_4,
	[0x04] = KEY_5,
	[0x05] = KEY_6,
	[0x06] = KEY_7,
	[0x07] = KEY_8,
	[0x08] = KEY_9,
	[0x09] = KEY_0,
	[0x0e] = KEY_ESC,		/* return */
	[0x0f] = KEY_CLEAR,
	[0x16] = KEY_EJECTCD,
	[0x1a] = KEY_MENU,		/* top menu */
	[0x28] = KEY_TIME,
	[0x30] = KEY_PREVIOUS,
	[0x31] = KEY_NEXT,
	[0x32] = KEY_PLAY,
	[0x33] = KEY_REWIND,		/* scan back */
	[0x34] = KEY_FORWARD,		/* scan forward */
	[0x38] = KEY_STOP,
	[0x39] = KEY_PAUSE,
	[0x40] = KEY_CONTEXT_MENU,	/* pop up/menu */
	[0x60] = KEY_FRAMEBACK,		/* slow/step back */
	[0x61] = KEY_FRAMEFORWARD,	/* slow/step forward */
	[0x63] = KEY_SUBTITLE,
	[0x64] = KEY_AUDIO,
	[0x65] = KEY_ANGLE,
	[0x70] = KEY_INFO,		/* display */
	[0x80] = KEY_BLUE,
	[0x81] = KEY_RED,
	[0x82] = KEY_GREEN,
	[0x83] = KEY_YELLOW,
};

static const unsigned int buzz_keymap[] = {
	/*
	 * The controller has 4 remote buzzers, each with one LED and 5
	 * buttons.
	 *
	 * We use the mapping chosen by the controller, which is:
	 *
	 * Key          Offset
	 * -------------------
	 * Buzz              1
	 * Blue              5
	 * Orange            4
	 * Green             3
	 * Yellow            2
	 *
	 * So, for example, the orange button on the third buzzer is mapped to
	 * BTN_TRIGGER_HAPPY14
	 */
	 [1] = BTN_TRIGGER_HAPPY1,
	 [2] = BTN_TRIGGER_HAPPY2,
	 [3] = BTN_TRIGGER_HAPPY3,
	 [4] = BTN_TRIGGER_HAPPY4,
	 [5] = BTN_TRIGGER_HAPPY5,
	 [6] = BTN_TRIGGER_HAPPY6,
	 [7] = BTN_TRIGGER_HAPPY7,
	 [8] = BTN_TRIGGER_HAPPY8,
	 [9] = BTN_TRIGGER_HAPPY9,
	[10] = BTN_TRIGGER_HAPPY10,
	[11] = BTN_TRIGGER_HAPPY11,
	[12] = BTN_TRIGGER_HAPPY12,
	[13] = BTN_TRIGGER_HAPPY13,
	[14] = BTN_TRIGGER_HAPPY14,
	[15] = BTN_TRIGGER_HAPPY15,
	[16] = BTN_TRIGGER_HAPPY16,
	[17] = BTN_TRIGGER_HAPPY17,
	[18] = BTN_TRIGGER_HAPPY18,
	[19] = BTN_TRIGGER_HAPPY19,
	[20] = BTN_TRIGGER_HAPPY20,
};

/* The Navigation controller is a partial DS3 and uses the same HID report
 * and hence the same keymap indices, however not not all axes/buttons
 * are physically present. We use the same axis and button mapping as
 * the DS3, which uses the Linux gamepad spec.
 */
static const unsigned int navigation_absmap[] = {
	[0x30] = ABS_X,
	[0x31] = ABS_Y,
	[0x33] = ABS_Z, /* L2 */
};

/* Buttons not physically available on the device, but still available
 * in the reports are explicitly set to 0 for documentation purposes.
 */
static const unsigned int navigation_keymap[] = {
	[0x01] = 0, /* Select */
	[0x02] = BTN_THUMBL, /* L3 */
	[0x03] = 0, /* R3 */
	[0x04] = 0, /* Start */
	[0x05] = BTN_DPAD_UP, /* Up */
	[0x06] = BTN_DPAD_RIGHT, /* Right */
	[0x07] = BTN_DPAD_DOWN, /* Down */
	[0x08] = BTN_DPAD_LEFT, /* Left */
	[0x09] = BTN_TL2, /* L2 */
	[0x0a] = 0, /* R2 */
	[0x0b] = BTN_TL, /* L1 */
	[0x0c] = 0, /* R1 */
	[0x0d] = BTN_NORTH, /* Triangle */
	[0x0e] = BTN_EAST, /* Circle */
	[0x0f] = BTN_SOUTH, /* Cross */
	[0x10] = BTN_WEST, /* Square */
	[0x11] = BTN_MODE, /* PS */
};

static const unsigned int sixaxis_absmap[] = {
	[0x30] = ABS_X,
	[0x31] = ABS_Y,
	[0x32] = ABS_RX, /* right stick X */
	[0x35] = ABS_RY, /* right stick Y */
};

static const unsigned int sixaxis_keymap[] = {
	[0x01] = BTN_SELECT, /* Select */
	[0x02] = BTN_THUMBL, /* L3 */
	[0x03] = BTN_THUMBR, /* R3 */
	[0x04] = BTN_START, /* Start */
	[0x05] = BTN_DPAD_UP, /* Up */
	[0x06] = BTN_DPAD_RIGHT, /* Right */
	[0x07] = BTN_DPAD_DOWN, /* Down */
	[0x08] = BTN_DPAD_LEFT, /* Left */
	[0x09] = BTN_TL2, /* L2 */
	[0x0a] = BTN_TR2, /* R2 */
	[0x0b] = BTN_TL, /* L1 */
	[0x0c] = BTN_TR, /* R1 */
	[0x0d] = BTN_NORTH, /* Triangle */
	[0x0e] = BTN_EAST, /* Circle */
	[0x0f] = BTN_SOUTH, /* Cross */
	[0x10] = BTN_WEST, /* Square */
	[0x11] = BTN_MODE, /* PS */
};

static const unsigned int ds4_absmap[] = {
	[0x30] = ABS_X,
	[0x31] = ABS_Y,
	[0x32] = ABS_RX, /* right stick X */
	[0x33] = ABS_Z, /* L2 */
	[0x34] = ABS_RZ, /* R2 */
	[0x35] = ABS_RY, /* right stick Y */
};

static const unsigned int ds4_keymap[] = {
	[0x1] = BTN_WEST, /* Square */
	[0x2] = BTN_SOUTH, /* Cross */
	[0x3] = BTN_EAST, /* Circle */
	[0x4] = BTN_NORTH, /* Triangle */
	[0x5] = BTN_TL, /* L1 */
	[0x6] = BTN_TR, /* R1 */
	[0x7] = BTN_TL2, /* L2 */
	[0x8] = BTN_TR2, /* R2 */
	[0x9] = BTN_SELECT, /* Share */
	[0xa] = BTN_START, /* Options */
	[0xb] = BTN_THUMBL, /* L3 */
	[0xc] = BTN_THUMBR, /* R3 */
	[0xd] = BTN_MODE, /* PS */
};

static const struct {int x; int y; } ds4_hat_mapping[] = {
	{0, -1}, {1, -1}, {1, 0}, {1, 1}, {0, 1}, {-1, 1}, {-1, 0}, {-1, -1},
	{0, 0}
};

static enum power_supply_property sony_battery_props[] = {
	POWER_SUPPLY_PROP_PRESENT,
	POWER_SUPPLY_PROP_CAPACITY,
	POWER_SUPPLY_PROP_SCOPE,
	POWER_SUPPLY_PROP_STATUS,
};

struct sixaxis_led {
	u8 time_enabled; /* the total time the led is active (0xff means forever) */
	u8 duty_length;  /* how long a cycle is in deciseconds (0 means "really fast") */
	u8 enabled;
	u8 duty_off; /* % of duty_length the led is off (0xff means 100%) */
	u8 duty_on;  /* % of duty_length the led is on (0xff mean 100%) */
} __packed;

struct sixaxis_rumble {
	u8 padding;
	u8 right_duration; /* Right motor duration (0xff means forever) */
	u8 right_motor_on; /* Right (small) motor on/off, only supports values of 0 or 1 (off/on) */
	u8 left_duration;    /* Left motor duration (0xff means forever) */
	u8 left_motor_force; /* left (large) motor, supports force values from 0 to 255 */
} __packed;

struct sixaxis_output_report {
	u8 report_id;
	struct sixaxis_rumble rumble;
	u8 padding[4];
	u8 leds_bitmap; /* bitmap of enabled LEDs: LED_1 = 0x02, LED_2 = 0x04, ... */
	struct sixaxis_led led[4];    /* LEDx at (4 - x) */
	struct sixaxis_led _reserved; /* LED5, not actually soldered */
} __packed;

union sixaxis_output_report_01 {
	struct sixaxis_output_report data;
	u8 buf[36];
};

struct motion_output_report_02 {
	u8 type, zero;
	u8 r, g, b;
	u8 zero2;
	u8 rumble;
};

#define DS4_FEATURE_REPORT_0x02_SIZE 37
#define DS4_FEATURE_REPORT_0x05_SIZE 41
#define DS4_FEATURE_REPORT_0x81_SIZE 7
#define DS4_INPUT_REPORT_0x11_SIZE 78
#define DS4_OUTPUT_REPORT_0x05_SIZE 32
#define DS4_OUTPUT_REPORT_0x11_SIZE 78
#define SIXAXIS_REPORT_0xF2_SIZE 17
#define SIXAXIS_REPORT_0xF5_SIZE 8
#define MOTION_REPORT_0x02_SIZE 49

/* Offsets relative to USB input report (0x1). Bluetooth (0x11) requires an
 * additional +2.
 */
#define DS4_INPUT_REPORT_AXIS_OFFSET      1
#define DS4_INPUT_REPORT_BUTTON_OFFSET    5
#define DS4_INPUT_REPORT_TIMESTAMP_OFFSET 10
#define DS4_INPUT_REPORT_GYRO_X_OFFSET   13
#define DS4_INPUT_REPORT_BATTERY_OFFSET  30
#define DS4_INPUT_REPORT_TOUCHPAD_OFFSET 33

#define SENSOR_SUFFIX " Motion Sensors"
#define DS4_TOUCHPAD_SUFFIX " Touchpad"

/* Default to 4ms poll interval, which is same as USB (not adjustable). */
#define DS4_BT_DEFAULT_POLL_INTERVAL_MS 4
#define DS4_BT_MAX_POLL_INTERVAL_MS 62
#define DS4_GYRO_RES_PER_DEG_S 1024
#define DS4_ACC_RES_PER_G      8192

#define SIXAXIS_INPUT_REPORT_ACC_X_OFFSET 41
#define SIXAXIS_ACC_RES_PER_G 113

static DEFINE_SPINLOCK(sony_dev_list_lock);
static LIST_HEAD(sony_device_list);
static DEFINE_IDA(sony_device_id_allocator);

/* Used for calibration of DS4 accelerometer and gyro. */
struct ds4_calibration_data {
	int abs_code;
	short bias;
	/* Calibration requires scaling against a sensitivity value, which is a
	 * float. Store sensitivity as a fraction to limit floating point
	 * calculations until final calibration.
	 */
	int sens_numer;
	int sens_denom;
};

enum ds4_dongle_state {
	DONGLE_DISCONNECTED,
	DONGLE_CALIBRATING,
	DONGLE_CONNECTED,
	DONGLE_DISABLED
};

enum sony_worker {
	SONY_WORKER_STATE,
	SONY_WORKER_HOTPLUG
};

struct sony_sc {
	spinlock_t lock;
	struct list_head list_node;
	struct hid_device *hdev;
	struct input_dev *touchpad;
	struct input_dev *sensor_dev;
	struct led_classdev *leds[MAX_LEDS];
	unsigned long quirks;
	struct work_struct hotplug_worker;
	struct work_struct state_worker;
	void (*send_output_report)(struct sony_sc *);
	struct power_supply *battery;
	struct power_supply_desc battery_desc;
	int device_id;
	u8 *output_report_dmabuf;

#ifdef CONFIG_SONY_FF
	u8 left;
	u8 right;
#endif

	u8 mac_address[6];
	u8 hotplug_worker_initialized;
	u8 state_worker_initialized;
	u8 defer_initialization;
	u8 cable_state;
	u8 battery_charging;
	u8 battery_capacity;
	u8 led_state[MAX_LEDS];
	u8 led_delay_on[MAX_LEDS];
	u8 led_delay_off[MAX_LEDS];
	u8 led_count;

	bool timestamp_initialized;
	u16 prev_timestamp;
	unsigned int timestamp_us;

	u8 ds4_bt_poll_interval;
	enum ds4_dongle_state ds4_dongle_state;
	/* DS4 calibration data */
	struct ds4_calibration_data ds4_calib_data[6];
};

static void sony_set_leds(struct sony_sc *sc);

static inline void sony_schedule_work(struct sony_sc *sc,
				      enum sony_worker which)
{
<<<<<<< HEAD
	switch (which) {
	case SONY_WORKER_STATE:
		if (!sc->defer_initialization)
			schedule_work(&sc->state_worker);
=======
	unsigned long flags;

	switch (which) {
	case SONY_WORKER_STATE:
		spin_lock_irqsave(&sc->lock, flags);
		if (!sc->defer_initialization && sc->state_worker_initialized)
			schedule_work(&sc->state_worker);
		spin_unlock_irqrestore(&sc->lock, flags);
>>>>>>> a0ccc147
		break;
	case SONY_WORKER_HOTPLUG:
		if (sc->hotplug_worker_initialized)
			schedule_work(&sc->hotplug_worker);
		break;
	}
}

static ssize_t ds4_show_poll_interval(struct device *dev,
				struct device_attribute
				*attr, char *buf)
<<<<<<< HEAD
{
	struct hid_device *hdev = to_hid_device(dev);
	struct sony_sc *sc = hid_get_drvdata(hdev);

	return snprintf(buf, PAGE_SIZE, "%i\n", sc->ds4_bt_poll_interval);
}

static ssize_t ds4_store_poll_interval(struct device *dev,
				struct device_attribute *attr,
				const char *buf, size_t count)
{
	struct hid_device *hdev = to_hid_device(dev);
	struct sony_sc *sc = hid_get_drvdata(hdev);
	unsigned long flags;
	u8 interval;

	if (kstrtou8(buf, 0, &interval))
		return -EINVAL;

	if (interval > DS4_BT_MAX_POLL_INTERVAL_MS)
		return -EINVAL;

	spin_lock_irqsave(&sc->lock, flags);
	sc->ds4_bt_poll_interval = interval;
	spin_unlock_irqrestore(&sc->lock, flags);

	sony_schedule_work(sc, SONY_WORKER_STATE);

	return count;
}

static DEVICE_ATTR(bt_poll_interval, 0644, ds4_show_poll_interval,
		ds4_store_poll_interval);


static u8 *motion_fixup(struct hid_device *hdev, u8 *rdesc,
			     unsigned int *rsize)
=======
{
	struct hid_device *hdev = to_hid_device(dev);
	struct sony_sc *sc = hid_get_drvdata(hdev);

	return snprintf(buf, PAGE_SIZE, "%i\n", sc->ds4_bt_poll_interval);
}

static ssize_t ds4_store_poll_interval(struct device *dev,
				struct device_attribute *attr,
				const char *buf, size_t count)
>>>>>>> a0ccc147
{
	struct hid_device *hdev = to_hid_device(dev);
	struct sony_sc *sc = hid_get_drvdata(hdev);
	unsigned long flags;
	u8 interval;

	if (kstrtou8(buf, 0, &interval))
		return -EINVAL;

	if (interval > DS4_BT_MAX_POLL_INTERVAL_MS)
		return -EINVAL;

	spin_lock_irqsave(&sc->lock, flags);
	sc->ds4_bt_poll_interval = interval;
	spin_unlock_irqrestore(&sc->lock, flags);

	sony_schedule_work(sc, SONY_WORKER_STATE);

	return count;
}

<<<<<<< HEAD
=======
static DEVICE_ATTR(bt_poll_interval, 0644, ds4_show_poll_interval,
		ds4_store_poll_interval);


static u8 *motion_fixup(struct hid_device *hdev, u8 *rdesc,
			     unsigned int *rsize)
{
	*rsize = sizeof(motion_rdesc);
	return motion_rdesc;
}

>>>>>>> a0ccc147
static u8 *ps3remote_fixup(struct hid_device *hdev, u8 *rdesc,
			     unsigned int *rsize)
{
	*rsize = sizeof(ps3remote_rdesc);
	return ps3remote_rdesc;
}

static int ps3remote_mapping(struct hid_device *hdev, struct hid_input *hi,
			     struct hid_field *field, struct hid_usage *usage,
			     unsigned long **bit, int *max)
{
	unsigned int key = usage->hid & HID_USAGE;

	if ((usage->hid & HID_USAGE_PAGE) != HID_UP_BUTTON)
		return -1;

	switch (usage->collection_index) {
	case 1:
		if (key >= ARRAY_SIZE(ps3remote_keymap_joypad_buttons))
			return -1;

		key = ps3remote_keymap_joypad_buttons[key];
		if (!key)
			return -1;
		break;
	case 2:
		if (key >= ARRAY_SIZE(ps3remote_keymap_remote_buttons))
			return -1;

		key = ps3remote_keymap_remote_buttons[key];
		if (!key)
			return -1;
		break;
	default:
		return -1;
	}

	hid_map_usage_clear(hi, usage, bit, max, EV_KEY, key);
	return 1;
}

static int navigation_mapping(struct hid_device *hdev, struct hid_input *hi,
			  struct hid_field *field, struct hid_usage *usage,
			  unsigned long **bit, int *max)
{
	if ((usage->hid & HID_USAGE_PAGE) == HID_UP_BUTTON) {
		unsigned int key = usage->hid & HID_USAGE;

		if (key >= ARRAY_SIZE(sixaxis_keymap))
			return -1;

		key = navigation_keymap[key];
		if (!key)
			return -1;

		hid_map_usage_clear(hi, usage, bit, max, EV_KEY, key);
		return 1;
	} else if (usage->hid == HID_GD_POINTER) {
		/* See comment in sixaxis_mapping, basically the L2 (and R2)
		 * triggers are reported through GD Pointer.
		 * In addition we ignore any analog button 'axes' and only
		 * support digital buttons.
		 */
		switch (usage->usage_index) {
		case 8: /* L2 */
			usage->hid = HID_GD_Z;
			break;
		default:
			return -1;
		}

		hid_map_usage_clear(hi, usage, bit, max, EV_ABS, usage->hid & 0xf);
		return 1;
	} else if ((usage->hid & HID_USAGE_PAGE) == HID_UP_GENDESK) {
		unsigned int abs = usage->hid & HID_USAGE;

		if (abs >= ARRAY_SIZE(navigation_absmap))
			return -1;

		abs = navigation_absmap[abs];

		hid_map_usage_clear(hi, usage, bit, max, EV_ABS, abs);
		return 1;
	}

	return -1;
}


static int sixaxis_mapping(struct hid_device *hdev, struct hid_input *hi,
			  struct hid_field *field, struct hid_usage *usage,
			  unsigned long **bit, int *max)
{
	if ((usage->hid & HID_USAGE_PAGE) == HID_UP_BUTTON) {
		unsigned int key = usage->hid & HID_USAGE;

		if (key >= ARRAY_SIZE(sixaxis_keymap))
			return -1;

		key = sixaxis_keymap[key];
		hid_map_usage_clear(hi, usage, bit, max, EV_KEY, key);
		return 1;
	} else if (usage->hid == HID_GD_POINTER) {
		/* The DS3 provides analog values for most buttons and even
		 * for HAT axes through GD Pointer. L2 and R2 are reported
		 * among these as well instead of as GD Z / RZ. Remap L2
		 * and R2 and ignore other analog 'button axes' as there is
		 * no good way for reporting them.
		 */
		switch (usage->usage_index) {
		case 8: /* L2 */
			usage->hid = HID_GD_Z;
			break;
		case 9: /* R2 */
			usage->hid = HID_GD_RZ;
			break;
		default:
			return -1;
		}

		hid_map_usage_clear(hi, usage, bit, max, EV_ABS, usage->hid & 0xf);
		return 1;
	} else if ((usage->hid & HID_USAGE_PAGE) == HID_UP_GENDESK) {
		unsigned int abs = usage->hid & HID_USAGE;

		if (abs >= ARRAY_SIZE(sixaxis_absmap))
			return -1;

		abs = sixaxis_absmap[abs];

		hid_map_usage_clear(hi, usage, bit, max, EV_ABS, abs);
		return 1;
	}

	return -1;
}

static int ds4_mapping(struct hid_device *hdev, struct hid_input *hi,
		       struct hid_field *field, struct hid_usage *usage,
		       unsigned long **bit, int *max)
{
	if ((usage->hid & HID_USAGE_PAGE) == HID_UP_BUTTON) {
		unsigned int key = usage->hid & HID_USAGE;

		if (key >= ARRAY_SIZE(ds4_keymap))
			return -1;

		key = ds4_keymap[key];
		hid_map_usage_clear(hi, usage, bit, max, EV_KEY, key);
		return 1;
	} else if ((usage->hid & HID_USAGE_PAGE) == HID_UP_GENDESK) {
		unsigned int abs = usage->hid & HID_USAGE;

		/* Let the HID parser deal with the HAT. */
		if (usage->hid == HID_GD_HATSWITCH)
			return 0;

		if (abs >= ARRAY_SIZE(ds4_absmap))
			return -1;

		abs = ds4_absmap[abs];
		hid_map_usage_clear(hi, usage, bit, max, EV_ABS, abs);
		return 1;
	}

	return 0;
}

static u8 *sony_report_fixup(struct hid_device *hdev, u8 *rdesc,
		unsigned int *rsize)
{
	struct sony_sc *sc = hid_get_drvdata(hdev);

	if (sc->quirks & (SINO_LITE_CONTROLLER | FUTUREMAX_DANCE_MAT))
		return rdesc;

	/*
	 * Some Sony RF receivers wrongly declare the mouse pointer as a
	 * a constant non-data variable.
	 */
	if ((sc->quirks & VAIO_RDESC_CONSTANT) && *rsize >= 56 &&
	    /* usage page: generic desktop controls */
	    /* rdesc[0] == 0x05 && rdesc[1] == 0x01 && */
	    /* usage: mouse */
	    rdesc[2] == 0x09 && rdesc[3] == 0x02 &&
	    /* input (usage page for x,y axes): constant, variable, relative */
	    rdesc[54] == 0x81 && rdesc[55] == 0x07) {
		hid_info(hdev, "Fixing up Sony RF Receiver report descriptor\n");
		/* input: data, variable, relative */
		rdesc[55] = 0x06;
	}

	if (sc->quirks & MOTION_CONTROLLER)
		return motion_fixup(hdev, rdesc, rsize);

	if (sc->quirks & PS3REMOTE)
		return ps3remote_fixup(hdev, rdesc, rsize);

	return rdesc;
}

static void sixaxis_parse_report(struct sony_sc *sc, u8 *rd, int size)
{
	static const u8 sixaxis_battery_capacity[] = { 0, 1, 25, 50, 75, 100 };
	unsigned long flags;
	int offset;
	u8 cable_state, battery_capacity, battery_charging;

	/*
	 * The sixaxis is charging if the battery value is 0xee
	 * and it is fully charged if the value is 0xef.
	 * It does not report the actual level while charging so it
	 * is set to 100% while charging is in progress.
	 */
	offset = (sc->quirks & MOTION_CONTROLLER) ? 12 : 30;

	if (rd[offset] >= 0xee) {
		battery_capacity = 100;
		battery_charging = !(rd[offset] & 0x01);
		cable_state = 1;
	} else {
		u8 index = rd[offset] <= 5 ? rd[offset] : 5;
		battery_capacity = sixaxis_battery_capacity[index];
		battery_charging = 0;
		cable_state = 0;
	}

	spin_lock_irqsave(&sc->lock, flags);
	sc->cable_state = cable_state;
	sc->battery_capacity = battery_capacity;
	sc->battery_charging = battery_charging;
	spin_unlock_irqrestore(&sc->lock, flags);

	if (sc->quirks & SIXAXIS_CONTROLLER) {
		int val;

		offset = SIXAXIS_INPUT_REPORT_ACC_X_OFFSET;
		val = ((rd[offset+1] << 8) | rd[offset]) - 511;
		input_report_abs(sc->sensor_dev, ABS_X, val);

		/* Y and Z are swapped and inversed */
		val = 511 - ((rd[offset+5] << 8) | rd[offset+4]);
		input_report_abs(sc->sensor_dev, ABS_Y, val);

		val = 511 - ((rd[offset+3] << 8) | rd[offset+2]);
		input_report_abs(sc->sensor_dev, ABS_Z, val);

		input_sync(sc->sensor_dev);
	}
}

static void dualshock4_parse_report(struct sony_sc *sc, u8 *rd, int size)
{
	struct hid_input *hidinput = list_entry(sc->hdev->inputs.next,
						struct hid_input, list);
	struct input_dev *input_dev = hidinput->input;
	unsigned long flags;
	int n, m, offset, num_touch_data, max_touch_data;
	u8 cable_state, battery_capacity, battery_charging;
	u16 timestamp;

	/* When using Bluetooth the header is 2 bytes longer, so skip these. */
	int data_offset = (sc->quirks & DUALSHOCK4_CONTROLLER_BT) ? 2 : 0;

	/* Second bit of third button byte is for the touchpad button. */
	offset = data_offset + DS4_INPUT_REPORT_BUTTON_OFFSET;
	input_report_key(sc->touchpad, BTN_LEFT, rd[offset+2] & 0x2);

	/*
	 * The default behavior of the Dualshock 4 is to send reports using
	 * report type 1 when running over Bluetooth. However, when feature
	 * report 2 is requested during the controller initialization it starts
	 * sending input reports in report 17. Since report 17 is undefined
	 * in the default HID descriptor, the HID layer won't generate events.
	 * While it is possible (and this was done before) to fixup the HID
	 * descriptor to add this mapping, it was better to do this manually.
	 * The reason is there were various pieces software both open and closed
	 * source, relying on the descriptors to be the same across various
	 * operating systems. If the descriptors wouldn't match some
	 * applications e.g. games on Wine would not be able to function due
	 * to different descriptors, which such applications are not parsing.
	 */
	if (rd[0] == 17) {
		int value;

		offset = data_offset + DS4_INPUT_REPORT_AXIS_OFFSET;
		input_report_abs(input_dev, ABS_X, rd[offset]);
		input_report_abs(input_dev, ABS_Y, rd[offset+1]);
		input_report_abs(input_dev, ABS_RX, rd[offset+2]);
		input_report_abs(input_dev, ABS_RY, rd[offset+3]);

		value = rd[offset+4] & 0xf;
		if (value > 7)
			value = 8; /* Center 0, 0 */
		input_report_abs(input_dev, ABS_HAT0X, ds4_hat_mapping[value].x);
		input_report_abs(input_dev, ABS_HAT0Y, ds4_hat_mapping[value].y);

		input_report_key(input_dev, BTN_WEST, rd[offset+4] & 0x10);
		input_report_key(input_dev, BTN_SOUTH, rd[offset+4] & 0x20);
		input_report_key(input_dev, BTN_EAST, rd[offset+4] & 0x40);
		input_report_key(input_dev, BTN_NORTH, rd[offset+4] & 0x80);

		input_report_key(input_dev, BTN_TL, rd[offset+5] & 0x1);
		input_report_key(input_dev, BTN_TR, rd[offset+5] & 0x2);
		input_report_key(input_dev, BTN_TL2, rd[offset+5] & 0x4);
		input_report_key(input_dev, BTN_TR2, rd[offset+5] & 0x8);
		input_report_key(input_dev, BTN_SELECT, rd[offset+5] & 0x10);
		input_report_key(input_dev, BTN_START, rd[offset+5] & 0x20);
		input_report_key(input_dev, BTN_THUMBL, rd[offset+5] & 0x40);
		input_report_key(input_dev, BTN_THUMBR, rd[offset+5] & 0x80);

		input_report_key(input_dev, BTN_MODE, rd[offset+6] & 0x1);

		input_report_abs(input_dev, ABS_Z, rd[offset+7]);
		input_report_abs(input_dev, ABS_RZ, rd[offset+8]);

		input_sync(input_dev);
	}

	/* Convert timestamp (in 5.33us unit) to timestamp_us */
	offset = data_offset + DS4_INPUT_REPORT_TIMESTAMP_OFFSET;
	timestamp = get_unaligned_le16(&rd[offset]);
	if (!sc->timestamp_initialized) {
		sc->timestamp_us = ((unsigned int)timestamp * 16) / 3;
		sc->timestamp_initialized = true;
	} else {
		u16 delta;

		if (sc->prev_timestamp > timestamp)
			delta = (U16_MAX - sc->prev_timestamp + timestamp + 1);
		else
			delta = timestamp - sc->prev_timestamp;
		sc->timestamp_us += (delta * 16) / 3;
	}
	sc->prev_timestamp = timestamp;
	input_event(sc->sensor_dev, EV_MSC, MSC_TIMESTAMP, sc->timestamp_us);

	offset = data_offset + DS4_INPUT_REPORT_GYRO_X_OFFSET;
	for (n = 0; n < 6; n++) {
		/* Store data in int for more precision during mult_frac. */
		int raw_data = (short)((rd[offset+1] << 8) | rd[offset]);
		struct ds4_calibration_data *calib = &sc->ds4_calib_data[n];

		/* High precision is needed during calibration, but the
		 * calibrated values are within 32-bit.
		 * Note: we swap numerator 'x' and 'numer' in mult_frac for
		 *       precision reasons so we don't need 64-bit.
		 */
		int calib_data = mult_frac(calib->sens_numer,
					   raw_data - calib->bias,
					   calib->sens_denom);

		input_report_abs(sc->sensor_dev, calib->abs_code, calib_data);
		offset += 2;
	}
	input_sync(sc->sensor_dev);

	/*
	 * The lower 4 bits of byte 30 (or 32 for BT) contain the battery level
	 * and the 5th bit contains the USB cable state.
	 */
	offset = data_offset + DS4_INPUT_REPORT_BATTERY_OFFSET;
	cable_state = (rd[offset] >> 4) & 0x01;
	battery_capacity = rd[offset] & 0x0F;

	/*
	 * When a USB power source is connected the battery level ranges from
	 * 0 to 10, and when running on battery power it ranges from 0 to 9.
	 * A battery level above 10 when plugged in means charge completed.
	 */
	if (!cable_state || battery_capacity > 10)
		battery_charging = 0;
	else
		battery_charging = 1;

	if (!cable_state)
		battery_capacity++;
	if (battery_capacity > 10)
		battery_capacity = 10;

	battery_capacity *= 10;

	spin_lock_irqsave(&sc->lock, flags);
	sc->cable_state = cable_state;
	sc->battery_capacity = battery_capacity;
	sc->battery_charging = battery_charging;
	spin_unlock_irqrestore(&sc->lock, flags);

	/*
	 * The Dualshock 4 multi-touch trackpad data starts at offset 33 on USB
	 * and 35 on Bluetooth.
	 * The first byte indicates the number of touch data in the report.
	 * Trackpad data starts 2 bytes later (e.g. 35 for USB).
	 */
	offset = data_offset + DS4_INPUT_REPORT_TOUCHPAD_OFFSET;
	max_touch_data = (sc->quirks & DUALSHOCK4_CONTROLLER_BT) ? 4 : 3;
	if (rd[offset] > 0 && rd[offset] <= max_touch_data)
		num_touch_data = rd[offset];
	else
		num_touch_data = 1;
	offset += 1;

	for (m = 0; m < num_touch_data; m++) {
		/* Skip past timestamp */
		offset += 1;

		/*
		 * The first 7 bits of the first byte is a counter and bit 8 is
		 * a touch indicator that is 0 when pressed and 1 when not
		 * pressed.
		 * The next 3 bytes are two 12 bit touch coordinates, X and Y.
		 * The data for the second touch is in the same format and
		 * immediately follows the data for the first.
		 */
		for (n = 0; n < 2; n++) {
			u16 x, y;
			bool active;

			x = rd[offset+1] | ((rd[offset+2] & 0xF) << 8);
			y = ((rd[offset+2] & 0xF0) >> 4) | (rd[offset+3] << 4);

			active = !(rd[offset] >> 7);
			input_mt_slot(sc->touchpad, n);
			input_mt_report_slot_state(sc->touchpad, MT_TOOL_FINGER, active);

			if (active) {
				input_report_abs(sc->touchpad, ABS_MT_POSITION_X, x);
				input_report_abs(sc->touchpad, ABS_MT_POSITION_Y, y);
			}

			offset += 4;
		}
		input_mt_sync_frame(sc->touchpad);
		input_sync(sc->touchpad);
	}
}

static int sony_raw_event(struct hid_device *hdev, struct hid_report *report,
		u8 *rd, int size)
{
	struct sony_sc *sc = hid_get_drvdata(hdev);

	/*
	 * Sixaxis HID report has acclerometers/gyro with MSByte first, this
	 * has to be BYTE_SWAPPED before passing up to joystick interface
	 */
	if ((sc->quirks & SIXAXIS_CONTROLLER) && rd[0] == 0x01 && size == 49) {
		/*
		 * When connected via Bluetooth the Sixaxis occasionally sends
		 * a report with the second byte 0xff and the rest zeroed.
		 *
		 * This report does not reflect the actual state of the
		 * controller must be ignored to avoid generating false input
		 * events.
		 */
		if (rd[1] == 0xff)
			return -EINVAL;

		swap(rd[41], rd[42]);
		swap(rd[43], rd[44]);
		swap(rd[45], rd[46]);
		swap(rd[47], rd[48]);

		sixaxis_parse_report(sc, rd, size);
	} else if ((sc->quirks & MOTION_CONTROLLER_BT) && rd[0] == 0x01 && size == 49) {
		sixaxis_parse_report(sc, rd, size);
	} else if ((sc->quirks & NAVIGATION_CONTROLLER) && rd[0] == 0x01 &&
			size == 49) {
		sixaxis_parse_report(sc, rd, size);
	} else if ((sc->quirks & DUALSHOCK4_CONTROLLER_USB) && rd[0] == 0x01 &&
			size == 64) {
		dualshock4_parse_report(sc, rd, size);
	} else if (((sc->quirks & DUALSHOCK4_CONTROLLER_BT) && rd[0] == 0x11 &&
			size == 78)) {
		/* CRC check */
		u8 bthdr = 0xA1;
		u32 crc;
		u32 report_crc;

		crc = crc32_le(0xFFFFFFFF, &bthdr, 1);
		crc = ~crc32_le(crc, rd, DS4_INPUT_REPORT_0x11_SIZE-4);
		report_crc = get_unaligned_le32(&rd[DS4_INPUT_REPORT_0x11_SIZE-4]);
		if (crc != report_crc) {
			hid_dbg(sc->hdev, "DualShock 4 input report's CRC check failed, received crc 0x%0x != 0x%0x\n",
				report_crc, crc);
			return -EILSEQ;
		}

		dualshock4_parse_report(sc, rd, size);
	} else if ((sc->quirks & DUALSHOCK4_DONGLE) && rd[0] == 0x01 &&
			size == 64) {
		unsigned long flags;
		enum ds4_dongle_state dongle_state;

		/*
		 * In the case of a DS4 USB dongle, bit[2] of byte 31 indicates
		 * if a DS4 is actually connected (indicated by '0').
		 * For non-dongle, this bit is always 0 (connected).
		 */
		bool connected = (rd[31] & 0x04) ? false : true;

		spin_lock_irqsave(&sc->lock, flags);
		dongle_state = sc->ds4_dongle_state;
		spin_unlock_irqrestore(&sc->lock, flags);

		/*
		 * The dongle always sends input reports even when no
		 * DS4 is attached. When a DS4 is connected, we need to
		 * obtain calibration data before we can use it.
		 * The code below tracks dongle state and kicks of
		 * calibration when needed and only allows us to process
		 * input if a DS4 is actually connected.
		 */
		if (dongle_state == DONGLE_DISCONNECTED && connected) {
			hid_info(sc->hdev, "DualShock 4 USB dongle: controller connected\n");
			sony_set_leds(sc);

			spin_lock_irqsave(&sc->lock, flags);
			sc->ds4_dongle_state = DONGLE_CALIBRATING;
			spin_unlock_irqrestore(&sc->lock, flags);

			sony_schedule_work(sc, SONY_WORKER_HOTPLUG);

			/* Don't process the report since we don't have
			 * calibration data, but let hidraw have it anyway.
			 */
			return 0;
		} else if ((dongle_state == DONGLE_CONNECTED ||
			    dongle_state == DONGLE_DISABLED) && !connected) {
			hid_info(sc->hdev, "DualShock 4 USB dongle: controller disconnected\n");

			spin_lock_irqsave(&sc->lock, flags);
			sc->ds4_dongle_state = DONGLE_DISCONNECTED;
			spin_unlock_irqrestore(&sc->lock, flags);

			/* Return 0, so hidraw can get the report. */
			return 0;
		} else if (dongle_state == DONGLE_CALIBRATING ||
			   dongle_state == DONGLE_DISABLED ||
			   dongle_state == DONGLE_DISCONNECTED) {
			/* Return 0, so hidraw can get the report. */
			return 0;
		}

		dualshock4_parse_report(sc, rd, size);
	}

	if (sc->defer_initialization) {
		sc->defer_initialization = 0;
		sony_schedule_work(sc, SONY_WORKER_STATE);
	}

	return 0;
}

static int sony_mapping(struct hid_device *hdev, struct hid_input *hi,
			struct hid_field *field, struct hid_usage *usage,
			unsigned long **bit, int *max)
{
	struct sony_sc *sc = hid_get_drvdata(hdev);

	if (sc->quirks & BUZZ_CONTROLLER) {
		unsigned int key = usage->hid & HID_USAGE;

		if ((usage->hid & HID_USAGE_PAGE) != HID_UP_BUTTON)
			return -1;

		switch (usage->collection_index) {
		case 1:
			if (key >= ARRAY_SIZE(buzz_keymap))
				return -1;

			key = buzz_keymap[key];
			if (!key)
				return -1;
			break;
		default:
			return -1;
		}

		hid_map_usage_clear(hi, usage, bit, max, EV_KEY, key);
		return 1;
	}

	if (sc->quirks & PS3REMOTE)
		return ps3remote_mapping(hdev, hi, field, usage, bit, max);

	if (sc->quirks & NAVIGATION_CONTROLLER)
		return navigation_mapping(hdev, hi, field, usage, bit, max);

	if (sc->quirks & SIXAXIS_CONTROLLER)
		return sixaxis_mapping(hdev, hi, field, usage, bit, max);

	if (sc->quirks & DUALSHOCK4_CONTROLLER)
		return ds4_mapping(hdev, hi, field, usage, bit, max);


	/* Let hid-core decide for the others */
	return 0;
<<<<<<< HEAD
}

static int sony_register_touchpad(struct sony_sc *sc, int touch_count,
					int w, int h)
{
	size_t name_sz;
	char *name;
	int ret;

	sc->touchpad = input_allocate_device();
	if (!sc->touchpad)
		return -ENOMEM;

	input_set_drvdata(sc->touchpad, sc);
	sc->touchpad->dev.parent = &sc->hdev->dev;
	sc->touchpad->phys = sc->hdev->phys;
	sc->touchpad->uniq = sc->hdev->uniq;
	sc->touchpad->id.bustype = sc->hdev->bus;
	sc->touchpad->id.vendor = sc->hdev->vendor;
	sc->touchpad->id.product = sc->hdev->product;
	sc->touchpad->id.version = sc->hdev->version;

	/* Append a suffix to the controller name as there are various
	 * DS4 compatible non-Sony devices with different names.
	 */
	name_sz = strlen(sc->hdev->name) + sizeof(DS4_TOUCHPAD_SUFFIX);
	name = kzalloc(name_sz, GFP_KERNEL);
	if (!name) {
		ret = -ENOMEM;
		goto err;
	}
	snprintf(name, name_sz, "%s" DS4_TOUCHPAD_SUFFIX, sc->hdev->name);
	sc->touchpad->name = name;

	ret = input_mt_init_slots(sc->touchpad, touch_count, INPUT_MT_POINTER);
	if (ret < 0)
		goto err;

	/* We map the button underneath the touchpad to BTN_LEFT. */
	__set_bit(EV_KEY, sc->touchpad->evbit);
	__set_bit(BTN_LEFT, sc->touchpad->keybit);
	__set_bit(INPUT_PROP_BUTTONPAD, sc->touchpad->propbit);

	input_set_abs_params(sc->touchpad, ABS_MT_POSITION_X, 0, w, 0, 0);
	input_set_abs_params(sc->touchpad, ABS_MT_POSITION_Y, 0, h, 0, 0);

	ret = input_register_device(sc->touchpad);
	if (ret < 0)
		goto err;

	return 0;

err:
	kfree(sc->touchpad->name);
	sc->touchpad->name = NULL;

	input_free_device(sc->touchpad);
	sc->touchpad = NULL;

	return ret;
}

static void sony_unregister_touchpad(struct sony_sc *sc)
{
	if (!sc->touchpad)
		return;

	kfree(sc->touchpad->name);
	sc->touchpad->name = NULL;

	input_unregister_device(sc->touchpad);
	sc->touchpad = NULL;
}

=======
}

static int sony_register_touchpad(struct sony_sc *sc, int touch_count,
					int w, int h)
{
	size_t name_sz;
	char *name;
	int ret;

	sc->touchpad = input_allocate_device();
	if (!sc->touchpad)
		return -ENOMEM;

	input_set_drvdata(sc->touchpad, sc);
	sc->touchpad->dev.parent = &sc->hdev->dev;
	sc->touchpad->phys = sc->hdev->phys;
	sc->touchpad->uniq = sc->hdev->uniq;
	sc->touchpad->id.bustype = sc->hdev->bus;
	sc->touchpad->id.vendor = sc->hdev->vendor;
	sc->touchpad->id.product = sc->hdev->product;
	sc->touchpad->id.version = sc->hdev->version;

	/* Append a suffix to the controller name as there are various
	 * DS4 compatible non-Sony devices with different names.
	 */
	name_sz = strlen(sc->hdev->name) + sizeof(DS4_TOUCHPAD_SUFFIX);
	name = kzalloc(name_sz, GFP_KERNEL);
	if (!name) {
		ret = -ENOMEM;
		goto err;
	}
	snprintf(name, name_sz, "%s" DS4_TOUCHPAD_SUFFIX, sc->hdev->name);
	sc->touchpad->name = name;

	ret = input_mt_init_slots(sc->touchpad, touch_count, INPUT_MT_POINTER);
	if (ret < 0)
		goto err;

	/* We map the button underneath the touchpad to BTN_LEFT. */
	__set_bit(EV_KEY, sc->touchpad->evbit);
	__set_bit(BTN_LEFT, sc->touchpad->keybit);
	__set_bit(INPUT_PROP_BUTTONPAD, sc->touchpad->propbit);

	input_set_abs_params(sc->touchpad, ABS_MT_POSITION_X, 0, w, 0, 0);
	input_set_abs_params(sc->touchpad, ABS_MT_POSITION_Y, 0, h, 0, 0);

	ret = input_register_device(sc->touchpad);
	if (ret < 0)
		goto err;

	return 0;

err:
	kfree(sc->touchpad->name);
	sc->touchpad->name = NULL;

	input_free_device(sc->touchpad);
	sc->touchpad = NULL;

	return ret;
}

static void sony_unregister_touchpad(struct sony_sc *sc)
{
	if (!sc->touchpad)
		return;

	kfree(sc->touchpad->name);
	sc->touchpad->name = NULL;

	input_unregister_device(sc->touchpad);
	sc->touchpad = NULL;
}

>>>>>>> a0ccc147
static int sony_register_sensors(struct sony_sc *sc)
{
	size_t name_sz;
	char *name;
	int ret;
	int range;
<<<<<<< HEAD

	sc->sensor_dev = input_allocate_device();
	if (!sc->sensor_dev)
		return -ENOMEM;

	input_set_drvdata(sc->sensor_dev, sc);
	sc->sensor_dev->dev.parent = &sc->hdev->dev;
	sc->sensor_dev->phys = sc->hdev->phys;
	sc->sensor_dev->uniq = sc->hdev->uniq;
	sc->sensor_dev->id.bustype = sc->hdev->bus;
	sc->sensor_dev->id.vendor = sc->hdev->vendor;
	sc->sensor_dev->id.product = sc->hdev->product;
	sc->sensor_dev->id.version = sc->hdev->version;

	/* Append a suffix to the controller name as there are various
	 * DS4 compatible non-Sony devices with different names.
	 */
	name_sz = strlen(sc->hdev->name) + sizeof(SENSOR_SUFFIX);
	name = kzalloc(name_sz, GFP_KERNEL);
	if (!name) {
		ret = -ENOMEM;
		goto err;
	}
	snprintf(name, name_sz, "%s" SENSOR_SUFFIX, sc->hdev->name);
	sc->sensor_dev->name = name;

	if (sc->quirks & SIXAXIS_CONTROLLER) {
		/* For the DS3 we only support the accelerometer, which works
		 * quite well even without calibration. The device also has
		 * a 1-axis gyro, but it is very difficult to manage from within
		 * the driver even to get data, the sensor is inaccurate and
		 * the behavior is very different between hardware revisions.
		 */
		input_set_abs_params(sc->sensor_dev, ABS_X, -512, 511, 4, 0);
		input_set_abs_params(sc->sensor_dev, ABS_Y, -512, 511, 4, 0);
		input_set_abs_params(sc->sensor_dev, ABS_Z, -512, 511, 4, 0);
		input_abs_set_res(sc->sensor_dev, ABS_X, SIXAXIS_ACC_RES_PER_G);
		input_abs_set_res(sc->sensor_dev, ABS_Y, SIXAXIS_ACC_RES_PER_G);
		input_abs_set_res(sc->sensor_dev, ABS_Z, SIXAXIS_ACC_RES_PER_G);
	} else if (sc->quirks & DUALSHOCK4_CONTROLLER) {
		range = DS4_ACC_RES_PER_G*4;
		input_set_abs_params(sc->sensor_dev, ABS_X, -range, range, 16, 0);
		input_set_abs_params(sc->sensor_dev, ABS_Y, -range, range, 16, 0);
		input_set_abs_params(sc->sensor_dev, ABS_Z, -range, range, 16, 0);
		input_abs_set_res(sc->sensor_dev, ABS_X, DS4_ACC_RES_PER_G);
		input_abs_set_res(sc->sensor_dev, ABS_Y, DS4_ACC_RES_PER_G);
		input_abs_set_res(sc->sensor_dev, ABS_Z, DS4_ACC_RES_PER_G);

		range = DS4_GYRO_RES_PER_DEG_S*2048;
		input_set_abs_params(sc->sensor_dev, ABS_RX, -range, range, 16, 0);
		input_set_abs_params(sc->sensor_dev, ABS_RY, -range, range, 16, 0);
		input_set_abs_params(sc->sensor_dev, ABS_RZ, -range, range, 16, 0);
		input_abs_set_res(sc->sensor_dev, ABS_RX, DS4_GYRO_RES_PER_DEG_S);
		input_abs_set_res(sc->sensor_dev, ABS_RY, DS4_GYRO_RES_PER_DEG_S);
		input_abs_set_res(sc->sensor_dev, ABS_RZ, DS4_GYRO_RES_PER_DEG_S);

		__set_bit(EV_MSC, sc->sensor_dev->evbit);
		__set_bit(MSC_TIMESTAMP, sc->sensor_dev->mscbit);
	}

	__set_bit(INPUT_PROP_ACCELEROMETER, sc->sensor_dev->propbit);

=======

	sc->sensor_dev = input_allocate_device();
	if (!sc->sensor_dev)
		return -ENOMEM;

	input_set_drvdata(sc->sensor_dev, sc);
	sc->sensor_dev->dev.parent = &sc->hdev->dev;
	sc->sensor_dev->phys = sc->hdev->phys;
	sc->sensor_dev->uniq = sc->hdev->uniq;
	sc->sensor_dev->id.bustype = sc->hdev->bus;
	sc->sensor_dev->id.vendor = sc->hdev->vendor;
	sc->sensor_dev->id.product = sc->hdev->product;
	sc->sensor_dev->id.version = sc->hdev->version;

	/* Append a suffix to the controller name as there are various
	 * DS4 compatible non-Sony devices with different names.
	 */
	name_sz = strlen(sc->hdev->name) + sizeof(SENSOR_SUFFIX);
	name = kzalloc(name_sz, GFP_KERNEL);
	if (!name) {
		ret = -ENOMEM;
		goto err;
	}
	snprintf(name, name_sz, "%s" SENSOR_SUFFIX, sc->hdev->name);
	sc->sensor_dev->name = name;

	if (sc->quirks & SIXAXIS_CONTROLLER) {
		/* For the DS3 we only support the accelerometer, which works
		 * quite well even without calibration. The device also has
		 * a 1-axis gyro, but it is very difficult to manage from within
		 * the driver even to get data, the sensor is inaccurate and
		 * the behavior is very different between hardware revisions.
		 */
		input_set_abs_params(sc->sensor_dev, ABS_X, -512, 511, 4, 0);
		input_set_abs_params(sc->sensor_dev, ABS_Y, -512, 511, 4, 0);
		input_set_abs_params(sc->sensor_dev, ABS_Z, -512, 511, 4, 0);
		input_abs_set_res(sc->sensor_dev, ABS_X, SIXAXIS_ACC_RES_PER_G);
		input_abs_set_res(sc->sensor_dev, ABS_Y, SIXAXIS_ACC_RES_PER_G);
		input_abs_set_res(sc->sensor_dev, ABS_Z, SIXAXIS_ACC_RES_PER_G);
	} else if (sc->quirks & DUALSHOCK4_CONTROLLER) {
		range = DS4_ACC_RES_PER_G*4;
		input_set_abs_params(sc->sensor_dev, ABS_X, -range, range, 16, 0);
		input_set_abs_params(sc->sensor_dev, ABS_Y, -range, range, 16, 0);
		input_set_abs_params(sc->sensor_dev, ABS_Z, -range, range, 16, 0);
		input_abs_set_res(sc->sensor_dev, ABS_X, DS4_ACC_RES_PER_G);
		input_abs_set_res(sc->sensor_dev, ABS_Y, DS4_ACC_RES_PER_G);
		input_abs_set_res(sc->sensor_dev, ABS_Z, DS4_ACC_RES_PER_G);

		range = DS4_GYRO_RES_PER_DEG_S*2048;
		input_set_abs_params(sc->sensor_dev, ABS_RX, -range, range, 16, 0);
		input_set_abs_params(sc->sensor_dev, ABS_RY, -range, range, 16, 0);
		input_set_abs_params(sc->sensor_dev, ABS_RZ, -range, range, 16, 0);
		input_abs_set_res(sc->sensor_dev, ABS_RX, DS4_GYRO_RES_PER_DEG_S);
		input_abs_set_res(sc->sensor_dev, ABS_RY, DS4_GYRO_RES_PER_DEG_S);
		input_abs_set_res(sc->sensor_dev, ABS_RZ, DS4_GYRO_RES_PER_DEG_S);

		__set_bit(EV_MSC, sc->sensor_dev->evbit);
		__set_bit(MSC_TIMESTAMP, sc->sensor_dev->mscbit);
	}

	__set_bit(INPUT_PROP_ACCELEROMETER, sc->sensor_dev->propbit);

>>>>>>> a0ccc147
	ret = input_register_device(sc->sensor_dev);
	if (ret < 0)
		goto err;

	return 0;

err:
	kfree(sc->sensor_dev->name);
	sc->sensor_dev->name = NULL;

	input_free_device(sc->sensor_dev);
	sc->sensor_dev = NULL;

	return ret;
}

static void sony_unregister_sensors(struct sony_sc *sc)
{
	if (!sc->sensor_dev)
		return;

	kfree(sc->sensor_dev->name);
	sc->sensor_dev->name = NULL;

	input_unregister_device(sc->sensor_dev);
	sc->sensor_dev = NULL;
}


/*
 * Sending HID_REQ_GET_REPORT changes the operation mode of the ps3 controller
 * to "operational".  Without this, the ps3 controller will not report any
 * events.
 */
static int sixaxis_set_operational_usb(struct hid_device *hdev)
{
	const int buf_size =
		max(SIXAXIS_REPORT_0xF2_SIZE, SIXAXIS_REPORT_0xF5_SIZE);
	u8 *buf;
	int ret;

	buf = kmalloc(buf_size, GFP_KERNEL);
	if (!buf)
		return -ENOMEM;

	ret = hid_hw_raw_request(hdev, 0xf2, buf, SIXAXIS_REPORT_0xF2_SIZE,
				 HID_FEATURE_REPORT, HID_REQ_GET_REPORT);
	if (ret < 0) {
		hid_err(hdev, "can't set operational mode: step 1\n");
		goto out;
	}

	/*
	 * Some compatible controllers like the Speedlink Strike FX and
	 * Gasia need another query plus an USB interrupt to get operational.
	 */
	ret = hid_hw_raw_request(hdev, 0xf5, buf, SIXAXIS_REPORT_0xF5_SIZE,
				 HID_FEATURE_REPORT, HID_REQ_GET_REPORT);
	if (ret < 0) {
		hid_err(hdev, "can't set operational mode: step 2\n");
		goto out;
	}

	ret = hid_hw_output_report(hdev, buf, 1);
	if (ret < 0) {
		hid_info(hdev, "can't set operational mode: step 3, ignoring\n");
		ret = 0;
	}

out:
	kfree(buf);

	return ret;
}

static int sixaxis_set_operational_bt(struct hid_device *hdev)
{
	static const u8 report[] = { 0xf4, 0x42, 0x03, 0x00, 0x00 };
	u8 *buf;
	int ret;

	buf = kmemdup(report, sizeof(report), GFP_KERNEL);
	if (!buf)
		return -ENOMEM;

	ret = hid_hw_raw_request(hdev, buf[0], buf, sizeof(report),
				  HID_FEATURE_REPORT, HID_REQ_SET_REPORT);

	kfree(buf);

	return ret;
}

/*
 * Request DS4 calibration data for the motion sensors.
 * For Bluetooth this also affects the operating mode (see below).
 */
static int dualshock4_get_calibration_data(struct sony_sc *sc)
{
	u8 *buf;
	int ret;
	short gyro_pitch_bias, gyro_pitch_plus, gyro_pitch_minus;
	short gyro_yaw_bias, gyro_yaw_plus, gyro_yaw_minus;
	short gyro_roll_bias, gyro_roll_plus, gyro_roll_minus;
	short gyro_speed_plus, gyro_speed_minus;
	short acc_x_plus, acc_x_minus;
	short acc_y_plus, acc_y_minus;
	short acc_z_plus, acc_z_minus;
	int speed_2x;
	int range_2g;

	/* For Bluetooth we use a different request, which supports CRC.
	 * Note: in Bluetooth mode feature report 0x02 also changes the state
	 * of the controller, so that it sends input reports of type 0x11.
	 */
	if (sc->quirks & (DUALSHOCK4_CONTROLLER_USB | DUALSHOCK4_DONGLE)) {
		buf = kmalloc(DS4_FEATURE_REPORT_0x02_SIZE, GFP_KERNEL);
		if (!buf)
			return -ENOMEM;

		ret = hid_hw_raw_request(sc->hdev, 0x02, buf,
					 DS4_FEATURE_REPORT_0x02_SIZE,
					 HID_FEATURE_REPORT,
					 HID_REQ_GET_REPORT);
		if (ret < 0)
			goto err_stop;
	} else {
		u8 bthdr = 0xA3;
		u32 crc;
		u32 report_crc;
		int retries;

		buf = kmalloc(DS4_FEATURE_REPORT_0x05_SIZE, GFP_KERNEL);
		if (!buf)
			return -ENOMEM;

		for (retries = 0; retries < 3; retries++) {
			ret = hid_hw_raw_request(sc->hdev, 0x05, buf,
						 DS4_FEATURE_REPORT_0x05_SIZE,
						 HID_FEATURE_REPORT,
						 HID_REQ_GET_REPORT);
			if (ret < 0)
				goto err_stop;

			/* CRC check */
			crc = crc32_le(0xFFFFFFFF, &bthdr, 1);
			crc = ~crc32_le(crc, buf, DS4_FEATURE_REPORT_0x05_SIZE-4);
			report_crc = get_unaligned_le32(&buf[DS4_FEATURE_REPORT_0x05_SIZE-4]);
			if (crc != report_crc) {
				hid_warn(sc->hdev, "DualShock 4 calibration report's CRC check failed, received crc 0x%0x != 0x%0x\n",
					report_crc, crc);
				if (retries < 2) {
					hid_warn(sc->hdev, "Retrying DualShock 4 get calibration report request\n");
					continue;
				} else {
					ret = -EILSEQ;
					goto err_stop;
				}
			} else {
				break;
			}
		}
	}

	gyro_pitch_bias  = get_unaligned_le16(&buf[1]);
	gyro_yaw_bias    = get_unaligned_le16(&buf[3]);
	gyro_roll_bias   = get_unaligned_le16(&buf[5]);
	if (sc->quirks & DUALSHOCK4_CONTROLLER_USB) {
		gyro_pitch_plus  = get_unaligned_le16(&buf[7]);
		gyro_pitch_minus = get_unaligned_le16(&buf[9]);
		gyro_yaw_plus    = get_unaligned_le16(&buf[11]);
		gyro_yaw_minus   = get_unaligned_le16(&buf[13]);
		gyro_roll_plus   = get_unaligned_le16(&buf[15]);
		gyro_roll_minus  = get_unaligned_le16(&buf[17]);
	} else {
		/* BT + Dongle */
		gyro_pitch_plus  = get_unaligned_le16(&buf[7]);
		gyro_yaw_plus    = get_unaligned_le16(&buf[9]);
		gyro_roll_plus   = get_unaligned_le16(&buf[11]);
		gyro_pitch_minus = get_unaligned_le16(&buf[13]);
		gyro_yaw_minus   = get_unaligned_le16(&buf[15]);
		gyro_roll_minus  = get_unaligned_le16(&buf[17]);
	}
	gyro_speed_plus  = get_unaligned_le16(&buf[19]);
	gyro_speed_minus = get_unaligned_le16(&buf[21]);
	acc_x_plus       = get_unaligned_le16(&buf[23]);
	acc_x_minus      = get_unaligned_le16(&buf[25]);
	acc_y_plus       = get_unaligned_le16(&buf[27]);
	acc_y_minus      = get_unaligned_le16(&buf[29]);
	acc_z_plus       = get_unaligned_le16(&buf[31]);
	acc_z_minus      = get_unaligned_le16(&buf[33]);

	/* Set gyroscope calibration and normalization parameters.
	 * Data values will be normalized to 1/DS4_GYRO_RES_PER_DEG_S degree/s.
	 */
	speed_2x = (gyro_speed_plus + gyro_speed_minus);
	sc->ds4_calib_data[0].abs_code = ABS_RX;
	sc->ds4_calib_data[0].bias = gyro_pitch_bias;
	sc->ds4_calib_data[0].sens_numer = speed_2x*DS4_GYRO_RES_PER_DEG_S;
	sc->ds4_calib_data[0].sens_denom = gyro_pitch_plus - gyro_pitch_minus;

	sc->ds4_calib_data[1].abs_code = ABS_RY;
	sc->ds4_calib_data[1].bias = gyro_yaw_bias;
	sc->ds4_calib_data[1].sens_numer = speed_2x*DS4_GYRO_RES_PER_DEG_S;
	sc->ds4_calib_data[1].sens_denom = gyro_yaw_plus - gyro_yaw_minus;

	sc->ds4_calib_data[2].abs_code = ABS_RZ;
	sc->ds4_calib_data[2].bias = gyro_roll_bias;
	sc->ds4_calib_data[2].sens_numer = speed_2x*DS4_GYRO_RES_PER_DEG_S;
	sc->ds4_calib_data[2].sens_denom = gyro_roll_plus - gyro_roll_minus;

	/* Set accelerometer calibration and normalization parameters.
	 * Data values will be normalized to 1/DS4_ACC_RES_PER_G G.
	 */
	range_2g = acc_x_plus - acc_x_minus;
	sc->ds4_calib_data[3].abs_code = ABS_X;
	sc->ds4_calib_data[3].bias = acc_x_plus - range_2g / 2;
	sc->ds4_calib_data[3].sens_numer = 2*DS4_ACC_RES_PER_G;
	sc->ds4_calib_data[3].sens_denom = range_2g;

	range_2g = acc_y_plus - acc_y_minus;
	sc->ds4_calib_data[4].abs_code = ABS_Y;
	sc->ds4_calib_data[4].bias = acc_y_plus - range_2g / 2;
	sc->ds4_calib_data[4].sens_numer = 2*DS4_ACC_RES_PER_G;
	sc->ds4_calib_data[4].sens_denom = range_2g;

	range_2g = acc_z_plus - acc_z_minus;
	sc->ds4_calib_data[5].abs_code = ABS_Z;
	sc->ds4_calib_data[5].bias = acc_z_plus - range_2g / 2;
	sc->ds4_calib_data[5].sens_numer = 2*DS4_ACC_RES_PER_G;
	sc->ds4_calib_data[5].sens_denom = range_2g;

err_stop:
	kfree(buf);
	return ret;
}

static void dualshock4_calibration_work(struct work_struct *work)
{
	struct sony_sc *sc = container_of(work, struct sony_sc, hotplug_worker);
	unsigned long flags;
	enum ds4_dongle_state dongle_state;
	int ret;

	ret = dualshock4_get_calibration_data(sc);
	if (ret < 0) {
		/* This call is very unlikely to fail for the dongle. When it
		 * fails we are probably in a very bad state, so mark the
		 * dongle as disabled. We will re-enable the dongle if a new
		 * DS4 hotplug is detect from sony_raw_event as any issues
		 * are likely resolved then (the dongle is quite stupid).
		 */
		hid_err(sc->hdev, "DualShock 4 USB dongle: calibration failed, disabling device\n");
		dongle_state = DONGLE_DISABLED;
	} else {
		hid_info(sc->hdev, "DualShock 4 USB dongle: calibration completed\n");
		dongle_state = DONGLE_CONNECTED;
	}

	spin_lock_irqsave(&sc->lock, flags);
	sc->ds4_dongle_state = dongle_state;
	spin_unlock_irqrestore(&sc->lock, flags);
}

static void sixaxis_set_leds_from_id(struct sony_sc *sc)
{
	static const u8 sixaxis_leds[10][4] = {
				{ 0x01, 0x00, 0x00, 0x00 },
				{ 0x00, 0x01, 0x00, 0x00 },
				{ 0x00, 0x00, 0x01, 0x00 },
				{ 0x00, 0x00, 0x00, 0x01 },
				{ 0x01, 0x00, 0x00, 0x01 },
				{ 0x00, 0x01, 0x00, 0x01 },
				{ 0x00, 0x00, 0x01, 0x01 },
				{ 0x01, 0x00, 0x01, 0x01 },
				{ 0x00, 0x01, 0x01, 0x01 },
				{ 0x01, 0x01, 0x01, 0x01 }
	};

	int id = sc->device_id;

	BUILD_BUG_ON(MAX_LEDS < ARRAY_SIZE(sixaxis_leds[0]));

	if (id < 0)
		return;

	id %= 10;
	memcpy(sc->led_state, sixaxis_leds[id], sizeof(sixaxis_leds[id]));
}

static void dualshock4_set_leds_from_id(struct sony_sc *sc)
{
	/* The first 4 color/index entries match what the PS4 assigns */
	static const u8 color_code[7][3] = {
			/* Blue   */	{ 0x00, 0x00, 0x40 },
			/* Red	  */	{ 0x40, 0x00, 0x00 },
			/* Green  */	{ 0x00, 0x40, 0x00 },
			/* Pink   */	{ 0x20, 0x00, 0x20 },
			/* Orange */	{ 0x02, 0x01, 0x00 },
			/* Teal   */	{ 0x00, 0x01, 0x01 },
			/* White  */	{ 0x01, 0x01, 0x01 }
	};

	int id = sc->device_id;

	BUILD_BUG_ON(MAX_LEDS < ARRAY_SIZE(color_code[0]));

	if (id < 0)
		return;

	id %= 7;
	memcpy(sc->led_state, color_code[id], sizeof(color_code[id]));
}

static void buzz_set_leds(struct sony_sc *sc)
{
	struct hid_device *hdev = sc->hdev;
	struct list_head *report_list =
		&hdev->report_enum[HID_OUTPUT_REPORT].report_list;
	struct hid_report *report = list_entry(report_list->next,
		struct hid_report, list);
	s32 *value = report->field[0]->value;

	BUILD_BUG_ON(MAX_LEDS < 4);

	value[0] = 0x00;
	value[1] = sc->led_state[0] ? 0xff : 0x00;
	value[2] = sc->led_state[1] ? 0xff : 0x00;
	value[3] = sc->led_state[2] ? 0xff : 0x00;
	value[4] = sc->led_state[3] ? 0xff : 0x00;
	value[5] = 0x00;
	value[6] = 0x00;
	hid_hw_request(hdev, report, HID_REQ_SET_REPORT);
}

static void sony_set_leds(struct sony_sc *sc)
{
	if (!(sc->quirks & BUZZ_CONTROLLER))
		sony_schedule_work(sc, SONY_WORKER_STATE);
	else
		buzz_set_leds(sc);
}

static void sony_led_set_brightness(struct led_classdev *led,
				    enum led_brightness value)
{
	struct device *dev = led->dev->parent;
	struct hid_device *hdev = to_hid_device(dev);
	struct sony_sc *drv_data;

	int n;
	int force_update;

	drv_data = hid_get_drvdata(hdev);
	if (!drv_data) {
		hid_err(hdev, "No device data\n");
		return;
	}

	/*
	 * The Sixaxis on USB will override any LED settings sent to it
	 * and keep flashing all of the LEDs until the PS button is pressed.
	 * Updates, even if redundant, must be always be sent to the
	 * controller to avoid having to toggle the state of an LED just to
	 * stop the flashing later on.
	 */
	force_update = !!(drv_data->quirks & SIXAXIS_CONTROLLER_USB);

	for (n = 0; n < drv_data->led_count; n++) {
		if (led == drv_data->leds[n] && (force_update ||
			(value != drv_data->led_state[n] ||
			drv_data->led_delay_on[n] ||
			drv_data->led_delay_off[n]))) {

			drv_data->led_state[n] = value;

			/* Setting the brightness stops the blinking */
			drv_data->led_delay_on[n] = 0;
			drv_data->led_delay_off[n] = 0;

			sony_set_leds(drv_data);
			break;
		}
	}
}

static enum led_brightness sony_led_get_brightness(struct led_classdev *led)
{
	struct device *dev = led->dev->parent;
	struct hid_device *hdev = to_hid_device(dev);
	struct sony_sc *drv_data;

	int n;

	drv_data = hid_get_drvdata(hdev);
	if (!drv_data) {
		hid_err(hdev, "No device data\n");
		return LED_OFF;
	}

	for (n = 0; n < drv_data->led_count; n++) {
		if (led == drv_data->leds[n])
			return drv_data->led_state[n];
	}

	return LED_OFF;
}

static int sony_led_blink_set(struct led_classdev *led, unsigned long *delay_on,
				unsigned long *delay_off)
{
	struct device *dev = led->dev->parent;
	struct hid_device *hdev = to_hid_device(dev);
	struct sony_sc *drv_data = hid_get_drvdata(hdev);
	int n;
	u8 new_on, new_off;

	if (!drv_data) {
		hid_err(hdev, "No device data\n");
		return -EINVAL;
	}

	/* Max delay is 255 deciseconds or 2550 milliseconds */
	if (*delay_on > 2550)
		*delay_on = 2550;
	if (*delay_off > 2550)
		*delay_off = 2550;

	/* Blink at 1 Hz if both values are zero */
	if (!*delay_on && !*delay_off)
		*delay_on = *delay_off = 500;

	new_on = *delay_on / 10;
	new_off = *delay_off / 10;

	for (n = 0; n < drv_data->led_count; n++) {
		if (led == drv_data->leds[n])
			break;
	}

	/* This LED is not registered on this device */
	if (n >= drv_data->led_count)
		return -EINVAL;

	/* Don't schedule work if the values didn't change */
	if (new_on != drv_data->led_delay_on[n] ||
		new_off != drv_data->led_delay_off[n]) {
		drv_data->led_delay_on[n] = new_on;
		drv_data->led_delay_off[n] = new_off;
		sony_schedule_work(drv_data, SONY_WORKER_STATE);
	}

	return 0;
}

static void sony_leds_remove(struct sony_sc *sc)
{
	struct led_classdev *led;
	int n;

	BUG_ON(!(sc->quirks & SONY_LED_SUPPORT));

	for (n = 0; n < sc->led_count; n++) {
		led = sc->leds[n];
		sc->leds[n] = NULL;
		if (!led)
			continue;
		led_classdev_unregister(led);
		kfree(led);
	}

	sc->led_count = 0;
}

static int sony_leds_init(struct sony_sc *sc)
{
	struct hid_device *hdev = sc->hdev;
	int n, ret = 0;
	int use_ds4_names;
	struct led_classdev *led;
	size_t name_sz;
	char *name;
	size_t name_len;
	const char *name_fmt;
	static const char * const ds4_name_str[] = { "red", "green", "blue",
						  "global" };
	u8 max_brightness[MAX_LEDS] = { [0 ... (MAX_LEDS - 1)] = 1 };
	u8 use_hw_blink[MAX_LEDS] = { 0 };

	BUG_ON(!(sc->quirks & SONY_LED_SUPPORT));

	if (sc->quirks & BUZZ_CONTROLLER) {
		sc->led_count = 4;
		use_ds4_names = 0;
		name_len = strlen("::buzz#");
		name_fmt = "%s::buzz%d";
		/* Validate expected report characteristics. */
		if (!hid_validate_values(hdev, HID_OUTPUT_REPORT, 0, 0, 7))
			return -ENODEV;
	} else if (sc->quirks & DUALSHOCK4_CONTROLLER) {
		dualshock4_set_leds_from_id(sc);
		sc->led_state[3] = 1;
		sc->led_count = 4;
		memset(max_brightness, 255, 3);
		use_hw_blink[3] = 1;
		use_ds4_names = 1;
		name_len = 0;
		name_fmt = "%s:%s";
	} else if (sc->quirks & MOTION_CONTROLLER) {
		sc->led_count = 3;
		memset(max_brightness, 255, 3);
		use_ds4_names = 1;
		name_len = 0;
		name_fmt = "%s:%s";
	} else if (sc->quirks & NAVIGATION_CONTROLLER) {
		static const u8 navigation_leds[4] = {0x01, 0x00, 0x00, 0x00};

		memcpy(sc->led_state, navigation_leds, sizeof(navigation_leds));
		sc->led_count = 1;
		memset(use_hw_blink, 1, 4);
		use_ds4_names = 0;
		name_len = strlen("::sony#");
		name_fmt = "%s::sony%d";
	} else {
		sixaxis_set_leds_from_id(sc);
		sc->led_count = 4;
		memset(use_hw_blink, 1, 4);
		use_ds4_names = 0;
		name_len = strlen("::sony#");
		name_fmt = "%s::sony%d";
	}

	/*
	 * Clear LEDs as we have no way of reading their initial state. This is
	 * only relevant if the driver is loaded after somebody actively set the
	 * LEDs to on
	 */
	sony_set_leds(sc);

	name_sz = strlen(dev_name(&hdev->dev)) + name_len + 1;

	for (n = 0; n < sc->led_count; n++) {

		if (use_ds4_names)
			name_sz = strlen(dev_name(&hdev->dev)) + strlen(ds4_name_str[n]) + 2;

		led = kzalloc(sizeof(struct led_classdev) + name_sz, GFP_KERNEL);
		if (!led) {
			hid_err(hdev, "Couldn't allocate memory for LED %d\n", n);
			ret = -ENOMEM;
			goto error_leds;
		}

		name = (void *)(&led[1]);
		if (use_ds4_names)
			snprintf(name, name_sz, name_fmt, dev_name(&hdev->dev),
			ds4_name_str[n]);
		else
			snprintf(name, name_sz, name_fmt, dev_name(&hdev->dev), n + 1);
		led->name = name;
		led->brightness = sc->led_state[n];
		led->max_brightness = max_brightness[n];
		led->flags = LED_CORE_SUSPENDRESUME;
		led->brightness_get = sony_led_get_brightness;
		led->brightness_set = sony_led_set_brightness;

		if (use_hw_blink[n])
			led->blink_set = sony_led_blink_set;

		sc->leds[n] = led;

		ret = led_classdev_register(&hdev->dev, led);
		if (ret) {
			hid_err(hdev, "Failed to register LED %d\n", n);
			sc->leds[n] = NULL;
			kfree(led);
			goto error_leds;
		}
	}

	return ret;

error_leds:
	sony_leds_remove(sc);

	return ret;
}

static void sixaxis_send_output_report(struct sony_sc *sc)
{
	static const union sixaxis_output_report_01 default_report = {
		.buf = {
			0x01,
			0x01, 0xff, 0x00, 0xff, 0x00,
			0x00, 0x00, 0x00, 0x00, 0x00,
			0xff, 0x27, 0x10, 0x00, 0x32,
			0xff, 0x27, 0x10, 0x00, 0x32,
			0xff, 0x27, 0x10, 0x00, 0x32,
			0xff, 0x27, 0x10, 0x00, 0x32,
			0x00, 0x00, 0x00, 0x00, 0x00
		}
	};
	struct sixaxis_output_report *report =
		(struct sixaxis_output_report *)sc->output_report_dmabuf;
	int n;

	/* Initialize the report with default values */
	memcpy(report, &default_report, sizeof(struct sixaxis_output_report));

#ifdef CONFIG_SONY_FF
	report->rumble.right_motor_on = sc->right ? 1 : 0;
	report->rumble.left_motor_force = sc->left;
#endif

	report->leds_bitmap |= sc->led_state[0] << 1;
	report->leds_bitmap |= sc->led_state[1] << 2;
	report->leds_bitmap |= sc->led_state[2] << 3;
	report->leds_bitmap |= sc->led_state[3] << 4;

	/* Set flag for all leds off, required for 3rd party INTEC controller */
	if ((report->leds_bitmap & 0x1E) == 0)
		report->leds_bitmap |= 0x20;

	/*
	 * The LEDs in the report are indexed in reverse order to their
	 * corresponding light on the controller.
	 * Index 0 = LED 4, index 1 = LED 3, etc...
	 *
	 * In the case of both delay values being zero (blinking disabled) the
	 * default report values should be used or the controller LED will be
	 * always off.
	 */
	for (n = 0; n < 4; n++) {
		if (sc->led_delay_on[n] || sc->led_delay_off[n]) {
			report->led[3 - n].duty_off = sc->led_delay_off[n];
			report->led[3 - n].duty_on = sc->led_delay_on[n];
		}
	}

	hid_hw_raw_request(sc->hdev, report->report_id, (u8 *)report,
			sizeof(struct sixaxis_output_report),
			HID_OUTPUT_REPORT, HID_REQ_SET_REPORT);
}

static void dualshock4_send_output_report(struct sony_sc *sc)
{
	struct hid_device *hdev = sc->hdev;
	u8 *buf = sc->output_report_dmabuf;
	int offset;

	/*
	 * NOTE: The lower 6 bits of buf[1] field of the Bluetooth report
	 * control the interval at which Dualshock 4 reports data:
	 * 0x00 - 1ms
	 * 0x01 - 1ms
	 * 0x02 - 2ms
	 * 0x3E - 62ms
	 * 0x3F - disabled
	 */
	if (sc->quirks & (DUALSHOCK4_CONTROLLER_USB | DUALSHOCK4_DONGLE)) {
		memset(buf, 0, DS4_OUTPUT_REPORT_0x05_SIZE);
		buf[0] = 0x05;
		buf[1] = 0x07; /* blink + LEDs + motor */
		offset = 4;
	} else {
		memset(buf, 0, DS4_OUTPUT_REPORT_0x11_SIZE);
		buf[0] = 0x11;
		buf[1] = 0xC0 /* HID + CRC */ | sc->ds4_bt_poll_interval;
		buf[3] = 0x07; /* blink + LEDs + motor */
		offset = 6;
	}

#ifdef CONFIG_SONY_FF
	buf[offset++] = sc->right;
	buf[offset++] = sc->left;
#else
	offset += 2;
#endif

	/* LED 3 is the global control */
	if (sc->led_state[3]) {
		buf[offset++] = sc->led_state[0];
		buf[offset++] = sc->led_state[1];
		buf[offset++] = sc->led_state[2];
	} else {
		offset += 3;
	}

	/* If both delay values are zero the DualShock 4 disables blinking. */
	buf[offset++] = sc->led_delay_on[3];
	buf[offset++] = sc->led_delay_off[3];

	if (sc->quirks & (DUALSHOCK4_CONTROLLER_USB | DUALSHOCK4_DONGLE))
		hid_hw_output_report(hdev, buf, DS4_OUTPUT_REPORT_0x05_SIZE);
	else {
		/* CRC generation */
		u8 bthdr = 0xA2;
		u32 crc;

		crc = crc32_le(0xFFFFFFFF, &bthdr, 1);
		crc = ~crc32_le(crc, buf, DS4_OUTPUT_REPORT_0x11_SIZE-4);
		put_unaligned_le32(crc, &buf[74]);
		hid_hw_output_report(hdev, buf, DS4_OUTPUT_REPORT_0x11_SIZE);
	}
}

static void motion_send_output_report(struct sony_sc *sc)
{
	struct hid_device *hdev = sc->hdev;
	struct motion_output_report_02 *report =
		(struct motion_output_report_02 *)sc->output_report_dmabuf;

	memset(report, 0, MOTION_REPORT_0x02_SIZE);

	report->type = 0x02; /* set leds */
	report->r = sc->led_state[0];
	report->g = sc->led_state[1];
	report->b = sc->led_state[2];

#ifdef CONFIG_SONY_FF
	report->rumble = max(sc->right, sc->left);
#endif

	hid_hw_output_report(hdev, (u8 *)report, MOTION_REPORT_0x02_SIZE);
}

static inline void sony_send_output_report(struct sony_sc *sc)
{
	if (sc->send_output_report)
		sc->send_output_report(sc);
}

static void sony_state_worker(struct work_struct *work)
{
	struct sony_sc *sc = container_of(work, struct sony_sc, state_worker);

	sc->send_output_report(sc);
}

static int sony_allocate_output_report(struct sony_sc *sc)
{
	if ((sc->quirks & SIXAXIS_CONTROLLER) ||
			(sc->quirks & NAVIGATION_CONTROLLER))
		sc->output_report_dmabuf =
			kmalloc(sizeof(union sixaxis_output_report_01),
				GFP_KERNEL);
	else if (sc->quirks & DUALSHOCK4_CONTROLLER_BT)
		sc->output_report_dmabuf = kmalloc(DS4_OUTPUT_REPORT_0x11_SIZE,
						GFP_KERNEL);
	else if (sc->quirks & (DUALSHOCK4_CONTROLLER_USB | DUALSHOCK4_DONGLE))
		sc->output_report_dmabuf = kmalloc(DS4_OUTPUT_REPORT_0x05_SIZE,
						GFP_KERNEL);
	else if (sc->quirks & MOTION_CONTROLLER)
		sc->output_report_dmabuf = kmalloc(MOTION_REPORT_0x02_SIZE,
						GFP_KERNEL);
	else
		return 0;

	if (!sc->output_report_dmabuf)
		return -ENOMEM;

	return 0;
}

#ifdef CONFIG_SONY_FF
static int sony_play_effect(struct input_dev *dev, void *data,
			    struct ff_effect *effect)
{
	struct hid_device *hid = input_get_drvdata(dev);
	struct sony_sc *sc = hid_get_drvdata(hid);

	if (effect->type != FF_RUMBLE)
		return 0;

	sc->left = effect->u.rumble.strong_magnitude / 256;
	sc->right = effect->u.rumble.weak_magnitude / 256;

	sony_schedule_work(sc, SONY_WORKER_STATE);
	return 0;
}

static int sony_init_ff(struct sony_sc *sc)
{
	struct hid_input *hidinput;
	struct input_dev *input_dev;

	if (list_empty(&sc->hdev->inputs)) {
		hid_err(sc->hdev, "no inputs found\n");
		return -ENODEV;
	}
	hidinput = list_entry(sc->hdev->inputs.next, struct hid_input, list);
	input_dev = hidinput->input;

	input_set_capability(input_dev, EV_FF, FF_RUMBLE);
	return input_ff_create_memless(input_dev, NULL, sony_play_effect);
}

#else
static int sony_init_ff(struct sony_sc *sc)
{
	return 0;
}

#endif

static int sony_battery_get_property(struct power_supply *psy,
				     enum power_supply_property psp,
				     union power_supply_propval *val)
{
	struct sony_sc *sc = power_supply_get_drvdata(psy);
	unsigned long flags;
	int ret = 0;
	u8 battery_charging, battery_capacity, cable_state;

	spin_lock_irqsave(&sc->lock, flags);
	battery_charging = sc->battery_charging;
	battery_capacity = sc->battery_capacity;
	cable_state = sc->cable_state;
	spin_unlock_irqrestore(&sc->lock, flags);

	switch (psp) {
	case POWER_SUPPLY_PROP_PRESENT:
		val->intval = 1;
		break;
	case POWER_SUPPLY_PROP_SCOPE:
		val->intval = POWER_SUPPLY_SCOPE_DEVICE;
		break;
	case POWER_SUPPLY_PROP_CAPACITY:
		val->intval = battery_capacity;
		break;
	case POWER_SUPPLY_PROP_STATUS:
		if (battery_charging)
			val->intval = POWER_SUPPLY_STATUS_CHARGING;
		else
			if (battery_capacity == 100 && cable_state)
				val->intval = POWER_SUPPLY_STATUS_FULL;
			else
				val->intval = POWER_SUPPLY_STATUS_DISCHARGING;
		break;
	default:
		ret = -EINVAL;
		break;
	}
	return ret;
}

static int sony_battery_probe(struct sony_sc *sc, int append_dev_id)
{
	const char *battery_str_fmt = append_dev_id ?
		"sony_controller_battery_%pMR_%i" :
		"sony_controller_battery_%pMR";
	struct power_supply_config psy_cfg = { .drv_data = sc, };
	struct hid_device *hdev = sc->hdev;
	int ret;

	/*
	 * Set the default battery level to 100% to avoid low battery warnings
	 * if the battery is polled before the first device report is received.
	 */
	sc->battery_capacity = 100;

	sc->battery_desc.properties = sony_battery_props;
	sc->battery_desc.num_properties = ARRAY_SIZE(sony_battery_props);
	sc->battery_desc.get_property = sony_battery_get_property;
	sc->battery_desc.type = POWER_SUPPLY_TYPE_BATTERY;
	sc->battery_desc.use_for_apm = 0;
	sc->battery_desc.name = kasprintf(GFP_KERNEL, battery_str_fmt,
					  sc->mac_address, sc->device_id);
	if (!sc->battery_desc.name)
		return -ENOMEM;

	sc->battery = power_supply_register(&hdev->dev, &sc->battery_desc,
					    &psy_cfg);
	if (IS_ERR(sc->battery)) {
		ret = PTR_ERR(sc->battery);
		hid_err(hdev, "Unable to register battery device\n");
		goto err_free;
	}

	power_supply_powers(sc->battery, &hdev->dev);
	return 0;

err_free:
	kfree(sc->battery_desc.name);
	sc->battery_desc.name = NULL;
	return ret;
}

static void sony_battery_remove(struct sony_sc *sc)
{
	if (!sc->battery_desc.name)
		return;

	power_supply_unregister(sc->battery);
	kfree(sc->battery_desc.name);
	sc->battery_desc.name = NULL;
}

/*
 * If a controller is plugged in via USB while already connected via Bluetooth
 * it will show up as two devices. A global list of connected controllers and
 * their MAC addresses is maintained to ensure that a device is only connected
 * once.
 *
 * Some USB-only devices masquerade as Sixaxis controllers and all have the
 * same dummy Bluetooth address, so a comparison of the connection type is
 * required.  Devices are only rejected in the case where two devices have
 * matching Bluetooth addresses on different bus types.
 */
static inline int sony_compare_connection_type(struct sony_sc *sc0,
						struct sony_sc *sc1)
{
	const int sc0_not_bt = !(sc0->quirks & SONY_BT_DEVICE);
	const int sc1_not_bt = !(sc1->quirks & SONY_BT_DEVICE);

	return sc0_not_bt == sc1_not_bt;
}

static int sony_check_add_dev_list(struct sony_sc *sc)
{
	struct sony_sc *entry;
	unsigned long flags;
	int ret;

	spin_lock_irqsave(&sony_dev_list_lock, flags);

	list_for_each_entry(entry, &sony_device_list, list_node) {
		ret = memcmp(sc->mac_address, entry->mac_address,
				sizeof(sc->mac_address));
		if (!ret) {
			if (sony_compare_connection_type(sc, entry)) {
				ret = 1;
			} else {
				ret = -EEXIST;
				hid_info(sc->hdev,
				"controller with MAC address %pMR already connected\n",
				sc->mac_address);
			}
			goto unlock;
		}
	}

	ret = 0;
	list_add(&(sc->list_node), &sony_device_list);

unlock:
	spin_unlock_irqrestore(&sony_dev_list_lock, flags);
	return ret;
}

static void sony_remove_dev_list(struct sony_sc *sc)
{
	unsigned long flags;

	if (sc->list_node.next) {
		spin_lock_irqsave(&sony_dev_list_lock, flags);
		list_del(&(sc->list_node));
		spin_unlock_irqrestore(&sony_dev_list_lock, flags);
	}
}

static int sony_get_bt_devaddr(struct sony_sc *sc)
{
	int ret;

	/* HIDP stores the device MAC address as a string in the uniq field. */
	ret = strlen(sc->hdev->uniq);
	if (ret != 17)
		return -EINVAL;

	ret = sscanf(sc->hdev->uniq,
		"%02hhx:%02hhx:%02hhx:%02hhx:%02hhx:%02hhx",
		&sc->mac_address[5], &sc->mac_address[4], &sc->mac_address[3],
		&sc->mac_address[2], &sc->mac_address[1], &sc->mac_address[0]);

	if (ret != 6)
		return -EINVAL;

	return 0;
}

static int sony_check_add(struct sony_sc *sc)
{
	u8 *buf = NULL;
	int n, ret;

	if ((sc->quirks & DUALSHOCK4_CONTROLLER_BT) ||
	    (sc->quirks & MOTION_CONTROLLER_BT) ||
	    (sc->quirks & NAVIGATION_CONTROLLER_BT) ||
	    (sc->quirks & SIXAXIS_CONTROLLER_BT)) {
		/*
		 * sony_get_bt_devaddr() attempts to parse the Bluetooth MAC
		 * address from the uniq string where HIDP stores it.
		 * As uniq cannot be guaranteed to be a MAC address in all cases
		 * a failure of this function should not prevent the connection.
		 */
		if (sony_get_bt_devaddr(sc) < 0) {
			hid_warn(sc->hdev, "UNIQ does not contain a MAC address; duplicate check skipped\n");
			return 0;
		}
	} else if (sc->quirks & (DUALSHOCK4_CONTROLLER_USB | DUALSHOCK4_DONGLE)) {
		buf = kmalloc(DS4_FEATURE_REPORT_0x81_SIZE, GFP_KERNEL);
		if (!buf)
			return -ENOMEM;

		/*
		 * The MAC address of a DS4 controller connected via USB can be
		 * retrieved with feature report 0x81. The address begins at
		 * offset 1.
		 */
		ret = hid_hw_raw_request(sc->hdev, 0x81, buf,
				DS4_FEATURE_REPORT_0x81_SIZE, HID_FEATURE_REPORT,
				HID_REQ_GET_REPORT);

		if (ret != DS4_FEATURE_REPORT_0x81_SIZE) {
			hid_err(sc->hdev, "failed to retrieve feature report 0x81 with the DualShock 4 MAC address\n");
			ret = ret < 0 ? ret : -EINVAL;
			goto out_free;
		}

		memcpy(sc->mac_address, &buf[1], sizeof(sc->mac_address));

		snprintf(sc->hdev->uniq, sizeof(sc->hdev->uniq),
			"%02hhx:%02hhx:%02hhx:%02hhx:%02hhx:%02hhx",
			sc->mac_address[5], sc->mac_address[4],
			sc->mac_address[3], sc->mac_address[2],
			sc->mac_address[1], sc->mac_address[0]);
	} else if ((sc->quirks & SIXAXIS_CONTROLLER_USB) ||
			(sc->quirks & NAVIGATION_CONTROLLER_USB)) {
		buf = kmalloc(SIXAXIS_REPORT_0xF2_SIZE, GFP_KERNEL);
		if (!buf)
			return -ENOMEM;

		/*
		 * The MAC address of a Sixaxis controller connected via USB can
		 * be retrieved with feature report 0xf2. The address begins at
		 * offset 4.
		 */
		ret = hid_hw_raw_request(sc->hdev, 0xf2, buf,
				SIXAXIS_REPORT_0xF2_SIZE, HID_FEATURE_REPORT,
				HID_REQ_GET_REPORT);

		if (ret != SIXAXIS_REPORT_0xF2_SIZE) {
			hid_err(sc->hdev, "failed to retrieve feature report 0xf2 with the Sixaxis MAC address\n");
			ret = ret < 0 ? ret : -EINVAL;
			goto out_free;
		}

		/*
		 * The Sixaxis device MAC in the report is big-endian and must
		 * be byte-swapped.
		 */
		for (n = 0; n < 6; n++)
			sc->mac_address[5-n] = buf[4+n];

		snprintf(sc->hdev->uniq, sizeof(sc->hdev->uniq),
			"%02hhx:%02hhx:%02hhx:%02hhx:%02hhx:%02hhx",
			sc->mac_address[5], sc->mac_address[4],
			sc->mac_address[3], sc->mac_address[2],
			sc->mac_address[1], sc->mac_address[0]);
	} else {
		return 0;
	}

	ret = sony_check_add_dev_list(sc);

out_free:

	kfree(buf);

	return ret;
}

static int sony_set_device_id(struct sony_sc *sc)
{
	int ret;

	/*
	 * Only DualShock 4 or Sixaxis controllers get an id.
	 * All others are set to -1.
	 */
	if ((sc->quirks & SIXAXIS_CONTROLLER) ||
	    (sc->quirks & DUALSHOCK4_CONTROLLER)) {
		ret = ida_simple_get(&sony_device_id_allocator, 0, 0,
					GFP_KERNEL);
		if (ret < 0) {
			sc->device_id = -1;
			return ret;
		}
		sc->device_id = ret;
	} else {
		sc->device_id = -1;
	}

	return 0;
}

static void sony_release_device_id(struct sony_sc *sc)
{
	if (sc->device_id >= 0) {
		ida_simple_remove(&sony_device_id_allocator, sc->device_id);
		sc->device_id = -1;
	}
}

static inline void sony_init_output_report(struct sony_sc *sc,
				void (*send_output_report)(struct sony_sc *))
{
	sc->send_output_report = send_output_report;

	if (!sc->state_worker_initialized)
		INIT_WORK(&sc->state_worker, sony_state_worker);

	sc->state_worker_initialized = 1;
}

static inline void sony_cancel_work_sync(struct sony_sc *sc)
{
<<<<<<< HEAD
	if (sc->hotplug_worker_initialized)
		cancel_work_sync(&sc->hotplug_worker);
	if (sc->state_worker_initialized)
=======
	unsigned long flags;

	if (sc->hotplug_worker_initialized)
		cancel_work_sync(&sc->hotplug_worker);
	if (sc->state_worker_initialized) {
		spin_lock_irqsave(&sc->lock, flags);
		sc->state_worker_initialized = 0;
		spin_unlock_irqrestore(&sc->lock, flags);
>>>>>>> a0ccc147
		cancel_work_sync(&sc->state_worker);
	}
}

<<<<<<< HEAD

=======
>>>>>>> a0ccc147
static int sony_input_configured(struct hid_device *hdev,
					struct hid_input *hidinput)
{
	struct sony_sc *sc = hid_get_drvdata(hdev);
	int append_dev_id;
	int ret;

	ret = sony_set_device_id(sc);
	if (ret < 0) {
		hid_err(hdev, "failed to allocate the device id\n");
		goto err_stop;
	}

	ret = append_dev_id = sony_check_add(sc);
	if (ret < 0)
		goto err_stop;

	ret = sony_allocate_output_report(sc);
	if (ret < 0) {
		hid_err(hdev, "failed to allocate the output report buffer\n");
		goto err_stop;
	}

	if (sc->quirks & NAVIGATION_CONTROLLER_USB) {
		/*
		 * The Sony Sixaxis does not handle HID Output Reports on the
		 * Interrupt EP like it could, so we need to force HID Output
		 * Reports to use HID_REQ_SET_REPORT on the Control EP.
		 *
		 * There is also another issue about HID Output Reports via USB,
		 * the Sixaxis does not want the report_id as part of the data
		 * packet, so we have to discard buf[0] when sending the actual
		 * control message, even for numbered reports, humpf!
		 *
		 * Additionally, the Sixaxis on USB isn't properly initialized
		 * until the PS logo button is pressed and as such won't retain
		 * any state set by an output report, so the initial
		 * configuration report is deferred until the first input
		 * report arrives.
		 */
		hdev->quirks |= HID_QUIRK_NO_OUTPUT_REPORTS_ON_INTR_EP;
		hdev->quirks |= HID_QUIRK_SKIP_OUTPUT_REPORT_ID;
		sc->defer_initialization = 1;

		ret = sixaxis_set_operational_usb(hdev);
		if (ret < 0) {
			hid_err(hdev, "Failed to set controller into operational mode\n");
			goto err_stop;
		}

		sony_init_output_report(sc, sixaxis_send_output_report);
	} else if (sc->quirks & NAVIGATION_CONTROLLER_BT) {
		/*
		 * The Navigation controller wants output reports sent on the ctrl
		 * endpoint when connected via Bluetooth.
		 */
		hdev->quirks |= HID_QUIRK_NO_OUTPUT_REPORTS_ON_INTR_EP;

		ret = sixaxis_set_operational_bt(hdev);
		if (ret < 0) {
			hid_err(hdev, "Failed to set controller into operational mode\n");
			goto err_stop;
		}

		sony_init_output_report(sc, sixaxis_send_output_report);
	} else if (sc->quirks & SIXAXIS_CONTROLLER_USB) {
		/*
		 * The Sony Sixaxis does not handle HID Output Reports on the
		 * Interrupt EP and the device only becomes active when the
		 * PS button is pressed. See comment for Navigation controller
		 * above for more details.
		 */
		hdev->quirks |= HID_QUIRK_NO_OUTPUT_REPORTS_ON_INTR_EP;
		hdev->quirks |= HID_QUIRK_SKIP_OUTPUT_REPORT_ID;
		sc->defer_initialization = 1;

		ret = sixaxis_set_operational_usb(hdev);
		if (ret < 0) {
			hid_err(hdev, "Failed to set controller into operational mode\n");
			goto err_stop;
		}

		ret = sony_register_sensors(sc);
		if (ret) {
			hid_err(sc->hdev,
			"Unable to initialize motion sensors: %d\n", ret);
			goto err_stop;
		}

		sony_init_output_report(sc, sixaxis_send_output_report);
	} else if (sc->quirks & SIXAXIS_CONTROLLER_BT) {
		/*
		 * The Sixaxis wants output reports sent on the ctrl endpoint
		 * when connected via Bluetooth.
		 */
		hdev->quirks |= HID_QUIRK_NO_OUTPUT_REPORTS_ON_INTR_EP;

		ret = sixaxis_set_operational_bt(hdev);
		if (ret < 0) {
			hid_err(hdev, "Failed to set controller into operational mode\n");
			goto err_stop;
		}

		ret = sony_register_sensors(sc);
		if (ret) {
			hid_err(sc->hdev,
			"Unable to initialize motion sensors: %d\n", ret);
			goto err_stop;
		}

		sony_init_output_report(sc, sixaxis_send_output_report);
	} else if (sc->quirks & DUALSHOCK4_CONTROLLER) {
		ret = dualshock4_get_calibration_data(sc);
		if (ret < 0) {
			hid_err(hdev, "Failed to get calibration data from Dualshock 4\n");
			goto err_stop;
		}

		/*
		 * The Dualshock 4 touchpad supports 2 touches and has a
		 * resolution of 1920x942 (44.86 dots/mm).
		 */
		ret = sony_register_touchpad(sc, 2, 1920, 942);
		if (ret) {
			hid_err(sc->hdev,
			"Unable to initialize multi-touch slots: %d\n",
			ret);
			goto err_stop;
		}

		ret = sony_register_sensors(sc);
		if (ret) {
			hid_err(sc->hdev,
			"Unable to initialize motion sensors: %d\n", ret);
			goto err_stop;
		}

		if (sc->quirks & DUALSHOCK4_CONTROLLER_BT) {
			sc->ds4_bt_poll_interval = DS4_BT_DEFAULT_POLL_INTERVAL_MS;
			ret = device_create_file(&sc->hdev->dev, &dev_attr_bt_poll_interval);
			if (ret)
				hid_warn(sc->hdev,
				 "can't create sysfs bt_poll_interval attribute err: %d\n",
				 ret);
		}

		if (sc->quirks & DUALSHOCK4_DONGLE) {
			INIT_WORK(&sc->hotplug_worker, dualshock4_calibration_work);
			sc->hotplug_worker_initialized = 1;
			sc->ds4_dongle_state = DONGLE_DISCONNECTED;
		}

		sony_init_output_report(sc, dualshock4_send_output_report);
	} else if (sc->quirks & MOTION_CONTROLLER) {
		sony_init_output_report(sc, motion_send_output_report);
	} else {
		ret = 0;
	}

	if (sc->quirks & SONY_LED_SUPPORT) {
		ret = sony_leds_init(sc);
		if (ret < 0)
			goto err_stop;
	}

	if (sc->quirks & SONY_BATTERY_SUPPORT) {
		ret = sony_battery_probe(sc, append_dev_id);
		if (ret < 0)
			goto err_stop;

		/* Open the device to receive reports with battery info */
		ret = hid_hw_open(hdev);
		if (ret < 0) {
			hid_err(hdev, "hw open failed\n");
			goto err_stop;
		}
	}

	if (sc->quirks & SONY_FF_SUPPORT) {
		ret = sony_init_ff(sc);
		if (ret < 0)
			goto err_close;
	}

	return 0;
err_close:
	hid_hw_close(hdev);
err_stop:
	/* Piggy back on the default ds4_bt_ poll_interval to determine
	 * if we need to remove the file as we don't know for sure if we
	 * executed that logic.
	 */
	if (sc->ds4_bt_poll_interval)
		device_remove_file(&sc->hdev->dev, &dev_attr_bt_poll_interval);
	if (sc->quirks & SONY_LED_SUPPORT)
		sony_leds_remove(sc);
	if (sc->quirks & SONY_BATTERY_SUPPORT)
		sony_battery_remove(sc);
	if (sc->touchpad)
		sony_unregister_touchpad(sc);
	if (sc->sensor_dev)
		sony_unregister_sensors(sc);
	sony_cancel_work_sync(sc);
	kfree(sc->output_report_dmabuf);
	sony_remove_dev_list(sc);
	sony_release_device_id(sc);
	return ret;
}

static int sony_probe(struct hid_device *hdev, const struct hid_device_id *id)
{
	int ret;
	unsigned long quirks = id->driver_data;
	struct sony_sc *sc;
	unsigned int connect_mask = HID_CONNECT_DEFAULT;

	if (!strcmp(hdev->name, "FutureMax Dance Mat"))
		quirks |= FUTUREMAX_DANCE_MAT;

	sc = devm_kzalloc(&hdev->dev, sizeof(*sc), GFP_KERNEL);
	if (sc == NULL) {
		hid_err(hdev, "can't alloc sony descriptor\n");
		return -ENOMEM;
	}

	spin_lock_init(&sc->lock);

	sc->quirks = quirks;
	hid_set_drvdata(hdev, sc);
	sc->hdev = hdev;

	ret = hid_parse(hdev);
	if (ret) {
		hid_err(hdev, "parse failed\n");
		return ret;
	}

	if (sc->quirks & VAIO_RDESC_CONSTANT)
		connect_mask |= HID_CONNECT_HIDDEV_FORCE;
	else if (sc->quirks & SIXAXIS_CONTROLLER)
		connect_mask |= HID_CONNECT_HIDDEV_FORCE;

	/* Patch the hw version on DS3/4 compatible devices, so applications can
	 * distinguish between the default HID mappings and the mappings defined
	 * by the Linux game controller spec. This is important for the SDL2
	 * library, which has a game controller database, which uses device ids
	 * in combination with version as a key.
	 */
	if (sc->quirks & (SIXAXIS_CONTROLLER | DUALSHOCK4_CONTROLLER))
		hdev->version |= 0x8000;

	ret = hid_hw_start(hdev, connect_mask);
	if (ret) {
		hid_err(hdev, "hw start failed\n");
		return ret;
	}

	/* sony_input_configured can fail, but this doesn't result
	 * in hid_hw_start failures (intended). Check whether
	 * the HID layer claimed the device else fail.
	 * We don't know the actual reason for the failure, most
	 * likely it is due to EEXIST in case of double connection
	 * of USB and Bluetooth, but could have been due to ENOMEM
	 * or other reasons as well.
	 */
	if (!(hdev->claimed & HID_CLAIMED_INPUT)) {
		hid_err(hdev, "failed to claim input\n");
		hid_hw_stop(hdev);
		return -ENODEV;
	}

	return ret;
}

static int sony_probe(struct hid_device *hdev, const struct hid_device_id *id)
{
	int ret;
	unsigned long quirks = id->driver_data;
	struct sony_sc *sc;
	unsigned int connect_mask = HID_CONNECT_DEFAULT;

	if (!strcmp(hdev->name, "FutureMax Dance Mat"))
		quirks |= FUTUREMAX_DANCE_MAT;

	sc = devm_kzalloc(&hdev->dev, sizeof(*sc), GFP_KERNEL);
	if (sc == NULL) {
		hid_err(hdev, "can't alloc sony descriptor\n");
		return -ENOMEM;
	}

	spin_lock_init(&sc->lock);

	sc->quirks = quirks;
	hid_set_drvdata(hdev, sc);
	sc->hdev = hdev;

	ret = hid_parse(hdev);
	if (ret) {
		hid_err(hdev, "parse failed\n");
		return ret;
	}

	if (sc->quirks & VAIO_RDESC_CONSTANT)
		connect_mask |= HID_CONNECT_HIDDEV_FORCE;
	else if (sc->quirks & SIXAXIS_CONTROLLER)
		connect_mask |= HID_CONNECT_HIDDEV_FORCE;

	/* Patch the hw version on DS3/4 compatible devices, so applications can
	 * distinguish between the default HID mappings and the mappings defined
	 * by the Linux game controller spec. This is important for the SDL2
	 * library, which has a game controller database, which uses device ids
	 * in combination with version as a key.
	 */
	if (sc->quirks & (SIXAXIS_CONTROLLER | DUALSHOCK4_CONTROLLER))
		hdev->version |= 0x8000;

	ret = hid_hw_start(hdev, connect_mask);
	if (ret) {
		hid_err(hdev, "hw start failed\n");
		return ret;
	}

	/* sony_input_configured can fail, but this doesn't result
	 * in hid_hw_start failures (intended). Check whether
	 * the HID layer claimed the device else fail.
	 * We don't know the actual reason for the failure, most
	 * likely it is due to EEXIST in case of double connection
	 * of USB and Bluetooth, but could have been due to ENOMEM
	 * or other reasons as well.
	 */
	if (!(hdev->claimed & HID_CLAIMED_INPUT)) {
		hid_err(hdev, "failed to claim input\n");
		return -ENODEV;
	}

	return ret;
}

static void sony_remove(struct hid_device *hdev)
{
	struct sony_sc *sc = hid_get_drvdata(hdev);

	hid_hw_close(hdev);

	if (sc->quirks & SONY_LED_SUPPORT)
		sony_leds_remove(sc);

	if (sc->quirks & SONY_BATTERY_SUPPORT)
		sony_battery_remove(sc);

	if (sc->touchpad)
		sony_unregister_touchpad(sc);

	if (sc->sensor_dev)
		sony_unregister_sensors(sc);

	if (sc->quirks & DUALSHOCK4_CONTROLLER_BT)
		device_remove_file(&sc->hdev->dev, &dev_attr_bt_poll_interval);

	sony_cancel_work_sync(sc);

	kfree(sc->output_report_dmabuf);

	sony_remove_dev_list(sc);

	sony_release_device_id(sc);

	hid_hw_stop(hdev);
}

#ifdef CONFIG_PM

static int sony_suspend(struct hid_device *hdev, pm_message_t message)
{
#ifdef CONFIG_SONY_FF

	/* On suspend stop any running force-feedback events */
	if (SONY_FF_SUPPORT) {
		struct sony_sc *sc = hid_get_drvdata(hdev);

		sc->left = sc->right = 0;
		sony_send_output_report(sc);
	}

#endif
	return 0;
}

static int sony_resume(struct hid_device *hdev)
{
	struct sony_sc *sc = hid_get_drvdata(hdev);

	/*
	 * The Sixaxis and navigation controllers on USB need to be
	 * reinitialized on resume or they won't behave properly.
	 */
	if ((sc->quirks & SIXAXIS_CONTROLLER_USB) ||
		(sc->quirks & NAVIGATION_CONTROLLER_USB)) {
		sixaxis_set_operational_usb(sc->hdev);
		sc->defer_initialization = 1;
	}

	return 0;
}

#endif

static const struct hid_device_id sony_devices[] = {
	{ HID_USB_DEVICE(USB_VENDOR_ID_SONY, USB_DEVICE_ID_SONY_PS3_CONTROLLER),
		.driver_data = SIXAXIS_CONTROLLER_USB },
	{ HID_USB_DEVICE(USB_VENDOR_ID_SONY, USB_DEVICE_ID_SONY_NAVIGATION_CONTROLLER),
		.driver_data = NAVIGATION_CONTROLLER_USB },
	{ HID_BLUETOOTH_DEVICE(USB_VENDOR_ID_SONY, USB_DEVICE_ID_SONY_NAVIGATION_CONTROLLER),
		.driver_data = NAVIGATION_CONTROLLER_BT },
	{ HID_USB_DEVICE(USB_VENDOR_ID_SONY, USB_DEVICE_ID_SONY_MOTION_CONTROLLER),
		.driver_data = MOTION_CONTROLLER_USB },
	{ HID_BLUETOOTH_DEVICE(USB_VENDOR_ID_SONY, USB_DEVICE_ID_SONY_MOTION_CONTROLLER),
		.driver_data = MOTION_CONTROLLER_BT },
	{ HID_BLUETOOTH_DEVICE(USB_VENDOR_ID_SONY, USB_DEVICE_ID_SONY_PS3_CONTROLLER),
		.driver_data = SIXAXIS_CONTROLLER_BT },
	{ HID_USB_DEVICE(USB_VENDOR_ID_SONY, USB_DEVICE_ID_SONY_VAIO_VGX_MOUSE),
		.driver_data = VAIO_RDESC_CONSTANT },
	{ HID_USB_DEVICE(USB_VENDOR_ID_SONY, USB_DEVICE_ID_SONY_VAIO_VGP_MOUSE),
		.driver_data = VAIO_RDESC_CONSTANT },
	/*
	 * Wired Buzz Controller. Reported as Sony Hub from its USB ID and as
	 * Logitech joystick from the device descriptor.
	 */
	{ HID_USB_DEVICE(USB_VENDOR_ID_SONY, USB_DEVICE_ID_SONY_BUZZ_CONTROLLER),
		.driver_data = BUZZ_CONTROLLER },
	{ HID_USB_DEVICE(USB_VENDOR_ID_SONY, USB_DEVICE_ID_SONY_WIRELESS_BUZZ_CONTROLLER),
		.driver_data = BUZZ_CONTROLLER },
	/* PS3 BD Remote Control */
	{ HID_BLUETOOTH_DEVICE(USB_VENDOR_ID_SONY, USB_DEVICE_ID_SONY_PS3_BDREMOTE),
		.driver_data = PS3REMOTE },
	/* Logitech Harmony Adapter for PS3 */
	{ HID_BLUETOOTH_DEVICE(USB_VENDOR_ID_LOGITECH, USB_DEVICE_ID_LOGITECH_HARMONY_PS3),
		.driver_data = PS3REMOTE },
	/* SMK-Link PS3 BD Remote Control */
	{ HID_BLUETOOTH_DEVICE(USB_VENDOR_ID_SMK, USB_DEVICE_ID_SMK_PS3_BDREMOTE),
		.driver_data = PS3REMOTE },
	/* Sony Dualshock 4 controllers for PS4 */
	{ HID_USB_DEVICE(USB_VENDOR_ID_SONY, USB_DEVICE_ID_SONY_PS4_CONTROLLER),
		.driver_data = DUALSHOCK4_CONTROLLER_USB },
	{ HID_BLUETOOTH_DEVICE(USB_VENDOR_ID_SONY, USB_DEVICE_ID_SONY_PS4_CONTROLLER),
		.driver_data = DUALSHOCK4_CONTROLLER_BT },
	{ HID_USB_DEVICE(USB_VENDOR_ID_SONY, USB_DEVICE_ID_SONY_PS4_CONTROLLER_2),
		.driver_data = DUALSHOCK4_CONTROLLER_USB },
	{ HID_BLUETOOTH_DEVICE(USB_VENDOR_ID_SONY, USB_DEVICE_ID_SONY_PS4_CONTROLLER_2),
		.driver_data = DUALSHOCK4_CONTROLLER_BT },
	{ HID_USB_DEVICE(USB_VENDOR_ID_SONY, USB_DEVICE_ID_SONY_PS4_CONTROLLER_DONGLE),
		.driver_data = DUALSHOCK4_DONGLE },
	/* Nyko Core Controller for PS3 */
	{ HID_USB_DEVICE(USB_VENDOR_ID_SINO_LITE, USB_DEVICE_ID_SINO_LITE_CONTROLLER),
		.driver_data = SIXAXIS_CONTROLLER_USB | SINO_LITE_CONTROLLER },
	{ }
};
MODULE_DEVICE_TABLE(hid, sony_devices);

static struct hid_driver sony_driver = {
	.name             = "sony",
	.id_table         = sony_devices,
	.input_mapping    = sony_mapping,
	.input_configured = sony_input_configured,
	.probe            = sony_probe,
	.remove           = sony_remove,
	.report_fixup     = sony_report_fixup,
	.raw_event        = sony_raw_event,

#ifdef CONFIG_PM
	.suspend          = sony_suspend,
	.resume	          = sony_resume,
	.reset_resume     = sony_resume,
#endif
};

static int __init sony_init(void)
{
	dbg_hid("Sony:%s\n", __func__);

	return hid_register_driver(&sony_driver);
}

static void __exit sony_exit(void)
{
	dbg_hid("Sony:%s\n", __func__);

	hid_unregister_driver(&sony_driver);
	ida_destroy(&sony_device_id_allocator);
}
module_init(sony_init);
module_exit(sony_exit);

MODULE_LICENSE("GPL");<|MERGE_RESOLUTION|>--- conflicted
+++ resolved
@@ -578,12 +578,6 @@
 static inline void sony_schedule_work(struct sony_sc *sc,
 				      enum sony_worker which)
 {
-<<<<<<< HEAD
-	switch (which) {
-	case SONY_WORKER_STATE:
-		if (!sc->defer_initialization)
-			schedule_work(&sc->state_worker);
-=======
 	unsigned long flags;
 
 	switch (which) {
@@ -592,7 +586,6 @@
 		if (!sc->defer_initialization && sc->state_worker_initialized)
 			schedule_work(&sc->state_worker);
 		spin_unlock_irqrestore(&sc->lock, flags);
->>>>>>> a0ccc147
 		break;
 	case SONY_WORKER_HOTPLUG:
 		if (sc->hotplug_worker_initialized)
@@ -604,7 +597,6 @@
 static ssize_t ds4_show_poll_interval(struct device *dev,
 				struct device_attribute
 				*attr, char *buf)
-<<<<<<< HEAD
 {
 	struct hid_device *hdev = to_hid_device(dev);
 	struct sony_sc *sc = hid_get_drvdata(hdev);
@@ -642,53 +634,11 @@
 
 static u8 *motion_fixup(struct hid_device *hdev, u8 *rdesc,
 			     unsigned int *rsize)
-=======
-{
-	struct hid_device *hdev = to_hid_device(dev);
-	struct sony_sc *sc = hid_get_drvdata(hdev);
-
-	return snprintf(buf, PAGE_SIZE, "%i\n", sc->ds4_bt_poll_interval);
-}
-
-static ssize_t ds4_store_poll_interval(struct device *dev,
-				struct device_attribute *attr,
-				const char *buf, size_t count)
->>>>>>> a0ccc147
-{
-	struct hid_device *hdev = to_hid_device(dev);
-	struct sony_sc *sc = hid_get_drvdata(hdev);
-	unsigned long flags;
-	u8 interval;
-
-	if (kstrtou8(buf, 0, &interval))
-		return -EINVAL;
-
-	if (interval > DS4_BT_MAX_POLL_INTERVAL_MS)
-		return -EINVAL;
-
-	spin_lock_irqsave(&sc->lock, flags);
-	sc->ds4_bt_poll_interval = interval;
-	spin_unlock_irqrestore(&sc->lock, flags);
-
-	sony_schedule_work(sc, SONY_WORKER_STATE);
-
-	return count;
-}
-
-<<<<<<< HEAD
-=======
-static DEVICE_ATTR(bt_poll_interval, 0644, ds4_show_poll_interval,
-		ds4_store_poll_interval);
-
-
-static u8 *motion_fixup(struct hid_device *hdev, u8 *rdesc,
-			     unsigned int *rsize)
 {
 	*rsize = sizeof(motion_rdesc);
 	return motion_rdesc;
 }
 
->>>>>>> a0ccc147
 static u8 *ps3remote_fixup(struct hid_device *hdev, u8 *rdesc,
 			     unsigned int *rsize)
 {
@@ -1288,7 +1238,6 @@
 
 	/* Let hid-core decide for the others */
 	return 0;
-<<<<<<< HEAD
 }
 
 static int sony_register_touchpad(struct sony_sc *sc, int touch_count,
@@ -1363,89 +1312,12 @@
 	sc->touchpad = NULL;
 }
 
-=======
-}
-
-static int sony_register_touchpad(struct sony_sc *sc, int touch_count,
-					int w, int h)
-{
-	size_t name_sz;
-	char *name;
-	int ret;
-
-	sc->touchpad = input_allocate_device();
-	if (!sc->touchpad)
-		return -ENOMEM;
-
-	input_set_drvdata(sc->touchpad, sc);
-	sc->touchpad->dev.parent = &sc->hdev->dev;
-	sc->touchpad->phys = sc->hdev->phys;
-	sc->touchpad->uniq = sc->hdev->uniq;
-	sc->touchpad->id.bustype = sc->hdev->bus;
-	sc->touchpad->id.vendor = sc->hdev->vendor;
-	sc->touchpad->id.product = sc->hdev->product;
-	sc->touchpad->id.version = sc->hdev->version;
-
-	/* Append a suffix to the controller name as there are various
-	 * DS4 compatible non-Sony devices with different names.
-	 */
-	name_sz = strlen(sc->hdev->name) + sizeof(DS4_TOUCHPAD_SUFFIX);
-	name = kzalloc(name_sz, GFP_KERNEL);
-	if (!name) {
-		ret = -ENOMEM;
-		goto err;
-	}
-	snprintf(name, name_sz, "%s" DS4_TOUCHPAD_SUFFIX, sc->hdev->name);
-	sc->touchpad->name = name;
-
-	ret = input_mt_init_slots(sc->touchpad, touch_count, INPUT_MT_POINTER);
-	if (ret < 0)
-		goto err;
-
-	/* We map the button underneath the touchpad to BTN_LEFT. */
-	__set_bit(EV_KEY, sc->touchpad->evbit);
-	__set_bit(BTN_LEFT, sc->touchpad->keybit);
-	__set_bit(INPUT_PROP_BUTTONPAD, sc->touchpad->propbit);
-
-	input_set_abs_params(sc->touchpad, ABS_MT_POSITION_X, 0, w, 0, 0);
-	input_set_abs_params(sc->touchpad, ABS_MT_POSITION_Y, 0, h, 0, 0);
-
-	ret = input_register_device(sc->touchpad);
-	if (ret < 0)
-		goto err;
-
-	return 0;
-
-err:
-	kfree(sc->touchpad->name);
-	sc->touchpad->name = NULL;
-
-	input_free_device(sc->touchpad);
-	sc->touchpad = NULL;
-
-	return ret;
-}
-
-static void sony_unregister_touchpad(struct sony_sc *sc)
-{
-	if (!sc->touchpad)
-		return;
-
-	kfree(sc->touchpad->name);
-	sc->touchpad->name = NULL;
-
-	input_unregister_device(sc->touchpad);
-	sc->touchpad = NULL;
-}
-
->>>>>>> a0ccc147
 static int sony_register_sensors(struct sony_sc *sc)
 {
 	size_t name_sz;
 	char *name;
 	int ret;
 	int range;
-<<<<<<< HEAD
 
 	sc->sensor_dev = input_allocate_device();
 	if (!sc->sensor_dev)
@@ -1508,70 +1380,6 @@
 
 	__set_bit(INPUT_PROP_ACCELEROMETER, sc->sensor_dev->propbit);
 
-=======
-
-	sc->sensor_dev = input_allocate_device();
-	if (!sc->sensor_dev)
-		return -ENOMEM;
-
-	input_set_drvdata(sc->sensor_dev, sc);
-	sc->sensor_dev->dev.parent = &sc->hdev->dev;
-	sc->sensor_dev->phys = sc->hdev->phys;
-	sc->sensor_dev->uniq = sc->hdev->uniq;
-	sc->sensor_dev->id.bustype = sc->hdev->bus;
-	sc->sensor_dev->id.vendor = sc->hdev->vendor;
-	sc->sensor_dev->id.product = sc->hdev->product;
-	sc->sensor_dev->id.version = sc->hdev->version;
-
-	/* Append a suffix to the controller name as there are various
-	 * DS4 compatible non-Sony devices with different names.
-	 */
-	name_sz = strlen(sc->hdev->name) + sizeof(SENSOR_SUFFIX);
-	name = kzalloc(name_sz, GFP_KERNEL);
-	if (!name) {
-		ret = -ENOMEM;
-		goto err;
-	}
-	snprintf(name, name_sz, "%s" SENSOR_SUFFIX, sc->hdev->name);
-	sc->sensor_dev->name = name;
-
-	if (sc->quirks & SIXAXIS_CONTROLLER) {
-		/* For the DS3 we only support the accelerometer, which works
-		 * quite well even without calibration. The device also has
-		 * a 1-axis gyro, but it is very difficult to manage from within
-		 * the driver even to get data, the sensor is inaccurate and
-		 * the behavior is very different between hardware revisions.
-		 */
-		input_set_abs_params(sc->sensor_dev, ABS_X, -512, 511, 4, 0);
-		input_set_abs_params(sc->sensor_dev, ABS_Y, -512, 511, 4, 0);
-		input_set_abs_params(sc->sensor_dev, ABS_Z, -512, 511, 4, 0);
-		input_abs_set_res(sc->sensor_dev, ABS_X, SIXAXIS_ACC_RES_PER_G);
-		input_abs_set_res(sc->sensor_dev, ABS_Y, SIXAXIS_ACC_RES_PER_G);
-		input_abs_set_res(sc->sensor_dev, ABS_Z, SIXAXIS_ACC_RES_PER_G);
-	} else if (sc->quirks & DUALSHOCK4_CONTROLLER) {
-		range = DS4_ACC_RES_PER_G*4;
-		input_set_abs_params(sc->sensor_dev, ABS_X, -range, range, 16, 0);
-		input_set_abs_params(sc->sensor_dev, ABS_Y, -range, range, 16, 0);
-		input_set_abs_params(sc->sensor_dev, ABS_Z, -range, range, 16, 0);
-		input_abs_set_res(sc->sensor_dev, ABS_X, DS4_ACC_RES_PER_G);
-		input_abs_set_res(sc->sensor_dev, ABS_Y, DS4_ACC_RES_PER_G);
-		input_abs_set_res(sc->sensor_dev, ABS_Z, DS4_ACC_RES_PER_G);
-
-		range = DS4_GYRO_RES_PER_DEG_S*2048;
-		input_set_abs_params(sc->sensor_dev, ABS_RX, -range, range, 16, 0);
-		input_set_abs_params(sc->sensor_dev, ABS_RY, -range, range, 16, 0);
-		input_set_abs_params(sc->sensor_dev, ABS_RZ, -range, range, 16, 0);
-		input_abs_set_res(sc->sensor_dev, ABS_RX, DS4_GYRO_RES_PER_DEG_S);
-		input_abs_set_res(sc->sensor_dev, ABS_RY, DS4_GYRO_RES_PER_DEG_S);
-		input_abs_set_res(sc->sensor_dev, ABS_RZ, DS4_GYRO_RES_PER_DEG_S);
-
-		__set_bit(EV_MSC, sc->sensor_dev->evbit);
-		__set_bit(MSC_TIMESTAMP, sc->sensor_dev->mscbit);
-	}
-
-	__set_bit(INPUT_PROP_ACCELEROMETER, sc->sensor_dev->propbit);
-
->>>>>>> a0ccc147
 	ret = input_register_device(sc->sensor_dev);
 	if (ret < 0)
 		goto err;
@@ -2690,11 +2498,6 @@
 
 static inline void sony_cancel_work_sync(struct sony_sc *sc)
 {
-<<<<<<< HEAD
-	if (sc->hotplug_worker_initialized)
-		cancel_work_sync(&sc->hotplug_worker);
-	if (sc->state_worker_initialized)
-=======
 	unsigned long flags;
 
 	if (sc->hotplug_worker_initialized)
@@ -2703,15 +2506,10 @@
 		spin_lock_irqsave(&sc->lock, flags);
 		sc->state_worker_initialized = 0;
 		spin_unlock_irqrestore(&sc->lock, flags);
->>>>>>> a0ccc147
 		cancel_work_sync(&sc->state_worker);
 	}
 }
 
-<<<<<<< HEAD
-
-=======
->>>>>>> a0ccc147
 static int sony_input_configured(struct hid_device *hdev,
 					struct hid_input *hidinput)
 {
@@ -2980,70 +2778,6 @@
 	if (!(hdev->claimed & HID_CLAIMED_INPUT)) {
 		hid_err(hdev, "failed to claim input\n");
 		hid_hw_stop(hdev);
-		return -ENODEV;
-	}
-
-	return ret;
-}
-
-static int sony_probe(struct hid_device *hdev, const struct hid_device_id *id)
-{
-	int ret;
-	unsigned long quirks = id->driver_data;
-	struct sony_sc *sc;
-	unsigned int connect_mask = HID_CONNECT_DEFAULT;
-
-	if (!strcmp(hdev->name, "FutureMax Dance Mat"))
-		quirks |= FUTUREMAX_DANCE_MAT;
-
-	sc = devm_kzalloc(&hdev->dev, sizeof(*sc), GFP_KERNEL);
-	if (sc == NULL) {
-		hid_err(hdev, "can't alloc sony descriptor\n");
-		return -ENOMEM;
-	}
-
-	spin_lock_init(&sc->lock);
-
-	sc->quirks = quirks;
-	hid_set_drvdata(hdev, sc);
-	sc->hdev = hdev;
-
-	ret = hid_parse(hdev);
-	if (ret) {
-		hid_err(hdev, "parse failed\n");
-		return ret;
-	}
-
-	if (sc->quirks & VAIO_RDESC_CONSTANT)
-		connect_mask |= HID_CONNECT_HIDDEV_FORCE;
-	else if (sc->quirks & SIXAXIS_CONTROLLER)
-		connect_mask |= HID_CONNECT_HIDDEV_FORCE;
-
-	/* Patch the hw version on DS3/4 compatible devices, so applications can
-	 * distinguish between the default HID mappings and the mappings defined
-	 * by the Linux game controller spec. This is important for the SDL2
-	 * library, which has a game controller database, which uses device ids
-	 * in combination with version as a key.
-	 */
-	if (sc->quirks & (SIXAXIS_CONTROLLER | DUALSHOCK4_CONTROLLER))
-		hdev->version |= 0x8000;
-
-	ret = hid_hw_start(hdev, connect_mask);
-	if (ret) {
-		hid_err(hdev, "hw start failed\n");
-		return ret;
-	}
-
-	/* sony_input_configured can fail, but this doesn't result
-	 * in hid_hw_start failures (intended). Check whether
-	 * the HID layer claimed the device else fail.
-	 * We don't know the actual reason for the failure, most
-	 * likely it is due to EEXIST in case of double connection
-	 * of USB and Bluetooth, but could have been due to ENOMEM
-	 * or other reasons as well.
-	 */
-	if (!(hdev->claimed & HID_CLAIMED_INPUT)) {
-		hid_err(hdev, "failed to claim input\n");
 		return -ENODEV;
 	}
 
