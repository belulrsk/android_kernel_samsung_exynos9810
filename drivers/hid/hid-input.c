/*
 *  Copyright (c) 2000-2001 Vojtech Pavlik
 *  Copyright (c) 2006-2010 Jiri Kosina
 *
 *  HID to Linux Input mapping
 */

/*
 * This program is free software; you can redistribute it and/or modify
 * it under the terms of the GNU General Public License as published by
 * the Free Software Foundation; either version 2 of the License, or
 * (at your option) any later version.
 *
 * This program is distributed in the hope that it will be useful,
 * but WITHOUT ANY WARRANTY; without even the implied warranty of
 * MERCHANTABILITY or FITNESS FOR A PARTICULAR PURPOSE.  See the
 * GNU General Public License for more details.
 *
 * You should have received a copy of the GNU General Public License
 * along with this program; if not, write to the Free Software
 * Foundation, Inc., 59 Temple Place, Suite 330, Boston, MA 02111-1307 USA
 *
 * Should you need to contact me, the author, you can do so either by
 * e-mail - mail your message to <vojtech@ucw.cz>, or by paper mail:
 * Vojtech Pavlik, Simunkova 1594, Prague 8, 182 00 Czech Republic
 */

#include <linux/module.h>
#include <linux/slab.h>
#include <linux/kernel.h>

#include <linux/hid.h>
#include <linux/hid-debug.h>

#include "hid-ids.h"

#define unk	KEY_UNKNOWN

static const unsigned char hid_keyboard[256] = {
	  0,  0,  0,  0, 30, 48, 46, 32, 18, 33, 34, 35, 23, 36, 37, 38,
	 50, 49, 24, 25, 16, 19, 31, 20, 22, 47, 17, 45, 21, 44,  2,  3,
	  4,  5,  6,  7,  8,  9, 10, 11, 28,  1, 14, 15, 57, 12, 13, 26,
	 27, 43, 43, 39, 40, 41, 51, 52, 53, 58, 59, 60, 61, 62, 63, 64,
	 65, 66, 67, 68, 87, 88, 99, 70,119,110,102,104,111,107,109,106,
	105,108,103, 69, 98, 55, 74, 78, 96, 79, 80, 81, 75, 76, 77, 71,
	 72, 73, 82, 83, 86,127,116,117,183,184,185,186,187,188,189,190,
	191,192,193,194,134,138,130,132,128,129,131,137,133,135,136,113,
	115,114,unk,unk,unk,121,unk, 89, 93,124, 92, 94, 95,unk,unk,unk,
	122,123, 90, 91, 85,unk,unk,unk,unk,unk,unk,unk,111,unk,unk,unk,
	unk,unk,unk,unk,unk,unk,unk,unk,unk,unk,unk,unk,unk,unk,unk,unk,
	unk,unk,unk,unk,unk,unk,179,180,unk,unk,unk,unk,unk,unk,unk,unk,
	unk,unk,unk,unk,unk,unk,unk,unk,unk,unk,unk,unk,unk,unk,unk,unk,
	unk,unk,unk,unk,unk,unk,unk,unk,111,unk,unk,unk,unk,unk,unk,unk,
	 29, 42, 56,125, 97, 54,100,126,164,166,165,163,161,115,114,113,
	150,158,159,128,136,177,178,176,142,152,173,140,unk,unk,unk,unk
};

static const struct {
	__s32 x;
	__s32 y;
}  hid_hat_to_axis[] = {{ 0, 0}, { 0,-1}, { 1,-1}, { 1, 0}, { 1, 1}, { 0, 1}, {-1, 1}, {-1, 0}, {-1,-1}};

#define map_abs(c)	hid_map_usage(hidinput, usage, &bit, &max, EV_ABS, (c))
#define map_rel(c)	hid_map_usage(hidinput, usage, &bit, &max, EV_REL, (c))
#define map_key(c)	hid_map_usage(hidinput, usage, &bit, &max, EV_KEY, (c))
#define map_led(c)	hid_map_usage(hidinput, usage, &bit, &max, EV_LED, (c))

#define map_abs_clear(c)	hid_map_usage_clear(hidinput, usage, &bit, \
		&max, EV_ABS, (c))
#define map_key_clear(c)	hid_map_usage_clear(hidinput, usage, &bit, \
		&max, EV_KEY, (c))

static bool match_scancode(struct hid_usage *usage,
			   unsigned int cur_idx, unsigned int scancode)
{
	return (usage->hid & (HID_USAGE_PAGE | HID_USAGE)) == scancode;
}

static bool match_keycode(struct hid_usage *usage,
			  unsigned int cur_idx, unsigned int keycode)
{
	/*
	 * We should exclude unmapped usages when doing lookup by keycode.
	 */
	return (usage->type == EV_KEY && usage->code == keycode);
}

static bool match_index(struct hid_usage *usage,
			unsigned int cur_idx, unsigned int idx)
{
	return cur_idx == idx;
}

typedef bool (*hid_usage_cmp_t)(struct hid_usage *usage,
				unsigned int cur_idx, unsigned int val);
extern bool lcd_is_on;

static struct hid_usage *hidinput_find_key(struct hid_device *hid,
					   hid_usage_cmp_t match,
					   unsigned int value,
					   unsigned int *usage_idx)
{
	unsigned int i, j, k, cur_idx = 0;
	struct hid_report *report;
	struct hid_usage *usage;

	for (k = HID_INPUT_REPORT; k <= HID_OUTPUT_REPORT; k++) {
		list_for_each_entry(report, &hid->report_enum[k].report_list, list) {
			for (i = 0; i < report->maxfield; i++) {
				for (j = 0; j < report->field[i]->maxusage; j++) {
					usage = report->field[i]->usage + j;
					if (usage->type == EV_KEY || usage->type == 0) {
						if (match(usage, cur_idx, value)) {
							if (usage_idx)
								*usage_idx = cur_idx;
							return usage;
						}
						cur_idx++;
					}
				}
			}
		}
	}
	return NULL;
}

static struct hid_usage *hidinput_locate_usage(struct hid_device *hid,
					const struct input_keymap_entry *ke,
					unsigned int *index)
{
	struct hid_usage *usage;
	unsigned int scancode;

	if (ke->flags & INPUT_KEYMAP_BY_INDEX)
		usage = hidinput_find_key(hid, match_index, ke->index, index);
	else if (input_scancode_to_scalar(ke, &scancode) == 0)
		usage = hidinput_find_key(hid, match_scancode, scancode, index);
	else
		usage = NULL;

	return usage;
}

static int hidinput_getkeycode(struct input_dev *dev,
			       struct input_keymap_entry *ke)
{
	struct hid_device *hid = input_get_drvdata(dev);
	struct hid_usage *usage;
	unsigned int scancode, index;

	usage = hidinput_locate_usage(hid, ke, &index);
	if (usage) {
		ke->keycode = usage->type == EV_KEY ?
				usage->code : KEY_RESERVED;
		ke->index = index;
		scancode = usage->hid & (HID_USAGE_PAGE | HID_USAGE);
		ke->len = sizeof(scancode);
		memcpy(ke->scancode, &scancode, sizeof(scancode));
		return 0;
	}

	return -EINVAL;
}

static int hidinput_setkeycode(struct input_dev *dev,
			       const struct input_keymap_entry *ke,
			       unsigned int *old_keycode)
{
	struct hid_device *hid = input_get_drvdata(dev);
	struct hid_usage *usage;

	usage = hidinput_locate_usage(hid, ke, NULL);
	if (usage) {
		*old_keycode = usage->type == EV_KEY ?
				usage->code : KEY_RESERVED;
		usage->code = ke->keycode;

		clear_bit(*old_keycode, dev->keybit);
		set_bit(usage->code, dev->keybit);
		dbg_hid("Assigned keycode %d to HID usage code %x\n",
			usage->code, usage->hid);

		/*
		 * Set the keybit for the old keycode if the old keycode is used
		 * by another key
		 */
		if (hidinput_find_key(hid, match_keycode, *old_keycode, NULL))
			set_bit(*old_keycode, dev->keybit);

		return 0;
	}

	return -EINVAL;
}


/**
 * hidinput_calc_abs_res - calculate an absolute axis resolution
 * @field: the HID report field to calculate resolution for
 * @code: axis code
 *
 * The formula is:
 *                         (logical_maximum - logical_minimum)
 * resolution = ----------------------------------------------------------
 *              (physical_maximum - physical_minimum) * 10 ^ unit_exponent
 *
 * as seen in the HID specification v1.11 6.2.2.7 Global Items.
 *
 * Only exponent 1 length units are processed. Centimeters and inches are
 * converted to millimeters. Degrees are converted to radians.
 */
__s32 hidinput_calc_abs_res(const struct hid_field *field, __u16 code)
{
	__s32 unit_exponent = field->unit_exponent;
	__s32 logical_extents = field->logical_maximum -
					field->logical_minimum;
	__s32 physical_extents = field->physical_maximum -
					field->physical_minimum;
	__s32 prev;

	/* Check if the extents are sane */
	if (logical_extents <= 0 || physical_extents <= 0)
		return 0;

	/*
	 * Verify and convert units.
	 * See HID specification v1.11 6.2.2.7 Global Items for unit decoding
	 */
	switch (code) {
	case ABS_X:
	case ABS_Y:
	case ABS_Z:
	case ABS_MT_POSITION_X:
	case ABS_MT_POSITION_Y:
	case ABS_MT_TOOL_X:
	case ABS_MT_TOOL_Y:
	case ABS_MT_TOUCH_MAJOR:
	case ABS_MT_TOUCH_MINOR:
		if (field->unit == 0x11) {		/* If centimeters */
			/* Convert to millimeters */
			unit_exponent += 1;
		} else if (field->unit == 0x13) {	/* If inches */
			/* Convert to millimeters */
			prev = physical_extents;
			physical_extents *= 254;
			if (physical_extents < prev)
				return 0;
			unit_exponent -= 1;
		} else {
			return 0;
		}
		break;

	case ABS_RX:
	case ABS_RY:
	case ABS_RZ:
	case ABS_TILT_X:
	case ABS_TILT_Y:
		if (field->unit == 0x14) {		/* If degrees */
			/* Convert to radians */
			prev = logical_extents;
			logical_extents *= 573;
			if (logical_extents < prev)
				return 0;
			unit_exponent += 1;
		} else if (field->unit != 0x12) {	/* If not radians */
			return 0;
		}
		break;

	default:
		return 0;
	}

	/* Apply negative unit exponent */
	for (; unit_exponent < 0; unit_exponent++) {
		prev = logical_extents;
		logical_extents *= 10;
		if (logical_extents < prev)
			return 0;
	}
	/* Apply positive unit exponent */
	for (; unit_exponent > 0; unit_exponent--) {
		prev = physical_extents;
		physical_extents *= 10;
		if (physical_extents < prev)
			return 0;
	}

	/* Calculate resolution */
	return DIV_ROUND_CLOSEST(logical_extents, physical_extents);
}
EXPORT_SYMBOL_GPL(hidinput_calc_abs_res);

#ifdef CONFIG_HID_BATTERY_STRENGTH
static enum power_supply_property hidinput_battery_props[] = {
	POWER_SUPPLY_PROP_PRESENT,
	POWER_SUPPLY_PROP_ONLINE,
	POWER_SUPPLY_PROP_CAPACITY,
	POWER_SUPPLY_PROP_MODEL_NAME,
	POWER_SUPPLY_PROP_STATUS,
	POWER_SUPPLY_PROP_SCOPE,
};

#define HID_BATTERY_QUIRK_PERCENT	(1 << 0) /* always reports percent */
#define HID_BATTERY_QUIRK_FEATURE	(1 << 1) /* ask for feature report */
#define HID_BATTERY_QUIRK_IGNORE	(1 << 2) /* completely ignore the battery */

static const struct hid_device_id hid_battery_quirks[] = {
	{ HID_BLUETOOTH_DEVICE(USB_VENDOR_ID_APPLE,
		USB_DEVICE_ID_APPLE_ALU_WIRELESS_2009_ISO),
	  HID_BATTERY_QUIRK_PERCENT | HID_BATTERY_QUIRK_FEATURE },
	{ HID_BLUETOOTH_DEVICE(USB_VENDOR_ID_APPLE,
		USB_DEVICE_ID_APPLE_ALU_WIRELESS_2009_ANSI),
	  HID_BATTERY_QUIRK_PERCENT | HID_BATTERY_QUIRK_FEATURE },
	{ HID_BLUETOOTH_DEVICE(USB_VENDOR_ID_APPLE,
		USB_DEVICE_ID_APPLE_ALU_WIRELESS_2011_ANSI),
	  HID_BATTERY_QUIRK_PERCENT | HID_BATTERY_QUIRK_FEATURE },
	{ HID_BLUETOOTH_DEVICE(USB_VENDOR_ID_APPLE,
			       USB_DEVICE_ID_APPLE_ALU_WIRELESS_2011_ISO),
	  HID_BATTERY_QUIRK_PERCENT | HID_BATTERY_QUIRK_FEATURE },
	{ HID_BLUETOOTH_DEVICE(USB_VENDOR_ID_APPLE,
		USB_DEVICE_ID_APPLE_ALU_WIRELESS_ANSI),
	  HID_BATTERY_QUIRK_PERCENT | HID_BATTERY_QUIRK_FEATURE },
	{ HID_BLUETOOTH_DEVICE(USB_VENDOR_ID_ELECOM,
		USB_DEVICE_ID_ELECOM_BM084),
	  HID_BATTERY_QUIRK_IGNORE },
	{ HID_USB_DEVICE(USB_VENDOR_ID_SYMBOL,
		USB_DEVICE_ID_SYMBOL_SCANNER_3),
	  HID_BATTERY_QUIRK_IGNORE },
	{}
};

static unsigned find_battery_quirk(struct hid_device *hdev)
{
	unsigned quirks = 0;
	const struct hid_device_id *match;

	match = hid_match_id(hdev, hid_battery_quirks);
	if (match != NULL)
		quirks = match->driver_data;

	return quirks;
}

static int hidinput_scale_battery_capacity(struct hid_device *dev,
					   int value)
{
	if (dev->battery_min < dev->battery_max &&
	    value >= dev->battery_min && value <= dev->battery_max)
		value = ((value - dev->battery_min) * 100) /
			(dev->battery_max - dev->battery_min);

	return value;
}

static int hidinput_query_battery_capacity(struct hid_device *dev)
{
	u8 *buf;
	int ret;

	buf = kmalloc(2, GFP_KERNEL);
	if (!buf)
		return -ENOMEM;

	ret = hid_hw_raw_request(dev, dev->battery_report_id, buf, 2,
				 dev->battery_report_type, HID_REQ_GET_REPORT);
	if (ret != 2) {
		kfree(buf);
		return -ENODATA;
	}

	ret = hidinput_scale_battery_capacity(dev, buf[1]);
	kfree(buf);
	return ret;
}

static int hidinput_get_battery_property(struct power_supply *psy,
					 enum power_supply_property prop,
					 union power_supply_propval *val)
{
	struct hid_device *dev = power_supply_get_drvdata(psy);
	int value;
	int ret = 0;

	switch (prop) {
	case POWER_SUPPLY_PROP_PRESENT:
	case POWER_SUPPLY_PROP_ONLINE:
		val->intval = 1;
		break;

	case POWER_SUPPLY_PROP_CAPACITY:
		if (dev->battery_report_type == HID_FEATURE_REPORT) {
			value = hidinput_query_battery_capacity(dev);
			if (value < 0)
				return value;
		} else  {
			value = dev->battery_capacity;
		}

		val->intval = value;
		break;

	case POWER_SUPPLY_PROP_MODEL_NAME:
		val->strval = dev->name;
		break;

	case POWER_SUPPLY_PROP_STATUS:
		if (!dev->battery_reported &&
		    dev->battery_report_type == HID_FEATURE_REPORT) {
			value = hidinput_query_battery_capacity(dev);
			if (value < 0)
				return value;

			dev->battery_capacity = value;
			dev->battery_reported = true;
		}

		if (!dev->battery_reported)
			val->intval = POWER_SUPPLY_STATUS_UNKNOWN;
		else if (dev->battery_capacity == 100)
			val->intval = POWER_SUPPLY_STATUS_FULL;
		else
			val->intval = POWER_SUPPLY_STATUS_DISCHARGING;
		break;

	case POWER_SUPPLY_PROP_SCOPE:
		val->intval = POWER_SUPPLY_SCOPE_DEVICE;
		break;

	default:
		ret = -EINVAL;
		break;
	}

	return ret;
}

static int hidinput_setup_battery(struct hid_device *dev, unsigned report_type, struct hid_field *field)
{
	struct power_supply_desc *psy_desc;
	struct power_supply_config psy_cfg = { .drv_data = dev, };
	unsigned quirks;
	s32 min, max;
	int error;

	if (dev->battery)
		return 0;	/* already initialized? */

	quirks = find_battery_quirk(dev);

	hid_dbg(dev, "device %x:%x:%x %d quirks %d\n",
		dev->bus, dev->vendor, dev->product, dev->version, quirks);

	if (quirks & HID_BATTERY_QUIRK_IGNORE)
		return 0;

	psy_desc = kzalloc(sizeof(*psy_desc), GFP_KERNEL);
	if (!psy_desc)
		return -ENOMEM;

	psy_desc->name = kasprintf(GFP_KERNEL, "hid-%s-battery", dev->uniq);
	if (!psy_desc->name) {
		error = -ENOMEM;
		goto err_free_mem;
	}

	psy_desc->type = POWER_SUPPLY_TYPE_BATTERY;
	psy_desc->properties = hidinput_battery_props;
	psy_desc->num_properties = ARRAY_SIZE(hidinput_battery_props);
	psy_desc->use_for_apm = 0;
	psy_desc->get_property = hidinput_get_battery_property;

	min = field->logical_minimum;
	max = field->logical_maximum;

	if (quirks & HID_BATTERY_QUIRK_PERCENT) {
		min = 0;
		max = 100;
	}

	if (quirks & HID_BATTERY_QUIRK_FEATURE)
		report_type = HID_FEATURE_REPORT;

	dev->battery_min = min;
	dev->battery_max = max;
	dev->battery_report_type = report_type;
	dev->battery_report_id = field->report->id;

	dev->battery = power_supply_register(&dev->dev, psy_desc, &psy_cfg);
	if (IS_ERR(dev->battery)) {
		error = PTR_ERR(dev->battery);
		hid_warn(dev, "can't register power supply: %d\n", error);
		goto err_free_name;
	}

	power_supply_powers(dev->battery, &dev->dev);
	return 0;

err_free_name:
	kfree(psy_desc->name);
err_free_mem:
	kfree(psy_desc);
	dev->battery = NULL;
	return error;
}

static void hidinput_cleanup_battery(struct hid_device *dev)
{
	const struct power_supply_desc *psy_desc;

	if (!dev->battery)
		return;

	psy_desc = dev->battery->desc;
	power_supply_unregister(dev->battery);
	kfree(psy_desc->name);
	kfree(psy_desc);
	dev->battery = NULL;
}

static void hidinput_update_battery(struct hid_device *dev, int value)
{
	if (!dev->battery)
		return;

	if (value == 0 || value < dev->battery_min || value > dev->battery_max)
		return;

	dev->battery_capacity = hidinput_scale_battery_capacity(dev, value);
	dev->battery_reported = true;
	power_supply_changed(dev->battery);
}
#else  /* !CONFIG_HID_BATTERY_STRENGTH */
static int hidinput_setup_battery(struct hid_device *dev, unsigned report_type,
				  struct hid_field *field)
{
	return 0;
}

static void hidinput_cleanup_battery(struct hid_device *dev)
{
}

static void hidinput_update_battery(struct hid_device *dev, int value)
{
}
#endif	/* CONFIG_HID_BATTERY_STRENGTH */

static void hidinput_configure_usage(struct hid_input *hidinput, struct hid_field *field,
				     struct hid_usage *usage)
{
	struct input_dev *input = hidinput->input;
	struct hid_device *device = input_get_drvdata(input);
	int max = 0, code;
	unsigned long *bit = NULL;

	field->hidinput = hidinput;

	if (field->flags & HID_MAIN_ITEM_CONSTANT)
		goto ignore;

	/* Ignore if report count is out of bounds. */
	if (field->report_count < 1)
		goto ignore;

	/* only LED usages are supported in output fields */
	if (field->report_type == HID_OUTPUT_REPORT &&
			(usage->hid & HID_USAGE_PAGE) != HID_UP_LED) {
		goto ignore;
	}

	if (device->driver->input_mapping) {
		int ret = device->driver->input_mapping(device, hidinput, field,
				usage, &bit, &max);
		if (ret > 0)
			goto mapped;
		if (ret < 0)
			goto ignore;
	}

	switch (usage->hid & HID_USAGE_PAGE) {
	case HID_UP_UNDEFINED:
		goto ignore;

	case HID_UP_KEYBOARD:
		set_bit(EV_REP, input->evbit);

		if ((usage->hid & HID_USAGE) < 256) {
			if (!hid_keyboard[usage->hid & HID_USAGE]) goto ignore;
			map_key_clear(hid_keyboard[usage->hid & HID_USAGE]);
		} else
			map_key(KEY_UNKNOWN);

		break;

	case HID_UP_BUTTON:
		code = ((usage->hid - 1) & HID_USAGE);

		switch (field->application) {
		case HID_GD_MOUSE:
		case HID_GD_POINTER:  code += BTN_MOUSE; break;
		case HID_GD_JOYSTICK:
				if (code <= 0xf)
					code += BTN_JOYSTICK;
				else
					code += BTN_TRIGGER_HAPPY - 0x10;
				break;
		case HID_GD_GAMEPAD:
				if (code <= 0xf)
					code += BTN_GAMEPAD;
				else
					code += BTN_TRIGGER_HAPPY - 0x10;
				break;
		default:
			switch (field->physical) {
			case HID_GD_MOUSE:
			case HID_GD_POINTER:  code += BTN_MOUSE; break;
			case HID_GD_JOYSTICK: code += BTN_JOYSTICK; break;
			case HID_GD_GAMEPAD:  code += BTN_GAMEPAD; break;
			default:              code += BTN_MISC;
			}
		}

		map_key(code);
		break;

	case HID_UP_SIMULATION:
		switch (usage->hid & 0xffff) {
		case 0xba: map_abs(ABS_RUDDER);   break;
		case 0xbb: map_abs(ABS_THROTTLE); break;
		case 0xc4: map_abs(ABS_GAS);      break;
		case 0xc5: map_abs(ABS_BRAKE);    break;
		case 0xc8: map_abs(ABS_WHEEL);    break;
		default:   goto ignore;
		}
		break;

	case HID_UP_GENDESK:
		if ((usage->hid & 0xf0) == 0x80) {	/* SystemControl */
			switch (usage->hid & 0xf) {
			case 0x1: map_key_clear(KEY_POWER);  break;
			case 0x2: map_key_clear(KEY_SLEEP);  break;
			case 0x3: map_key_clear(KEY_WAKEUP); break;
			case 0x4: map_key_clear(KEY_CONTEXT_MENU); break;
			case 0x5: map_key_clear(KEY_MENU); break;
			case 0x6: map_key_clear(KEY_PROG1); break;
			case 0x7: map_key_clear(KEY_HELP); break;
			case 0x8: map_key_clear(KEY_EXIT); break;
			case 0x9: map_key_clear(KEY_SELECT); break;
			case 0xa: map_key_clear(KEY_RIGHT); break;
			case 0xb: map_key_clear(KEY_LEFT); break;
			case 0xc: map_key_clear(KEY_UP); break;
			case 0xd: map_key_clear(KEY_DOWN); break;
			case 0xe: map_key_clear(KEY_POWER2); break;
			case 0xf: map_key_clear(KEY_RESTART); break;
			default: goto unknown;
			}
			break;
		}

		if ((usage->hid & 0xf0) == 0xb0) {	/* SC - Display */
			switch (usage->hid & 0xf) {
			case 0x05: map_key_clear(KEY_SWITCHVIDEOMODE); break;
			default: goto ignore;
			}
			break;
		}

		/*
		 * Some lazy vendors declare 255 usages for System Control,
		 * leading to the creation of ABS_X|Y axis and too many others.
		 * It wouldn't be a problem if joydev doesn't consider the
		 * device as a joystick then.
		 */
		if (field->application == HID_GD_SYSTEM_CONTROL)
			goto ignore;

		if ((usage->hid & 0xf0) == 0x90) {	/* D-pad */
			switch (usage->hid) {
			case HID_GD_UP:	   usage->hat_dir = 1; break;
			case HID_GD_DOWN:  usage->hat_dir = 5; break;
			case HID_GD_RIGHT: usage->hat_dir = 3; break;
			case HID_GD_LEFT:  usage->hat_dir = 7; break;
			default: goto unknown;
			}
			if (field->dpad) {
				map_abs(field->dpad);
				goto ignore;
			}
			map_abs(ABS_HAT0X);
			break;
		}

		switch (usage->hid) {
		/* These usage IDs map directly to the usage codes. */
		case HID_GD_X: case HID_GD_Y: case HID_GD_Z:
		case HID_GD_RX: case HID_GD_RY: case HID_GD_RZ:
			if (field->flags & HID_MAIN_ITEM_RELATIVE)
				map_rel(usage->hid & 0xf);
			else
				map_abs_clear(usage->hid & 0xf);
			break;

		case HID_GD_SLIDER: case HID_GD_DIAL: case HID_GD_WHEEL:
			if (field->flags & HID_MAIN_ITEM_RELATIVE)
				map_rel(usage->hid & 0xf);
			else
				map_abs(usage->hid & 0xf);
			break;

		case HID_GD_HATSWITCH:
			usage->hat_min = field->logical_minimum;
			usage->hat_max = field->logical_maximum;
			map_abs(ABS_HAT0X);
			break;

		case HID_GD_START:	map_key_clear(BTN_START);	break;
		case HID_GD_SELECT:	map_key_clear(BTN_SELECT);	break;

		default: goto unknown;
		}

		break;

	case HID_UP_LED:
		switch (usage->hid & 0xffff) {		      /* HID-Value:                   */
		case 0x01:  map_led (LED_NUML);     break;    /*   "Num Lock"                 */
		case 0x02:  map_led (LED_CAPSL);    break;    /*   "Caps Lock"                */
		case 0x03:  map_led (LED_SCROLLL);  break;    /*   "Scroll Lock"              */
		case 0x04:  map_led (LED_COMPOSE);  break;    /*   "Compose"                  */
		case 0x05:  map_led (LED_KANA);     break;    /*   "Kana"                     */
		case 0x27:  map_led (LED_SLEEP);    break;    /*   "Stand-By"                 */
		case 0x4c:  map_led (LED_SUSPEND);  break;    /*   "System Suspend"           */
		case 0x09:  map_led (LED_MUTE);     break;    /*   "Mute"                     */
		case 0x4b:  map_led (LED_MISC);     break;    /*   "Generic Indicator"        */
		case 0x19:  map_led (LED_MAIL);     break;    /*   "Message Waiting"          */
		case 0x4d:  map_led (LED_CHARGING); break;    /*   "External Power Connected" */

		default: goto ignore;
		}
		break;

	case HID_UP_DIGITIZER:
		switch (usage->hid & 0xff) {
		case 0x00: /* Undefined */
			goto ignore;

		case 0x30: /* TipPressure */
			if (!test_bit(BTN_TOUCH, input->keybit)) {
				device->quirks |= HID_QUIRK_NOTOUCH;
				set_bit(EV_KEY, input->evbit);
				set_bit(BTN_TOUCH, input->keybit);
			}
			map_abs_clear(ABS_PRESSURE);
			break;

		case 0x32: /* InRange */
			switch (field->physical & 0xff) {
			case 0x21: map_key(BTN_TOOL_MOUSE); break;
			case 0x22: map_key(BTN_TOOL_FINGER); break;
			default: map_key(BTN_TOOL_PEN); break;
			}
			break;

		case 0x3b: /* Battery Strength */
			hidinput_setup_battery(device, HID_INPUT_REPORT, field);
			usage->type = EV_PWR;
			goto ignore;

		case 0x3c: /* Invert */
			map_key_clear(BTN_TOOL_RUBBER);
			break;

		case 0x3d: /* X Tilt */
			map_abs_clear(ABS_TILT_X);
			break;

		case 0x3e: /* Y Tilt */
			map_abs_clear(ABS_TILT_Y);
			break;

		case 0x33: /* Touch */
		case 0x42: /* TipSwitch */
		case 0x43: /* TipSwitch2 */
			device->quirks &= ~HID_QUIRK_NOTOUCH;
			map_key_clear(BTN_TOUCH);
			break;

		case 0x44: /* BarrelSwitch */
			map_key_clear(BTN_STYLUS);
			break;

		case 0x46: /* TabletPick */
		case 0x5a: /* SecondaryBarrelSwitch */
			map_key_clear(BTN_STYLUS2);
			break;

		case 0x5b: /* TransducerSerialNumber */
			usage->type = EV_MSC;
			usage->code = MSC_SERIAL;
			bit = input->mscbit;
			max = MSC_MAX;
			break;

		default:  goto unknown;
		}
		break;

	case HID_UP_TELEPHONY:
		switch (usage->hid & HID_USAGE) {
		case 0x2f: map_key_clear(KEY_MICMUTE);		break;
		case 0xb0: map_key_clear(KEY_NUMERIC_0);	break;
		case 0xb1: map_key_clear(KEY_NUMERIC_1);	break;
		case 0xb2: map_key_clear(KEY_NUMERIC_2);	break;
		case 0xb3: map_key_clear(KEY_NUMERIC_3);	break;
		case 0xb4: map_key_clear(KEY_NUMERIC_4);	break;
		case 0xb5: map_key_clear(KEY_NUMERIC_5);	break;
		case 0xb6: map_key_clear(KEY_NUMERIC_6);	break;
		case 0xb7: map_key_clear(KEY_NUMERIC_7);	break;
		case 0xb8: map_key_clear(KEY_NUMERIC_8);	break;
		case 0xb9: map_key_clear(KEY_NUMERIC_9);	break;
		case 0xba: map_key_clear(KEY_NUMERIC_STAR);	break;
		case 0xbb: map_key_clear(KEY_NUMERIC_POUND);	break;
		case 0xbc: map_key_clear(KEY_NUMERIC_A);	break;
		case 0xbd: map_key_clear(KEY_NUMERIC_B);	break;
		case 0xbe: map_key_clear(KEY_NUMERIC_C);	break;
		case 0xbf: map_key_clear(KEY_NUMERIC_D);	break;
		default: goto ignore;
		}
		break;

	case HID_UP_CONSUMER:	/* USB HUT v1.12, pages 75-84 */
		switch (usage->hid & HID_USAGE) {
		case 0x000: goto ignore;
		case 0x030: map_key_clear(KEY_POWER);		break;
		case 0x031: map_key_clear(KEY_RESTART);		break;
		case 0x032: map_key_clear(KEY_SLEEP);		break;
		case 0x034: map_key_clear(KEY_SLEEP);		break;
		case 0x035: map_key_clear(KEY_KBDILLUMTOGGLE);	break;
		case 0x036: map_key_clear(BTN_MISC);		break;

		case 0x040: map_key_clear(KEY_MENU);		break; /* Menu */
		case 0x041: map_key_clear(KEY_SELECT);		break; /* Menu Pick */
		case 0x042: map_key_clear(KEY_UP);		break; /* Menu Up */
		case 0x043: map_key_clear(KEY_DOWN);		break; /* Menu Down */
		case 0x044: map_key_clear(KEY_LEFT);		break; /* Menu Left */
		case 0x045: map_key_clear(KEY_RIGHT);		break; /* Menu Right */
		case 0x046: map_key_clear(KEY_ESC);		break; /* Menu Escape */
		case 0x047: map_key_clear(KEY_KPPLUS);		break; /* Menu Value Increase */
		case 0x048: map_key_clear(KEY_KPMINUS);		break; /* Menu Value Decrease */

		case 0x060: map_key_clear(KEY_INFO);		break; /* Data On Screen */
		case 0x061: map_key_clear(KEY_SUBTITLE);	break; /* Closed Caption */
		case 0x063: map_key_clear(KEY_VCR);		break; /* VCR/TV */
		case 0x065: map_key_clear(KEY_CAMERA);		break; /* Snapshot */
		case 0x069: map_key_clear(KEY_RED);		break;
		case 0x06a: map_key_clear(KEY_GREEN);		break;
		case 0x06b: map_key_clear(KEY_BLUE);		break;
		case 0x06c: map_key_clear(KEY_YELLOW);		break;
		case 0x06d: map_key_clear(KEY_ZOOM);		break;

		case 0x06f: map_key_clear(KEY_BRIGHTNESSUP);		break;
		case 0x070: map_key_clear(KEY_BRIGHTNESSDOWN);		break;
		case 0x072: map_key_clear(KEY_BRIGHTNESS_TOGGLE);	break;
		case 0x073: map_key_clear(KEY_BRIGHTNESS_MIN);		break;
		case 0x074: map_key_clear(KEY_BRIGHTNESS_MAX);		break;
		case 0x075: map_key_clear(KEY_BRIGHTNESS_AUTO);		break;

		case 0x079: map_key_clear(KEY_KBDILLUMUP);	break;
		case 0x07a: map_key_clear(KEY_KBDILLUMDOWN);	break;
		case 0x07c: map_key_clear(KEY_KBDILLUMTOGGLE);	break;

		case 0x082: map_key_clear(KEY_VIDEO_NEXT);	break;
		case 0x083: map_key_clear(KEY_LAST);		break;
		case 0x084: map_key_clear(KEY_ENTER);		break;
		case 0x088: map_key_clear(KEY_PC);		break;
		case 0x089: map_key_clear(KEY_TV);		break;
		case 0x08a: map_key_clear(KEY_WWW);		break;
		case 0x08b: map_key_clear(KEY_DVD);		break;
		case 0x08c: map_key_clear(KEY_PHONE);		break;
		case 0x08d: map_key_clear(KEY_PROGRAM);		break;
		case 0x08e: map_key_clear(KEY_VIDEOPHONE);	break;
		case 0x08f: map_key_clear(KEY_GAMES);		break;
		case 0x090: map_key_clear(KEY_MEMO);		break;
		case 0x091: map_key_clear(KEY_CD);		break;
		case 0x092: map_key_clear(KEY_VCR);		break;
		case 0x093: map_key_clear(KEY_TUNER);		break;
		case 0x094: map_key_clear(KEY_EXIT);		break;
		case 0x095: map_key_clear(KEY_HELP);		break;
		case 0x096: map_key_clear(KEY_TAPE);		break;
		case 0x097: map_key_clear(KEY_TV2);		break;
		case 0x098: map_key_clear(KEY_SAT);		break;
		case 0x09a: map_key_clear(KEY_PVR);		break;

		case 0x09c: map_key_clear(KEY_CHANNELUP);	break;
		case 0x09d: map_key_clear(KEY_CHANNELDOWN);	break;
		case 0x0a0: map_key_clear(KEY_VCR2);		break;

		case 0x0b0: map_key_clear(KEY_PLAY);		break;
		case 0x0b1: map_key_clear(KEY_PAUSE);		break;
		case 0x0b2: map_key_clear(KEY_RECORD);		break;
		case 0x0b3: map_key_clear(KEY_FASTFORWARD);	break;
		case 0x0b4: map_key_clear(KEY_REWIND);		break;
		case 0x0b5: map_key_clear(KEY_NEXTSONG);	break;
		case 0x0b6: map_key_clear(KEY_PREVIOUSSONG);	break;
		case 0x0b7: map_key_clear(KEY_STOPCD);		break;
		case 0x0b8: map_key_clear(KEY_EJECTCD);		break;
		case 0x0bc: map_key_clear(KEY_MEDIA_REPEAT);	break;
		case 0x0b9: map_key_clear(KEY_SHUFFLE);		break;
		case 0x0bf: map_key_clear(KEY_SLOW);		break;

		case 0x0cd: map_key_clear(KEY_PLAYPAUSE);	break;
		case 0x0cf: map_key_clear(KEY_VOICECOMMAND);	break;
		case 0x0e0: map_abs_clear(ABS_VOLUME);		break;
		case 0x0e2: map_key_clear(KEY_MUTE);		break;
		case 0x0e5: map_key_clear(KEY_BASSBOOST);	break;
		case 0x0e9: map_key_clear(KEY_VOLUMEUP);	break;
		case 0x0ea: map_key_clear(KEY_VOLUMEDOWN);	break;
		case 0x0f5: map_key_clear(KEY_SLOW);		break;

		case 0x181: map_key_clear(KEY_BUTTONCONFIG);	break;
		case 0x182: map_key_clear(KEY_BOOKMARKS);	break;
		case 0x183: map_key_clear(KEY_CONFIG);		break;
		case 0x184: map_key_clear(KEY_WORDPROCESSOR);	break;
		case 0x185: map_key_clear(KEY_EDITOR);		break;
		case 0x186: map_key_clear(KEY_SPREADSHEET);	break;
		case 0x187: map_key_clear(KEY_GRAPHICSEDITOR);	break;
		case 0x188: map_key_clear(KEY_PRESENTATION);	break;
		case 0x189: map_key_clear(KEY_DATABASE);	break;
		case 0x18a: map_key_clear(KEY_MAIL);		break;
		case 0x18b: map_key_clear(KEY_NEWS);		break;
		case 0x18c: map_key_clear(KEY_VOICEMAIL);	break;
		case 0x18d: map_key_clear(KEY_ADDRESSBOOK);	break;
		case 0x18e: map_key_clear(KEY_CALENDAR);	break;
		case 0x18f: map_key_clear(KEY_TASKMANAGER);	break;
		case 0x190: map_key_clear(KEY_JOURNAL);		break;
		case 0x191: map_key_clear(KEY_FINANCE);		break;
		case 0x192: map_key_clear(KEY_CALC);		break;
		case 0x193: map_key_clear(KEY_PLAYER);		break;
		case 0x194: map_key_clear(KEY_FILE);		break;
		case 0x196: map_key_clear(KEY_WWW);		break;
		case 0x199: map_key_clear(KEY_CHAT);		break;
		case 0x19c: map_key_clear(KEY_LOGOFF);		break;
		case 0x19e: map_key_clear(KEY_COFFEE);		break;
		case 0x19f: map_key_clear(KEY_CONTROLPANEL);		break;
		case 0x1a2: map_key_clear(KEY_APPSELECT);		break;
		case 0x1a3: map_key_clear(KEY_NEXT);		break;
		case 0x1a4: map_key_clear(KEY_PREVIOUS);	break;
		case 0x1a6: map_key_clear(KEY_HELP);		break;
		case 0x1a7: map_key_clear(KEY_DOCUMENTS);	break;
		case 0x1ab: map_key_clear(KEY_SPELLCHECK);	break;
		case 0x1ae: map_key_clear(KEY_KEYBOARD);	break;
		case 0x1b1: map_key_clear(KEY_SCREENSAVER);		break;
		case 0x1b4: map_key_clear(KEY_FILE);		break;
		case 0x1b6: map_key_clear(KEY_IMAGES);		break;
		case 0x1b7: map_key_clear(KEY_AUDIO);		break;
		case 0x1b8: map_key_clear(KEY_VIDEO);		break;
		case 0x1bc: map_key_clear(KEY_MESSENGER);	break;
		case 0x1bd: map_key_clear(KEY_INFO);		break;
		case 0x201: map_key_clear(KEY_NEW);		break;
		case 0x202: map_key_clear(KEY_OPEN);		break;
		case 0x203: map_key_clear(KEY_CLOSE);		break;
		case 0x204: map_key_clear(KEY_EXIT);		break;
		case 0x207: map_key_clear(KEY_SAVE);		break;
		case 0x208: map_key_clear(KEY_PRINT);		break;
		case 0x209: map_key_clear(KEY_PROPS);		break;
		case 0x21a: map_key_clear(KEY_UNDO);		break;
		case 0x21b: map_key_clear(KEY_COPY);		break;
		case 0x21c: map_key_clear(KEY_CUT);		break;
		case 0x21d: map_key_clear(KEY_PASTE);		break;
		case 0x21f: map_key_clear(KEY_FIND);		break;
		case 0x221: map_key_clear(KEY_SEARCH);		break;
		case 0x222: map_key_clear(KEY_GOTO);		break;
		case 0x223: map_key_clear(KEY_HOMEPAGE);	break;
		case 0x224: map_key_clear(KEY_BACK);		break;
		case 0x225: map_key_clear(KEY_FORWARD);		break;
		case 0x226: map_key_clear(KEY_STOP);		break;
		case 0x227: map_key_clear(KEY_REFRESH);		break;
		case 0x22a: map_key_clear(KEY_BOOKMARKS);	break;
		case 0x22d: map_key_clear(KEY_ZOOMIN);		break;
		case 0x22e: map_key_clear(KEY_ZOOMOUT);		break;
		case 0x22f: map_key_clear(KEY_ZOOMRESET);	break;
		case 0x233: map_key_clear(KEY_SCROLLUP);	break;
		case 0x234: map_key_clear(KEY_SCROLLDOWN);	break;
		case 0x238: map_rel(REL_HWHEEL);		break;
		case 0x23d: map_key_clear(KEY_EDIT);		break;
		case 0x25f: map_key_clear(KEY_CANCEL);		break;
		case 0x269: map_key_clear(KEY_INSERT);		break;
		case 0x26a: map_key_clear(KEY_DELETE);		break;
		case 0x279: map_key_clear(KEY_REDO);		break;

		case 0x289: map_key_clear(KEY_REPLY);		break;
		case 0x28b: map_key_clear(KEY_FORWARDMAIL);	break;
		case 0x28c: map_key_clear(KEY_SEND);		break;

		case 0x2c7: map_key_clear(KEY_KBDINPUTASSIST_PREV);		break;
		case 0x2c8: map_key_clear(KEY_KBDINPUTASSIST_NEXT);		break;
		case 0x2c9: map_key_clear(KEY_KBDINPUTASSIST_PREVGROUP);		break;
		case 0x2ca: map_key_clear(KEY_KBDINPUTASSIST_NEXTGROUP);		break;
		case 0x2cb: map_key_clear(KEY_KBDINPUTASSIST_ACCEPT);	break;
		case 0x2cc: map_key_clear(KEY_KBDINPUTASSIST_CANCEL);	break;

		case 0x29f: map_key_clear(KEY_SCALE);		break;

		default: map_key_clear(KEY_UNKNOWN);
		}
		break;

	case HID_UP_GENDEVCTRLS:
		switch (usage->hid) {
		case HID_DC_BATTERYSTRENGTH:
			hidinput_setup_battery(device, HID_INPUT_REPORT, field);
			usage->type = EV_PWR;
			goto ignore;
		}
		goto unknown;

	case HID_UP_HPVENDOR:	/* Reported on a Dutch layout HP5308 */
		set_bit(EV_REP, input->evbit);
		switch (usage->hid & HID_USAGE) {
		case 0x021: map_key_clear(KEY_PRINT);           break;
		case 0x070: map_key_clear(KEY_HP);		break;
		case 0x071: map_key_clear(KEY_CAMERA);		break;
		case 0x072: map_key_clear(KEY_SOUND);		break;
		case 0x073: map_key_clear(KEY_QUESTION);	break;
		case 0x080: map_key_clear(KEY_EMAIL);		break;
		case 0x081: map_key_clear(KEY_CHAT);		break;
		case 0x082: map_key_clear(KEY_SEARCH);		break;
		case 0x083: map_key_clear(KEY_CONNECT);	        break;
		case 0x084: map_key_clear(KEY_FINANCE);		break;
		case 0x085: map_key_clear(KEY_SPORT);		break;
		case 0x086: map_key_clear(KEY_SHOP);	        break;
		default:    goto ignore;
		}
		break;

	case HID_UP_HPVENDOR2:
		set_bit(EV_REP, input->evbit);
		switch (usage->hid & HID_USAGE) {
		case 0x001: map_key_clear(KEY_MICMUTE);		break;
		case 0x003: map_key_clear(KEY_BRIGHTNESSDOWN);	break;
		case 0x004: map_key_clear(KEY_BRIGHTNESSUP);	break;
		default:    goto ignore;
		}
		break;

	case HID_UP_MSVENDOR:
		goto ignore;

	case HID_UP_CUSTOM: /* Reported on Logitech and Apple USB keyboards */
		set_bit(EV_REP, input->evbit);
		goto ignore;

	case HID_UP_LOGIVENDOR:
		/* intentional fallback */
	case HID_UP_LOGIVENDOR2:
		/* intentional fallback */
	case HID_UP_LOGIVENDOR3:
		goto ignore;

	case HID_UP_PID:
		switch (usage->hid & HID_USAGE) {
		case 0xa4: map_key_clear(BTN_DEAD);	break;
		default: goto ignore;
		}
		break;

	default:
	unknown:
		if (field->report_size == 1) {
			if (field->report->type == HID_OUTPUT_REPORT) {
				map_led(LED_MISC);
				break;
			}
			map_key(BTN_MISC);
			break;
		}
		if (field->flags & HID_MAIN_ITEM_RELATIVE) {
			map_rel(REL_MISC);
			break;
		}
		map_abs(ABS_MISC);
		break;
	}

mapped:
<<<<<<< HEAD
	if (device->driver->input_mapped &&
	    device->driver->input_mapped(device, hidinput, field, usage,
					 &bit, &max) < 0) {
		/*
		 * The driver indicated that no further generic handling
		 * of the usage is desired.
		 */
		return;
	}
=======
	/* Mapping failed, bail out */
	if (!bit)
		return;

	if (device->driver->input_mapped && device->driver->input_mapped(device,
				hidinput, field, usage, &bit, &max) < 0)
		goto ignore;
>>>>>>> 64d24fca

	set_bit(usage->type, input->evbit);

	while (usage->code <= max && test_and_set_bit(usage->code, bit))
		usage->code = find_next_zero_bit(bit, max + 1, usage->code);

	if (usage->code > max)
		goto ignore;

	if (usage->type == EV_ABS) {

		int a = field->logical_minimum;
		int b = field->logical_maximum;

		if ((device->quirks & HID_QUIRK_BADPAD) && (usage->code == ABS_X || usage->code == ABS_Y)) {
			a = field->logical_minimum = 0;
			b = field->logical_maximum = 255;
		}

		if (field->application == HID_GD_GAMEPAD || field->application == HID_GD_JOYSTICK)
			input_set_abs_params(input, usage->code, a, b, (b - a) >> 8, (b - a) >> 4);
		else	input_set_abs_params(input, usage->code, a, b, 0, 0);

		input_abs_set_res(input, usage->code,
				  hidinput_calc_abs_res(field, usage->code));

		/* use a larger default input buffer for MT devices */
		if (usage->code == ABS_MT_POSITION_X && input->hint_events_per_packet == 0)
			input_set_events_per_packet(input, 60);
	}

	if (usage->type == EV_ABS &&
	    (usage->hat_min < usage->hat_max || usage->hat_dir)) {
		int i;
		for (i = usage->code; i < usage->code + 2 && i <= max; i++) {
			input_set_abs_params(input, i, -1, 1, 0, 0);
			set_bit(i, input->absbit);
		}
		if (usage->hat_dir && !field->dpad)
			field->dpad = usage->code;
	}

	/* for those devices which produce Consumer volume usage as relative,
	 * we emulate pressing volumeup/volumedown appropriate number of times
	 * in hidinput_hid_event()
	 */
	if ((usage->type == EV_ABS) && (field->flags & HID_MAIN_ITEM_RELATIVE) &&
			(usage->code == ABS_VOLUME)) {
		set_bit(KEY_VOLUMEUP, input->keybit);
		set_bit(KEY_VOLUMEDOWN, input->keybit);
	}

	if (usage->type == EV_KEY) {
		set_bit(EV_MSC, input->evbit);
		set_bit(MSC_SCAN, input->mscbit);
	}

	return;

ignore:
	usage->type = 0;
	usage->code = 0;
}

void hidinput_hid_event(struct hid_device *hid, struct hid_field *field, struct hid_usage *usage, __s32 value)
{
	struct input_dev *input;
	unsigned *quirks = &hid->quirks;

	if (!usage->type)
		return;

	if (usage->type == EV_PWR) {
		hidinput_update_battery(hid, value);
		return;
	}

	if (!field->hidinput)
		return;

	input = field->hidinput->input;

	if (usage->hat_min < usage->hat_max || usage->hat_dir) {
		int hat_dir = usage->hat_dir;
		if (!hat_dir)
			hat_dir = (value - usage->hat_min) * 8 / (usage->hat_max - usage->hat_min + 1) + 1;
		if (hat_dir < 0 || hat_dir > 8) hat_dir = 0;
		input_event(input, usage->type, usage->code    , hid_hat_to_axis[hat_dir].x);
		input_event(input, usage->type, usage->code + 1, hid_hat_to_axis[hat_dir].y);
		return;
	}

	if (usage->hid == (HID_UP_DIGITIZER | 0x003c)) { /* Invert */
		*quirks = value ? (*quirks | HID_QUIRK_INVERT) : (*quirks & ~HID_QUIRK_INVERT);
		return;
	}

	if (usage->hid == (HID_UP_DIGITIZER | 0x0032)) { /* InRange */
		if (value) {
			input_event(input, usage->type, (*quirks & HID_QUIRK_INVERT) ? BTN_TOOL_RUBBER : usage->code, 1);
			return;
		}
		input_event(input, usage->type, usage->code, 0);
		input_event(input, usage->type, BTN_TOOL_RUBBER, 0);
		return;
	}

	if (usage->hid == (HID_UP_DIGITIZER | 0x0030) && (*quirks & HID_QUIRK_NOTOUCH)) { /* Pressure */
		int a = field->logical_minimum;
		int b = field->logical_maximum;
		input_event(input, EV_KEY, BTN_TOUCH, value > a + ((b - a) >> 3));
	}

	if (usage->hid == (HID_UP_PID | 0x83UL)) { /* Simultaneous Effects Max */
		dbg_hid("Maximum Effects - %d\n",value);
		return;
	}

	if (usage->hid == (HID_UP_PID | 0x7fUL)) {
		dbg_hid("PID Pool Report\n");
		return;
	}

	if ((usage->type == EV_KEY) && (usage->code == 0)) /* Key 0 is "unassigned", not KEY_UNKNOWN */
		return;

	if ((usage->type == EV_ABS) && (field->flags & HID_MAIN_ITEM_RELATIVE) &&
			(usage->code == ABS_VOLUME)) {
		int count = abs(value);
		int direction = value > 0 ? KEY_VOLUMEUP : KEY_VOLUMEDOWN;
		int i;

		for (i = 0; i < count; i++) {
			input_event(input, EV_KEY, direction, 1);
			input_sync(input);
			input_event(input, EV_KEY, direction, 0);
			input_sync(input);
		}
		return;
	}

	/*
	 * Ignore out-of-range values as per HID specification,
	 * section 5.10 and 6.2.25, when NULL state bit is present.
	 * When it's not, clamp the value to match Microsoft's input
	 * driver as mentioned in "Required HID usages for digitizers":
	 * https://msdn.microsoft.com/en-us/library/windows/hardware/dn672278(v=vs.85).asp
	 *
	 * The logical_minimum < logical_maximum check is done so that we
	 * don't unintentionally discard values sent by devices which
	 * don't specify logical min and max.
	 */
	if ((field->flags & HID_MAIN_ITEM_VARIABLE) &&
	    (field->logical_minimum < field->logical_maximum)) {
		if (field->flags & HID_MAIN_ITEM_NULL_STATE &&
		    (value < field->logical_minimum ||
		     value > field->logical_maximum)) {
			dbg_hid("Ignoring out-of-range value %x\n", value);
			return;
		}
		value = clamp(value,
			      field->logical_minimum,
			      field->logical_maximum);
	}

	/*
	 * Ignore reports for absolute data if the data didn't change. This is
	 * not only an optimization but also fixes 'dead' key reports. Some
	 * RollOver implementations for localized keys (like BACKSLASH/PIPE; HID
	 * 0x31 and 0x32) report multiple keys, even though a localized keyboard
	 * can only have one of them physically available. The 'dead' keys
	 * report constant 0. As all map to the same keycode, they'd confuse
	 * the input layer. If we filter the 'dead' keys on the HID level, we
	 * skip the keycode translation and only forward real events.
	 */
	if (!(field->flags & (HID_MAIN_ITEM_RELATIVE |
	                      HID_MAIN_ITEM_BUFFERED_BYTE)) &&
			      (field->flags & HID_MAIN_ITEM_VARIABLE) &&
	    usage->usage_index < field->maxusage &&
	    value == field->value[usage->usage_index])
		return;

	/* report the usage code as scancode if the key status has changed */
	if (usage->type == EV_KEY &&
	    (!test_bit(usage->code, input->key)) == value)
		input_event(input, EV_MSC, MSC_SCAN, usage->hid);

	input_event(input, usage->type, usage->code, value);

	if ((field->flags & HID_MAIN_ITEM_RELATIVE) &&
	    usage->type == EV_KEY && value) {
		input_sync(input);
		input_event(input, usage->type, usage->code, 0);
	}
}

void hidinput_report_event(struct hid_device *hid, struct hid_report *report)
{
	struct hid_input *hidinput;

	if (hid->quirks & HID_QUIRK_NO_INPUT_SYNC)
		return;

	list_for_each_entry(hidinput, &hid->inputs, list)
		input_sync(hidinput->input);
}
EXPORT_SYMBOL_GPL(hidinput_report_event);

int hidinput_find_field(struct hid_device *hid, unsigned int type, unsigned int code, struct hid_field **field)
{
	struct hid_report *report;
	int i, j;

	list_for_each_entry(report, &hid->report_enum[HID_OUTPUT_REPORT].report_list, list) {
		for (i = 0; i < report->maxfield; i++) {
			*field = report->field[i];
			for (j = 0; j < (*field)->maxusage; j++)
				if ((*field)->usage[j].type == type && (*field)->usage[j].code == code)
					return j;
		}
	}
	return -1;
}
EXPORT_SYMBOL_GPL(hidinput_find_field);

struct hid_field *hidinput_get_led_field(struct hid_device *hid)
{
	struct hid_report *report;
	struct hid_field *field;
	int i, j;

	list_for_each_entry(report,
			    &hid->report_enum[HID_OUTPUT_REPORT].report_list,
			    list) {
		for (i = 0; i < report->maxfield; i++) {
			field = report->field[i];
			for (j = 0; j < field->maxusage; j++)
				if (field->usage[j].type == EV_LED)
					return field;
		}
	}
	return NULL;
}
EXPORT_SYMBOL_GPL(hidinput_get_led_field);

unsigned int hidinput_count_leds(struct hid_device *hid)
{
	struct hid_report *report;
	struct hid_field *field;
	int i, j;
	unsigned int count = 0;

	list_for_each_entry(report,
			    &hid->report_enum[HID_OUTPUT_REPORT].report_list,
			    list) {
		for (i = 0; i < report->maxfield; i++) {
			field = report->field[i];
			for (j = 0; j < field->maxusage; j++)
				if (field->usage[j].type == EV_LED &&
				    field->value[j])
					count += 1;
		}
	}
	return count;
}
EXPORT_SYMBOL_GPL(hidinput_count_leds);

static void hidinput_led_worker(struct work_struct *work)
{
	struct hid_device *hid = container_of(work, struct hid_device,
					      led_work);
	struct hid_field *field;
	struct hid_report *report;
	int ret;
	u32 len;
	__u8 *buf;

	field = hidinput_get_led_field(hid);
	if (!field)
		return;

	/*
	 * field->report is accessed unlocked regarding HID core. So there might
	 * be another incoming SET-LED request from user-space, which changes
	 * the LED state while we assemble our outgoing buffer. However, this
	 * doesn't matter as hid_output_report() correctly converts it into a
	 * boolean value no matter what information is currently set on the LED
	 * field (even garbage). So the remote device will always get a valid
	 * request.
	 * And in case we send a wrong value, a next led worker is spawned
	 * for every SET-LED request so the following worker will send the
	 * correct value, guaranteed!
	 */

	report = field->report;

	/* use custom SET_REPORT request if possible (asynchronous) */
	if (hid->ll_driver->request)
		return hid->ll_driver->request(hid, report, HID_REQ_SET_REPORT);

	/* fall back to generic raw-output-report */
	len = hid_report_len(report);
	buf = hid_alloc_report_buf(report, GFP_KERNEL);
	if (!buf)
		return;
	if (!lcd_is_on) {
		dbg_hid("lcd is off, don't report LED event\n");
		kfree(buf);
		return;
	}

	hid_output_report(report, buf);
	/* synchronous output report */
	ret = hid_hw_output_report(hid, buf, len);
	if (ret == -ENOSYS)
		hid_hw_raw_request(hid, report->id, buf, len, HID_OUTPUT_REPORT,
				HID_REQ_SET_REPORT);
	kfree(buf);
}

static int hidinput_input_event(struct input_dev *dev, unsigned int type,
				unsigned int code, int value)
{
	struct hid_device *hid = input_get_drvdata(dev);
	struct hid_field *field;
	int offset;

	if (type == EV_FF)
		return input_ff_event(dev, type, code, value);

	if (type != EV_LED)
		return -1;

	if ((offset = hidinput_find_field(hid, type, code, &field)) == -1) {
		hid_warn(dev, "event field not found\n");
		return -1;
	}

	hid_set_field(field, offset, value);

	schedule_work(&hid->led_work);
	return 0;
}

static int hidinput_open(struct input_dev *dev)
{
	struct hid_device *hid = input_get_drvdata(dev);

	return hid_hw_open(hid);
}

static void hidinput_close(struct input_dev *dev)
{
	struct hid_device *hid = input_get_drvdata(dev);

	hid_hw_close(hid);
}

static void report_features(struct hid_device *hid)
{
	struct hid_driver *drv = hid->driver;
	struct hid_report_enum *rep_enum;
	struct hid_report *rep;
	struct hid_usage *usage;
	int i, j;

	rep_enum = &hid->report_enum[HID_FEATURE_REPORT];
	list_for_each_entry(rep, &rep_enum->report_list, list)
		for (i = 0; i < rep->maxfield; i++) {
			/* Ignore if report count is out of bounds. */
			if (rep->field[i]->report_count < 1)
				continue;

			for (j = 0; j < rep->field[i]->maxusage; j++) {
				usage = &rep->field[i]->usage[j];

				/* Verify if Battery Strength feature is available */
				if (usage->hid == HID_DC_BATTERYSTRENGTH)
					hidinput_setup_battery(hid, HID_FEATURE_REPORT,
							       rep->field[i]);

				if (drv->feature_mapping)
					drv->feature_mapping(hid, rep->field[i], usage);
			}
		}
}

static struct hid_input *hidinput_allocate(struct hid_device *hid)
{
	struct hid_input *hidinput = kzalloc(sizeof(*hidinput), GFP_KERNEL);
	struct input_dev *input_dev = input_allocate_device();
	if (!hidinput || !input_dev) {
		kfree(hidinput);
		input_free_device(input_dev);
		hid_err(hid, "Out of memory during hid input probe\n");
		return NULL;
	}

	input_set_drvdata(input_dev, hid);
	input_dev->event = hidinput_input_event;
	input_dev->open = hidinput_open;
	input_dev->close = hidinput_close;
	input_dev->setkeycode = hidinput_setkeycode;
	input_dev->getkeycode = hidinput_getkeycode;

	input_dev->name = hid->name;
	input_dev->phys = hid->phys;
	input_dev->uniq = hid->uniq;
	input_dev->id.bustype = hid->bus;
	input_dev->id.vendor  = hid->vendor;
	input_dev->id.product = hid->product;
	input_dev->id.version = hid->version;
	input_dev->dev.parent = &hid->dev;
	hidinput->input = input_dev;
	list_add_tail(&hidinput->list, &hid->inputs);

	return hidinput;
}

static bool hidinput_has_been_populated(struct hid_input *hidinput)
{
	int i;
	unsigned long r = 0;

	for (i = 0; i < BITS_TO_LONGS(EV_CNT); i++)
		r |= hidinput->input->evbit[i];

	for (i = 0; i < BITS_TO_LONGS(KEY_CNT); i++)
		r |= hidinput->input->keybit[i];

	for (i = 0; i < BITS_TO_LONGS(REL_CNT); i++)
		r |= hidinput->input->relbit[i];

	for (i = 0; i < BITS_TO_LONGS(ABS_CNT); i++)
		r |= hidinput->input->absbit[i];

	for (i = 0; i < BITS_TO_LONGS(MSC_CNT); i++)
		r |= hidinput->input->mscbit[i];

	for (i = 0; i < BITS_TO_LONGS(LED_CNT); i++)
		r |= hidinput->input->ledbit[i];

	for (i = 0; i < BITS_TO_LONGS(SND_CNT); i++)
		r |= hidinput->input->sndbit[i];

	for (i = 0; i < BITS_TO_LONGS(FF_CNT); i++)
		r |= hidinput->input->ffbit[i];

	for (i = 0; i < BITS_TO_LONGS(SW_CNT); i++)
		r |= hidinput->input->swbit[i];

	return !!r;
}

static void hidinput_cleanup_hidinput(struct hid_device *hid,
		struct hid_input *hidinput)
{
	struct hid_report *report;
	int i, k;

	list_del(&hidinput->list);
	input_free_device(hidinput->input);

	for (k = HID_INPUT_REPORT; k <= HID_OUTPUT_REPORT; k++) {
		if (k == HID_OUTPUT_REPORT &&
			hid->quirks & HID_QUIRK_SKIP_OUTPUT_REPORTS)
			continue;

		list_for_each_entry(report, &hid->report_enum[k].report_list,
				    list) {

			for (i = 0; i < report->maxfield; i++)
				if (report->field[i]->hidinput == hidinput)
					report->field[i]->hidinput = NULL;
		}
	}

	kfree(hidinput);
}

/*
 * Register the input device; print a message.
 * Configure the input layer interface
 * Read all reports and initialize the absolute field values.
 */

int hidinput_connect(struct hid_device *hid, unsigned int force)
{
	struct hid_driver *drv = hid->driver;
	struct hid_report *report;
	struct hid_input *hidinput = NULL;
	int i, j, k;

	INIT_LIST_HEAD(&hid->inputs);
	INIT_WORK(&hid->led_work, hidinput_led_worker);

	if (!force) {
		for (i = 0; i < hid->maxcollection; i++) {
			struct hid_collection *col = &hid->collection[i];
			if (col->type == HID_COLLECTION_APPLICATION ||
					col->type == HID_COLLECTION_PHYSICAL)
				if (IS_INPUT_APPLICATION(col->usage))
					break;
		}

		if (i == hid->maxcollection)
			return -1;
	}

	report_features(hid);

	for (k = HID_INPUT_REPORT; k <= HID_OUTPUT_REPORT; k++) {
		if (k == HID_OUTPUT_REPORT &&
			hid->quirks & HID_QUIRK_SKIP_OUTPUT_REPORTS)
			continue;

		list_for_each_entry(report, &hid->report_enum[k].report_list, list) {

			if (!report->maxfield)
				continue;

			if (!hidinput) {
				hidinput = hidinput_allocate(hid);
				if (!hidinput)
					goto out_unwind;
			}

			for (i = 0; i < report->maxfield; i++)
				for (j = 0; j < report->field[i]->maxusage; j++)
					hidinput_configure_usage(hidinput, report->field[i],
								 report->field[i]->usage + j);

			if ((hid->quirks & HID_QUIRK_NO_EMPTY_INPUT) &&
			    !hidinput_has_been_populated(hidinput))
				continue;

			if (hid->quirks & HID_QUIRK_MULTI_INPUT) {
				/* This will leave hidinput NULL, so that it
				 * allocates another one if we have more inputs on
				 * the same interface. Some devices (e.g. Happ's
				 * UGCI) cram a lot of unrelated inputs into the
				 * same interface. */
				hidinput->report = report;
				if (drv->input_configured &&
				    drv->input_configured(hid, hidinput))
					goto out_cleanup;
				if (input_register_device(hidinput->input))
					goto out_cleanup;
				hidinput = NULL;
			}
		}
	}

	if (hidinput && (hid->quirks & HID_QUIRK_NO_EMPTY_INPUT) &&
	    !hidinput_has_been_populated(hidinput)) {
		/* no need to register an input device not populated */
		hidinput_cleanup_hidinput(hid, hidinput);
		hidinput = NULL;
	}

	if (list_empty(&hid->inputs)) {
		hid_err(hid, "No inputs registered, leaving\n");
		goto out_unwind;
	}

	if (hidinput) {
		if (drv->input_configured &&
		    drv->input_configured(hid, hidinput))
			goto out_cleanup;
		if (input_register_device(hidinput->input))
			goto out_cleanup;
	}

	return 0;

out_cleanup:
	list_del(&hidinput->list);
	input_free_device(hidinput->input);
	kfree(hidinput);
out_unwind:
	/* unwind the ones we already registered */
	hidinput_disconnect(hid);

	return -1;
}
EXPORT_SYMBOL_GPL(hidinput_connect);

void hidinput_disconnect(struct hid_device *hid)
{
	struct hid_input *hidinput, *next;

	hidinput_cleanup_battery(hid);

	list_for_each_entry_safe(hidinput, next, &hid->inputs, list) {
		list_del(&hidinput->list);
		input_unregister_device(hidinput->input);
		kfree(hidinput);
	}

	/* led_work is spawned by input_dev callbacks, but doesn't access the
	 * parent input_dev at all. Once all input devices are removed, we
	 * know that led_work will never get restarted, so we can cancel it
	 * synchronously and are safe. */
	cancel_work_sync(&hid->led_work);
}
EXPORT_SYMBOL_GPL(hidinput_disconnect);
<|MERGE_RESOLUTION|>--- conflicted
+++ resolved
@@ -1085,17 +1085,6 @@
 	}
 
 mapped:
-<<<<<<< HEAD
-	if (device->driver->input_mapped &&
-	    device->driver->input_mapped(device, hidinput, field, usage,
-					 &bit, &max) < 0) {
-		/*
-		 * The driver indicated that no further generic handling
-		 * of the usage is desired.
-		 */
-		return;
-	}
-=======
 	/* Mapping failed, bail out */
 	if (!bit)
 		return;
@@ -1103,7 +1092,6 @@
 	if (device->driver->input_mapped && device->driver->input_mapped(device,
 				hidinput, field, usage, &bit, &max) < 0)
 		goto ignore;
->>>>>>> 64d24fca
 
 	set_bit(usage->type, input->evbit);
 
