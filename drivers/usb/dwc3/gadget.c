/**
 * gadget.c - DesignWare USB3 DRD Controller Gadget Framework Link
 *
 * Copyright (C) 2010-2011 Texas Instruments Incorporated - http://www.ti.com
 *
 * Authors: Felipe Balbi <balbi@ti.com>,
 *	    Sebastian Andrzej Siewior <bigeasy@linutronix.de>
 *
 * This program is free software: you can redistribute it and/or modify
 * it under the terms of the GNU General Public License version 2  of
 * the License as published by the Free Software Foundation.
 *
 * This program is distributed in the hope that it will be useful,
 * but WITHOUT ANY WARRANTY; without even the implied warranty of
 * MERCHANTABILITY or FITNESS FOR A PARTICULAR PURPOSE.  See the
 * GNU General Public License for more details.
 */

#include <linux/kernel.h>
#include <linux/delay.h>
#include <linux/slab.h>
#include <linux/spinlock.h>
#include <linux/platform_device.h>
#include <linux/pm_runtime.h>
#include <linux/interrupt.h>
#include <linux/io.h>
#include <linux/list.h>
#include <linux/dma-mapping.h>

#include <linux/usb/ch9.h>
#include <linux/usb/gadget.h>
#ifdef CONFIG_USB_ANDROID_SAMSUNG_COMPOSITE
#include <linux/usb/composite.h>
#endif
#include <linux/usb/samsung_usb.h>
#include <linux/phy/phy.h>

#include "debug.h"
#include "core.h"
#include "otg.h"
#include "gadget.h"
#include "io.h"
#ifdef CONFIG_USB_ANDROID_SAMSUNG_COMPOSITE
static void dwc3_disconnect_gadget(struct dwc3 *dwc);
static void dwc3_gadget_cable_connect(struct dwc3 *dwc, bool connect)
{
	static bool last_connect;
	struct usb_composite_dev *cdev;

	if (last_connect != connect) {
		if (!connect) {
			cdev = get_gadget_data(&dwc->gadget);
			if (cdev != NULL) {
				cdev->mute_switch = 0;
				cdev->force_disconnect = 1;
				dev_info(dwc->dev, "Force Disconnect set to 1\n");
			}
		}
		last_connect = connect;
	}
}
#endif

#ifdef CONFIG_ARGOS
extern int argos_irq_affinity_setup_label(unsigned int irq, const char *label,
		struct cpumask *affinity_cpu_mask,
		struct cpumask *default_cpu_mask);
#ifdef CONFIG_SCHED_HMP
extern struct cpumask hmp_slow_cpu_mask;
static inline struct cpumask *get_default_cpu_mask(void)
{
	return &hmp_slow_cpu_mask;
}
#else
static inline struct cpumask *get_default_cpu_mask(void)
{
	return cpu_all_mask;
}
#endif
cpumask_var_t affinity_cpu_mask;
cpumask_var_t default_cpu_mask;
#endif

/**
 * dwc3_gadget_set_test_mode - Enables USB2 Test Modes
 * @dwc: pointer to our context structure
 * @mode: the mode to set (J, K SE0 NAK, Force Enable)
 *
 * Caller should take care of locking. This function will
 * return 0 on success or -EINVAL if wrong Test Selector
 * is passed
 */
int dwc3_gadget_set_test_mode(struct dwc3 *dwc, int mode)
{
	u32		reg;

	reg = dwc3_readl(dwc->regs, DWC3_DCTL);
	reg &= ~DWC3_DCTL_TSTCTRL_MASK;

	switch (mode) {
	case TEST_J:
	case TEST_K:
	case TEST_SE0_NAK:
	case TEST_PACKET:
	case TEST_FORCE_EN:
		reg |= mode << 1;
		break;
	default:
		return -EINVAL;
	}

	dwc3_writel(dwc->regs, DWC3_DCTL, reg);

	return 0;
}

#ifdef CONFIG_USB_TYPEC_MANAGER_NOTIFIER
/**
 * dwc3_gadget_get_cmply_link_state - Gets current state of USB Link
 * @dwc: pointer to our context structure
 *
 * extern module can check dwc3 core link state  This function will
 * return 1 link is on compliance of loopback mode else 0.
 */
int dwc3_gadget_get_cmply_link_state(struct usb_gadget *g)
{
	struct dwc3 *dwc = gadget_to_dwc(g);
	u32		reg = 0;
	u32		ret = -ENODEV;

 	if (!dwc)
		return ret;

	if (dwc->pullups_connected) {
		reg= dwc3_gadget_get_link_state(dwc);

		dev_info(dwc->dev, "%s: link state = %d\n", __func__, reg);
		if ((reg == DWC3_LINK_STATE_CMPLY) || (reg == DWC3_LINK_STATE_LPBK))
			ret = 1;
		else
			ret = 0;
	} else
		dev_info(dwc->dev, "%s: udc not enabled \n", __func__);

	return ret;
}
EXPORT_SYMBOL(dwc3_gadget_get_cmply_link_state);
#endif

/**
 * dwc3_gadget_get_link_state - Gets current state of USB Link
 * @dwc: pointer to our context structure
 *
 * Caller should take care of locking. This function will
 * return the link state on success (>= 0) or -ETIMEDOUT.
 */
int dwc3_gadget_get_link_state(struct dwc3 *dwc)
{
	u32		reg;

	reg = dwc3_readl(dwc->regs, DWC3_DSTS);

	return DWC3_DSTS_USBLNKST(reg);
}

/**
 * dwc3_gadget_set_link_state - Sets USB Link to a particular State
 * @dwc: pointer to our context structure
 * @state: the state to put link into
 *
 * Caller should take care of locking. This function will
 * return 0 on success or -ETIMEDOUT.
 */
int dwc3_gadget_set_link_state(struct dwc3 *dwc, enum dwc3_link_state state)
{
	int		retries = 10000;
	u32		reg;

	/*
	 * Wait until device controller is ready. Only applies to 1.94a and
	 * later RTL.
	 */
	if (dwc->revision >= DWC3_REVISION_194A) {
		while (--retries) {
			reg = dwc3_readl(dwc->regs, DWC3_DSTS);
			if (reg & DWC3_DSTS_DCNRD)
				udelay(5);
			else
				break;
		}

		if (retries <= 0)
			return -ETIMEDOUT;
	}

	reg = dwc3_readl(dwc->regs, DWC3_DCTL);
	reg &= ~DWC3_DCTL_ULSTCHNGREQ_MASK;

	/* set requested state */
	reg |= DWC3_DCTL_ULSTCHNGREQ(state);
	dwc3_writel(dwc->regs, DWC3_DCTL, reg);

	/*
	 * The following code is racy when called from dwc3_gadget_wakeup,
	 * and is not needed, at least on newer versions
	 */
	if (dwc->revision >= DWC3_REVISION_194A)
		return 0;

	/* wait for a change in DSTS */
	retries = 10000;
	while (--retries) {
		reg = dwc3_readl(dwc->regs, DWC3_DSTS);

		if (DWC3_DSTS_USBLNKST(reg) == state)
			return 0;

		udelay(5);
	}

	dwc3_trace(trace_dwc3_gadget,
			"link state change request timed out");

	return -ETIMEDOUT;
}

/**
 * dwc3_ep_inc_trb() - Increment a TRB index.
 * @index - Pointer to the TRB index to increment.
 *
 * The index should never point to the link TRB. After incrementing,
 * if it is point to the link TRB, wrap around to the beginning. The
 * link TRB is always at the last TRB entry.
 */
static void dwc3_ep_inc_trb(u8 *index)
{
	(*index)++;
	if (*index == (DWC3_TRB_NUM - 1))
		*index = 0;
}

static void dwc3_ep_inc_enq(struct dwc3_ep *dep)
{
	dwc3_ep_inc_trb(&dep->trb_enqueue);
}

static void dwc3_ep_inc_deq(struct dwc3_ep *dep)
{
	dwc3_ep_inc_trb(&dep->trb_dequeue);
}

void dwc3_gadget_giveback(struct dwc3_ep *dep, struct dwc3_request *req,
		int status)
{
	struct dwc3			*dwc = dep->dwc;
	unsigned int			unmap_after_complete = false;

	req->started = false;
	/* Only delete from the list if the item isn't poisoned. */
	if (req->list.next != LIST_POISON1)
		list_del(&req->list);
	req->trb = NULL;

	if (req->request.status == -EINPROGRESS)
		req->request.status = status;

	/*
	 * NOTICE we don't want to unmap before calling ->complete() if we're
	 * dealing with a bounced ep0 request. If we unmap it here, we would end
	 * up overwritting the contents of req->buf and this could confuse the
	 * gadget driver.
	 */
	if (dwc->ep0_bounced && dep->number <= 1) {
		dwc->ep0_bounced = false;
		unmap_after_complete = true;
	} else {
		usb_gadget_unmap_request(&dwc->gadget,
				&req->request, req->direction);
	}

	trace_dwc3_gadget_giveback(req);

	spin_unlock(&dwc->lock);
	usb_gadget_giveback_request(&dep->endpoint, &req->request);
	spin_lock(&dwc->lock);

	if (unmap_after_complete)
		usb_gadget_unmap_request(&dwc->gadget,
				&req->request, req->direction);

	if (dep->number > 1)
		pm_runtime_put(dwc->dev);
}

int dwc3_send_gadget_generic_command(struct dwc3 *dwc, unsigned cmd, u32 param)
{
	u32		timeout = 500;
	int		status = 0;
	int		ret = 0;
	u32		reg;

	dwc3_writel(dwc->regs, DWC3_DGCMDPAR, param);
	dwc3_writel(dwc->regs, DWC3_DGCMD, cmd | DWC3_DGCMD_CMDACT);

	do {
		reg = dwc3_readl(dwc->regs, DWC3_DGCMD);
		if (!(reg & DWC3_DGCMD_CMDACT)) {
			status = DWC3_DGCMD_STATUS(reg);
			if (status)
				ret = -EINVAL;
			break;
		}
	} while (--timeout);

	if (!timeout) {
		ret = -ETIMEDOUT;
		status = -ETIMEDOUT;
	}

	trace_dwc3_gadget_generic_cmd(cmd, param, status);

	return ret;
}

static int __dwc3_gadget_wakeup(struct dwc3 *dwc);

int dwc3_send_gadget_ep_cmd(struct dwc3_ep *dep, unsigned cmd,
		struct dwc3_gadget_ep_cmd_params *params)
{
	struct dwc3		*dwc = dep->dwc;
	u32			timeout = 1000;
	u32			reg;

	int			cmd_status = 0;
	int			susphy = false;
	int			ret = -EINVAL;

	/*
	 * Synopsys Databook 2.60a states, on section 6.3.2.5.[1-8], that if
	 * we're issuing an endpoint command, we must check if
	 * GUSB2PHYCFG.SUSPHY bit is set. If it is, then we need to clear it.
	 *
	 * We will also set SUSPHY bit to what it was before returning as stated
	 * by the same section on Synopsys databook.
	 */
	if (dwc->gadget.speed <= USB_SPEED_HIGH) {
		reg = dwc3_readl(dwc->regs, DWC3_GUSB2PHYCFG(0));
		if (unlikely(reg & DWC3_GUSB2PHYCFG_SUSPHY)) {
			susphy = true;
			reg &= ~DWC3_GUSB2PHYCFG_SUSPHY;
			dwc3_writel(dwc->regs, DWC3_GUSB2PHYCFG(0), reg);
		}
	}

	if (cmd == DWC3_DEPCMD_STARTTRANSFER) {
		int		needs_wakeup;

		needs_wakeup = (dwc->link_state == DWC3_LINK_STATE_U1 ||
				dwc->link_state == DWC3_LINK_STATE_U2 ||
				dwc->link_state == DWC3_LINK_STATE_U3);

		if (unlikely(needs_wakeup)) {
			ret = __dwc3_gadget_wakeup(dwc);
			dev_WARN_ONCE(dwc->dev, ret, "wakeup failed --> %d\n",
					ret);
		}
	}

	dwc3_writel(dep->regs, DWC3_DEPCMDPAR0, params->param0);
	dwc3_writel(dep->regs, DWC3_DEPCMDPAR1, params->param1);
	dwc3_writel(dep->regs, DWC3_DEPCMDPAR2, params->param2);

	dwc3_writel(dep->regs, DWC3_DEPCMD, cmd | DWC3_DEPCMD_CMDACT);
	do {
		reg = dwc3_readl(dep->regs, DWC3_DEPCMD);
		if (!(reg & DWC3_DEPCMD_CMDACT)) {
			cmd_status = DWC3_DEPCMD_STATUS(reg);

			switch (cmd_status) {
			case 0:
				ret = 0;
				break;
			case DEPEVT_TRANSFER_NO_RESOURCE:
				ret = -EINVAL;
				break;
			case DEPEVT_TRANSFER_BUS_EXPIRY:
				/*
				 * SW issues START TRANSFER command to
				 * isochronous ep with future frame interval. If
				 * future interval time has already passed when
				 * core receives the command, it will respond
				 * with an error status of 'Bus Expiry'.
				 *
				 * Instead of always returning -EINVAL, let's
				 * give a hint to the gadget driver that this is
				 * the case by returning -EAGAIN.
				 */
				/* skip this status when isochrouns works */
				if (usb_endpoint_xfer_isoc(dep->endpoint.desc))
					ret = 0;
				else
					ret = -EAGAIN;
				break;
			default:
				dev_WARN(dwc->dev, "UNKNOWN cmd status\n");
			}

			break;
		}
	} while (--timeout);

	if (timeout == 0) {
		ret = -ETIMEDOUT;
		cmd_status = -ETIMEDOUT;
	}

	trace_dwc3_gadget_ep_cmd(dep, cmd, params, cmd_status);

	if (unlikely(susphy)) {
		reg = dwc3_readl(dwc->regs, DWC3_GUSB2PHYCFG(0));
		reg |= DWC3_GUSB2PHYCFG_SUSPHY;
		dwc3_writel(dwc->regs, DWC3_GUSB2PHYCFG(0), reg);
	}

	return ret;
}

static int dwc3_send_clear_stall_ep_cmd(struct dwc3_ep *dep)
{
	struct dwc3 *dwc = dep->dwc;
	struct dwc3_gadget_ep_cmd_params params;
	u32 cmd = DWC3_DEPCMD_CLEARSTALL;

	/*
	 * As of core revision 2.60a the recommended programming model
	 * is to set the ClearPendIN bit when issuing a Clear Stall EP
	 * command for IN endpoints. This is to prevent an issue where
	 * some (non-compliant) hosts may not send ACK TPs for pending
	 * IN transfers due to a mishandled error condition. Synopsys
	 * STAR 9000614252.
	 */
	if (dep->direction && (dwc->revision >= DWC3_REVISION_260A) &&
	    (dwc->gadget.speed >= USB_SPEED_SUPER))
		cmd |= DWC3_DEPCMD_CLEARPENDIN;

	memset(&params, 0, sizeof(params));

	return dwc3_send_gadget_ep_cmd(dep, cmd, &params);
}

static dma_addr_t dwc3_trb_dma_offset(struct dwc3_ep *dep,
		struct dwc3_trb *trb)
{
	u32		offset = (char *) trb - (char *) dep->trb_pool;

	return dep->trb_pool_dma + offset;
}

static int dwc3_alloc_trb_pool(struct dwc3_ep *dep)
{
	struct dwc3		*dwc = dep->dwc;

	if (dep->trb_pool)
		return 0;

	dep->trb_pool = dma_alloc_coherent(dwc->dev,
			sizeof(struct dwc3_trb) * DWC3_TRB_NUM,
			&dep->trb_pool_dma, GFP_KERNEL);
	if (!dep->trb_pool) {
		dev_err(dep->dwc->dev, "failed to allocate trb pool for %s\n",
				dep->name);
		return -ENOMEM;
	}

	return 0;
}

static void dwc3_free_trb_pool(struct dwc3_ep *dep)
{
	struct dwc3		*dwc = dep->dwc;

	dma_free_coherent(dwc->dev, sizeof(struct dwc3_trb) * DWC3_TRB_NUM,
			dep->trb_pool, dep->trb_pool_dma);

	dep->trb_pool = NULL;
	dep->trb_pool_dma = 0;
}

static int dwc3_gadget_set_xfer_resource(struct dwc3 *dwc, struct dwc3_ep *dep);

/**
 * dwc3_gadget_start_config - Configure EP resources
 * @dwc: pointer to our controller context structure
 * @dep: endpoint that is being enabled
 *
 * The assignment of transfer resources cannot perfectly follow the
 * data book due to the fact that the controller driver does not have
 * all knowledge of the configuration in advance. It is given this
 * information piecemeal by the composite gadget framework after every
 * SET_CONFIGURATION and SET_INTERFACE. Trying to follow the databook
 * programming model in this scenario can cause errors. For two
 * reasons:
 *
 * 1) The databook says to do DEPSTARTCFG for every SET_CONFIGURATION
 * and SET_INTERFACE (8.1.5). This is incorrect in the scenario of
 * multiple interfaces.
 *
 * 2) The databook does not mention doing more DEPXFERCFG for new
 * endpoint on alt setting (8.1.6).
 *
 * The following simplified method is used instead:
 *
 * All hardware endpoints can be assigned a transfer resource and this
 * setting will stay persistent until either a core reset or
 * hibernation. So whenever we do a DEPSTARTCFG(0) we can go ahead and
 * do DEPXFERCFG for every hardware endpoint as well. We are
 * guaranteed that there are as many transfer resources as endpoints.
 *
 * This function is called for each endpoint when it is being enabled
 * but is triggered only when called for EP0-out, which always happens
 * first, and which should only happen in one of the above conditions.
 */
static int dwc3_gadget_start_config(struct dwc3 *dwc, struct dwc3_ep *dep)
{
	struct dwc3_gadget_ep_cmd_params params;
	u32			cmd;
	int			i;
	int			ret;

	if (dep->number)
		return 0;

	memset(&params, 0x00, sizeof(params));
	cmd = DWC3_DEPCMD_DEPSTARTCFG;

	ret = dwc3_send_gadget_ep_cmd(dep, cmd, &params);
	if (ret)
		return ret;

	for (i = 0; i < DWC3_ENDPOINTS_NUM; i++) {
		struct dwc3_ep *dep = dwc->eps[i];

		if (!dep)
			continue;

		ret = dwc3_gadget_set_xfer_resource(dwc, dep);
		if (ret)
			return ret;
	}

	return 0;
}

static int dwc3_gadget_set_ep_config(struct dwc3 *dwc, struct dwc3_ep *dep,
		const struct usb_endpoint_descriptor *desc,
		const struct usb_ss_ep_comp_descriptor *comp_desc,
		bool modify, bool restore)
{
	struct dwc3_gadget_ep_cmd_params params;

	if (dev_WARN_ONCE(dwc->dev, modify && restore,
					"Can't modify and restore\n"))
		return -EINVAL;

	memset(&params, 0x00, sizeof(params));

	params.param0 = DWC3_DEPCFG_EP_TYPE(usb_endpoint_type(desc))
		| DWC3_DEPCFG_MAX_PACKET_SIZE(usb_endpoint_maxp(desc));

	/* Burst size is only needed in SuperSpeed mode */
	if (dwc->gadget.speed >= USB_SPEED_SUPER) {
		u32 burst = dep->endpoint.maxburst;
		params.param0 |= DWC3_DEPCFG_BURST_SIZE(burst - 1);
	}

	if (modify) {
		params.param0 |= DWC3_DEPCFG_ACTION_MODIFY;
	} else if (restore) {
		params.param0 |= DWC3_DEPCFG_ACTION_RESTORE;
		params.param2 |= dep->saved_state;
	} else {
		params.param0 |= DWC3_DEPCFG_ACTION_INIT;
	}

	if (usb_endpoint_xfer_control(desc))
		params.param1 = DWC3_DEPCFG_XFER_COMPLETE_EN;

	if (dep->number <= 1 || usb_endpoint_xfer_isoc(desc))
		params.param1 |= DWC3_DEPCFG_XFER_NOT_READY_EN;

	if (usb_ss_max_streams(comp_desc) && usb_endpoint_xfer_bulk(desc)) {
		params.param1 |= DWC3_DEPCFG_STREAM_CAPABLE
			| DWC3_DEPCFG_STREAM_EVENT_EN;
		dep->stream_capable = true;
	}

	if (!usb_endpoint_xfer_control(desc))
		params.param1 |= DWC3_DEPCFG_XFER_IN_PROGRESS_EN;

	/*
	 * We are doing 1:1 mapping for endpoints, meaning
	 * Physical Endpoints 2 maps to Logical Endpoint 2 and
	 * so on. We consider the direction bit as part of the physical
	 * endpoint number. So USB endpoint 0x81 is 0x03.
	 */
	params.param1 |= DWC3_DEPCFG_EP_NUMBER(dep->number);

	/*
	 * We must use the lower 16 TX FIFOs even though
	 * HW might have more
	 */
	if (dep->direction)
		params.param0 |= DWC3_DEPCFG_FIFO_NUMBER(dep->number >> 1);

	if (desc->bInterval) {
		params.param1 |= DWC3_DEPCFG_BINTERVAL_M1(desc->bInterval - 1);
		dep->interval = 1 << (desc->bInterval - 1);
	}

	return dwc3_send_gadget_ep_cmd(dep, DWC3_DEPCMD_SETEPCONFIG, &params);
}

static int dwc3_gadget_set_xfer_resource(struct dwc3 *dwc, struct dwc3_ep *dep)
{
	struct dwc3_gadget_ep_cmd_params params;

	memset(&params, 0x00, sizeof(params));

	params.param0 = DWC3_DEPXFERCFG_NUM_XFER_RES(1);

	return dwc3_send_gadget_ep_cmd(dep, DWC3_DEPCMD_SETTRANSFRESOURCE,
			&params);
}

/**
 * __dwc3_gadget_ep_enable - Initializes a HW endpoint
 * @dep: endpoint to be initialized
 * @desc: USB Endpoint Descriptor
 *
 * Caller should take care of locking
 */
static int __dwc3_gadget_ep_enable(struct dwc3_ep *dep,
		const struct usb_endpoint_descriptor *desc,
		const struct usb_ss_ep_comp_descriptor *comp_desc,
		bool modify, bool restore)
{
	struct dwc3		*dwc = dep->dwc;
	u32			reg;
	int			ret;

	dwc3_trace(trace_dwc3_gadget, "Enabling %s", dep->name);

	if (!(dep->flags & DWC3_EP_ENABLED)) {
		ret = dwc3_gadget_start_config(dwc, dep);
		if (ret)
			return ret;
	}

	ret = dwc3_gadget_set_ep_config(dwc, dep, desc, comp_desc, modify,
			restore);
	if (ret)
		return ret;

	if (!(dep->flags & DWC3_EP_ENABLED)) {
		struct dwc3_trb	*trb_st_hw;
		struct dwc3_trb	*trb_link;

		dep->endpoint.desc = desc;
		dep->comp_desc = comp_desc;
		dep->type = usb_endpoint_type(desc);
		dep->flags |= DWC3_EP_ENABLED;

		reg = dwc3_readl(dwc->regs, DWC3_DALEPENA);
		reg |= DWC3_DALEPENA_EP(dep->number);
		dwc3_writel(dwc->regs, DWC3_DALEPENA, reg);

		if (usb_endpoint_xfer_control(desc))
			return 0;

		/* Initialize the TRB ring */
		dep->trb_dequeue = 0;
		dep->trb_enqueue = 0;
		memset(dep->trb_pool, 0,
		       sizeof(struct dwc3_trb) * DWC3_TRB_NUM);

		/* Link TRB. The HWO bit is never reset */
		trb_st_hw = &dep->trb_pool[0];

		trb_link = &dep->trb_pool[DWC3_TRB_NUM - 1];
		trb_link->bpl = lower_32_bits(dwc3_trb_dma_offset(dep, trb_st_hw));
		trb_link->bph = upper_32_bits(dwc3_trb_dma_offset(dep, trb_st_hw));
		trb_link->ctrl |= DWC3_TRBCTL_LINK_TRB;
		trb_link->ctrl |= DWC3_TRB_CTRL_HWO;
	}

	return 0;
}

static void dwc3_stop_active_transfer(struct dwc3 *dwc, u32 epnum, bool force);
static void dwc3_remove_requests(struct dwc3 *dwc, struct dwc3_ep *dep)
{
	struct dwc3_request		*req;

	dwc3_stop_active_transfer(dwc, dep->number, true);

	/* - giveback all requests to gadget driver */
	while (!list_empty(&dep->started_list)) {
		req = next_request(&dep->started_list);

		dwc3_gadget_giveback(dep, req, -ESHUTDOWN);
	}

	while (!list_empty(&dep->pending_list)) {
		req = next_request(&dep->pending_list);

		dwc3_gadget_giveback(dep, req, -ESHUTDOWN);
	}
}

/**
 * __dwc3_gadget_ep_disable - Disables a HW endpoint
 * @dep: the endpoint to disable
 *
 * This function also removes requests which are currently processed ny the
 * hardware and those which are not yet scheduled.
 * Caller should take care of locking.
 */
static int __dwc3_gadget_ep_disable(struct dwc3_ep *dep)
{
	struct dwc3		*dwc = dep->dwc;
	u32			reg;

	dwc3_trace(trace_dwc3_gadget, "Disabling %s", dep->name);

	dwc3_remove_requests(dwc, dep);

	/* make sure HW endpoint isn't stalled */
	if (dep->flags & DWC3_EP_STALL)
		__dwc3_gadget_ep_set_halt(dep, 0, false);

	reg = dwc3_readl(dwc->regs, DWC3_DALEPENA);
	reg &= ~DWC3_DALEPENA_EP(dep->number);
	dwc3_writel(dwc->regs, DWC3_DALEPENA, reg);

	dep->flags = 0;
	dep->stream_capable = false;
	dep->endpoint.desc = NULL;
	dep->comp_desc = NULL;
	dep->type = 0;

	return 0;
}

/* -------------------------------------------------------------------------- */

static int dwc3_gadget_ep0_enable(struct usb_ep *ep,
		const struct usb_endpoint_descriptor *desc)
{
	return -EINVAL;
}

static int dwc3_gadget_ep0_disable(struct usb_ep *ep)
{
	return -EINVAL;
}

/* -------------------------------------------------------------------------- */

static int dwc3_gadget_ep_enable(struct usb_ep *ep,
		const struct usb_endpoint_descriptor *desc)
{
	struct dwc3_ep			*dep;
	struct dwc3			*dwc;
	unsigned long			flags;
	int				ret;

	if (!ep || !desc || desc->bDescriptorType != USB_DT_ENDPOINT) {
		pr_debug("dwc3: invalid parameters\n");
		return -EINVAL;
	}

	if (!desc->wMaxPacketSize) {
		pr_debug("dwc3: missing wMaxPacketSize\n");
		return -EINVAL;
	}

	dep = to_dwc3_ep(ep);
	dwc = dep->dwc;

	if (dev_WARN_ONCE(dwc->dev, dep->flags & DWC3_EP_ENABLED,
					"%s is already enabled\n",
					dep->name))
		return 0;

	spin_lock_irqsave(&dwc->lock, flags);
	ret = __dwc3_gadget_ep_enable(dep, desc, ep->comp_desc, false, false);
	spin_unlock_irqrestore(&dwc->lock, flags);

	return ret;
}

static int dwc3_gadget_ep_disable(struct usb_ep *ep)
{
	struct dwc3_ep			*dep;
	struct dwc3			*dwc;
	unsigned long			flags;
	int				ret;

	if (!ep) {
		pr_debug("dwc3: invalid parameters\n");
		return -EINVAL;
	}

	dep = to_dwc3_ep(ep);
	dwc = dep->dwc;

	if (dev_WARN_ONCE(dwc->dev, !(dep->flags & DWC3_EP_ENABLED),
					"%s is already disabled\n",
					dep->name))
		return 0;

	spin_lock_irqsave(&dwc->lock, flags);
	ret = __dwc3_gadget_ep_disable(dep);
	spin_unlock_irqrestore(&dwc->lock, flags);

	return ret;
}

static struct usb_request *dwc3_gadget_ep_alloc_request(struct usb_ep *ep,
	gfp_t gfp_flags)
{
	struct dwc3_request		*req;
	struct dwc3_ep			*dep = to_dwc3_ep(ep);

	req = kzalloc(sizeof(*req), gfp_flags);
	if (!req)
		return NULL;

	req->epnum	= dep->number;
	req->dep	= dep;

	dep->allocated_requests++;

	trace_dwc3_alloc_request(req);

	return &req->request;
}

static void dwc3_gadget_ep_free_request(struct usb_ep *ep,
		struct usb_request *request)
{
	struct dwc3_request		*req = to_dwc3_request(request);
	struct dwc3_ep			*dep = to_dwc3_ep(ep);

	dep->allocated_requests--;
	trace_dwc3_free_request(req);
	kfree(req);
}

static u32 dwc3_calc_trbs_left(struct dwc3_ep *dep);

/**
 * dwc3_prepare_one_trb - setup one TRB from one request
 * @dep: endpoint for which this request is prepared
 * @req: dwc3_request pointer
 */
static void dwc3_prepare_one_trb(struct dwc3_ep *dep,
		struct dwc3_request *req, dma_addr_t dma,
		unsigned length, unsigned chain, unsigned node)
{
	struct dwc3_trb		*trb;
	struct dwc3		*dwc = dep->dwc;
	struct usb_gadget	*gadget = &dwc->gadget;
	enum usb_device_speed	speed = gadget->speed;

	dwc3_trace(trace_dwc3_gadget, "%s: req %p dma %08llx length %d%s",
			dep->name, req, (unsigned long long) dma,
			length, chain ? " chain" : "");

	trb = &dep->trb_pool[dep->trb_enqueue];

	if (!req->trb) {
		dwc3_gadget_move_started_request(req);
		req->trb = trb;
		req->trb_dma = dwc3_trb_dma_offset(dep, trb);
		req->first_trb_index = dep->trb_enqueue;
		dep->queued_requests++;
	}

	dwc3_ep_inc_enq(dep);

	trb->size = DWC3_TRB_SIZE_LENGTH(length);
	trb->bpl = lower_32_bits(dma);
	trb->bph = upper_32_bits(dma);

	switch (usb_endpoint_type(dep->endpoint.desc)) {
	case USB_ENDPOINT_XFER_CONTROL:
		trb->ctrl = DWC3_TRBCTL_CONTROL_SETUP;
		break;

	case USB_ENDPOINT_XFER_ISOC:
		if (!node) {
			trb->ctrl = DWC3_TRBCTL_ISOCHRONOUS_FIRST;

			/*
			 * USB Specification 2.0 Section 5.9.2 states that: "If
			 * there is only a single transaction in the microframe,
			 * only a DATA0 data packet PID is used.  If there are
			 * two transactions per microframe, DATA1 is used for
			 * the first transaction data packet and DATA0 is used
			 * for the second transaction data packet.  If there are
			 * three transactions per microframe, DATA2 is used for
			 * the first transaction data packet, DATA1 is used for
			 * the second, and DATA0 is used for the third."
			 *
			 * IOW, we should satisfy the following cases:
			 *
			 * 1) length <= maxpacket
			 *	- DATA0
			 *
			 * 2) maxpacket < length <= (2 * maxpacket)
			 *	- DATA1, DATA0
			 *
			 * 3) (2 * maxpacket) < length <= (3 * maxpacket)
			 *	- DATA2, DATA1, DATA0
			 */
			if (speed == USB_SPEED_HIGH) {
				struct usb_ep *ep = &dep->endpoint;
				unsigned int mult = ep->mult - 1;
				unsigned int maxp;

				maxp = usb_endpoint_maxp(ep->desc) & 0x07ff;

				if (length <= (2 * maxp))
					mult--;

				if (length <= maxp)
					mult--;

				trb->size |= DWC3_TRB_SIZE_PCM1(mult);
			}
		} else {
			trb->ctrl = DWC3_TRBCTL_ISOCHRONOUS;
		}

		/* always enable Interrupt on Missed ISOC */
		trb->ctrl |= DWC3_TRB_CTRL_ISP_IMI;
		break;

	case USB_ENDPOINT_XFER_BULK:
	case USB_ENDPOINT_XFER_INT:
		trb->ctrl = DWC3_TRBCTL_NORMAL;
		break;
	default:
		/*
		 * This is only possible with faulty memory because we
		 * checked it already :)
		 */
		BUG();
	}

	/* always enable Continue on Short Packet */
	trb->ctrl |= DWC3_TRB_CTRL_CSP;

	if ((!req->request.no_interrupt && !chain) ||
			(dwc3_calc_trbs_left(dep) == 0))
		trb->ctrl |= DWC3_TRB_CTRL_IOC | DWC3_TRB_CTRL_ISP_IMI;

	if (chain)
		trb->ctrl |= DWC3_TRB_CTRL_CHN;

	if (usb_endpoint_xfer_bulk(dep->endpoint.desc) && dep->stream_capable)
		trb->ctrl |= DWC3_TRB_CTRL_SID_SOFN(req->request.stream_id);

	trb->ctrl |= DWC3_TRB_CTRL_HWO;

	trace_dwc3_prepare_trb(dep, trb);
}

/**
 * dwc3_ep_prev_trb() - Returns the previous TRB in the ring
 * @dep: The endpoint with the TRB ring
 * @index: The index of the current TRB in the ring
 *
 * Returns the TRB prior to the one pointed to by the index. If the
 * index is 0, we will wrap backwards, skip the link TRB, and return
 * the one just before that.
 */
static struct dwc3_trb *dwc3_ep_prev_trb(struct dwc3_ep *dep, u8 index)
{
	u8 tmp = index;

	if (!tmp)
		tmp = DWC3_TRB_NUM - 1;

	return &dep->trb_pool[tmp - 1];
}

static u32 dwc3_calc_trbs_left(struct dwc3_ep *dep)
{
	struct dwc3_trb		*tmp;
	u8			trbs_left;

	/*
	 * If enqueue & dequeue are equal than it is either full or empty.
	 *
	 * One way to know for sure is if the TRB right before us has HWO bit
	 * set or not. If it has, then we're definitely full and can't fit any
	 * more transfers in our ring.
	 */
	if (dep->trb_enqueue == dep->trb_dequeue) {
		tmp = dwc3_ep_prev_trb(dep, dep->trb_enqueue);
		if (tmp->ctrl & DWC3_TRB_CTRL_HWO)
			return 0;

		return DWC3_TRB_NUM - 1;
	}

	trbs_left = dep->trb_dequeue - dep->trb_enqueue;
	trbs_left &= (DWC3_TRB_NUM - 1);

	if (dep->trb_dequeue < dep->trb_enqueue)
		trbs_left--;

	return trbs_left;
}

static void dwc3_prepare_one_trb_sg(struct dwc3_ep *dep,
		struct dwc3_request *req)
{
	struct scatterlist *sg = req->sg;
	struct scatterlist *s;
	unsigned int	length;
	dma_addr_t	dma;
	int		i;

	for_each_sg(sg, s, req->num_pending_sgs, i) {
		unsigned chain = true;

		length = sg_dma_len(s);
		dma = sg_dma_address(s);

		if (sg_is_last(s))
			chain = false;

		dwc3_prepare_one_trb(dep, req, dma, length,
				chain, i);

		if (!dwc3_calc_trbs_left(dep))
			break;
	}
}

static void dwc3_prepare_one_trb_linear(struct dwc3_ep *dep,
		struct dwc3_request *req)
{
	unsigned int	length;
	dma_addr_t	dma;

	dma = req->request.dma;
	length = req->request.length;

	dwc3_prepare_one_trb(dep, req, dma, length,
			false, 0);
}

/*
 * dwc3_prepare_trbs - setup TRBs from requests
 * @dep: endpoint for which requests are being prepared
 *
 * The function goes through the requests list and sets up TRBs for the
 * transfers. The function returns once there are no more TRBs available or
 * it runs out of requests.
 */
static void dwc3_prepare_trbs(struct dwc3_ep *dep)
{
	struct dwc3_request	*req, *n;

	BUILD_BUG_ON_NOT_POWER_OF_2(DWC3_TRB_NUM);

	if (!dwc3_calc_trbs_left(dep))
		return;

	list_for_each_entry_safe(req, n, &dep->pending_list, list) {
		if (req->num_pending_sgs > 0)
			dwc3_prepare_one_trb_sg(dep, req);
		else
			dwc3_prepare_one_trb_linear(dep, req);

		if (!dwc3_calc_trbs_left(dep))
			return;
	}
}

static int __dwc3_gadget_kick_transfer(struct dwc3_ep *dep, u16 cmd_param)
{
	struct dwc3_gadget_ep_cmd_params params;
	struct dwc3_request		*req;
	struct dwc3			*dwc = dep->dwc;
	int				starting;
	int				ret;
	u32				cmd;

	WARN_ON(!dwc->pullups_connected);

	starting = !(dep->flags & DWC3_EP_BUSY);

	dwc3_prepare_trbs(dep);
	req = next_request(&dep->started_list);
	if (!req) {
		dep->flags |= DWC3_EP_PENDING_REQUEST;
		return 0;
	}

	memset(&params, 0, sizeof(params));
	params.param0 = upper_32_bits(req->trb_dma);
	params.param1 = lower_32_bits(req->trb_dma);

	if (starting) {
		cmd = DWC3_DEPCMD_STARTTRANSFER |
			DWC3_DEPCMD_PARAM(cmd_param);
		if (usb_endpoint_xfer_isoc(dep->endpoint.desc))
			cmd |= DWC3_DEPCMD_CMDIOC;
	} else {
		cmd = DWC3_DEPCMD_UPDATETRANSFER |
			DWC3_DEPCMD_PARAM(dep->resource_index);
	}

	ret = dwc3_send_gadget_ep_cmd(dep, cmd, &params);
	if (ret < 0) {
		/*
		 * FIXME we need to iterate over the list of requests
		 * here and stop, unmap, free and del each of the linked
		 * requests instead of what we do now.
		 */
		usb_gadget_unmap_request(&dwc->gadget, &req->request,
				req->direction);
		list_del(&req->list);
		return ret;
	}

	dep->flags |= DWC3_EP_BUSY;

	if (starting) {
		dep->resource_index = dwc3_gadget_ep_get_transfer_index(dep);
		WARN_ON_ONCE(!dep->resource_index);
	}

	return 0;
}

static void __dwc3_gadget_start_isoc(struct dwc3 *dwc,
		struct dwc3_ep *dep, u32 cur_uf)
{
	u32 uf;

	dep->current_uf = cur_uf;
	if (list_empty(&dep->pending_list)) {
		dwc3_trace(trace_dwc3_gadget,
				"ISOC ep %s run out for requests",
				dep->name);
		dep->flags |= DWC3_EP_PENDING_REQUEST;
		return;
	}

	/* 4 micro frames in the future */
	uf = cur_uf + dep->interval * 4;

	__dwc3_gadget_kick_transfer(dep, uf);
}

static void dwc3_gadget_start_isoc(struct dwc3 *dwc,
		struct dwc3_ep *dep, const struct dwc3_event_depevt *event)
{
	u32 cur_uf, mask;

	mask = ~(dep->interval - 1);
	cur_uf = event->parameters & mask;

	__dwc3_gadget_start_isoc(dwc, dep, cur_uf);
}

static int __dwc3_gadget_ep_queue(struct dwc3_ep *dep, struct dwc3_request *req)
{
	struct dwc3		*dwc = dep->dwc;
	int			ret;

	if (!dep->endpoint.desc) {
		dwc3_trace(trace_dwc3_gadget,
				"trying to queue request %p to disabled %s",
				&req->request, dep->endpoint.name);
		return -ESHUTDOWN;
	}

	if (WARN(req->dep != dep, "request %pK belongs to '%s'\n",
				&req->request, req->dep->name)) {
		dwc3_trace(trace_dwc3_gadget, "request %pK belongs to '%s'",
				&req->request, req->dep->name);
		return -EINVAL;
	}

	pm_runtime_get(dwc->dev);

	req->request.actual	= 0;
	req->request.status	= -EINPROGRESS;
	req->direction		= dep->direction;
	req->epnum		= dep->number;

	trace_dwc3_ep_queue(req);

	ret = usb_gadget_map_request(&dwc->gadget, &req->request,
			dep->direction);
	if (ret)
		return ret;

	req->sg			= req->request.sg;
	req->num_pending_sgs	= req->request.num_mapped_sgs;

	list_add_tail(&req->list, &dep->pending_list);

	/* prevent starting transfer if controller is stopped */
	if (!dwc->pullups_connected) {
		dev_dbg(dwc->dev, "queue request while udc is stopped");
		return 0;
	}

	/*
	 * NOTICE: Isochronous endpoints should NEVER be prestarted. We must
	 * wait for a XferNotReady event so we will know what's the current
	 * (micro-)frame number.
	 *
	 * Without this trick, we are very, very likely gonna get Bus Expiry
	 * errors which will force us issue EndTransfer command.
	 */
	if (usb_endpoint_xfer_isoc(dep->endpoint.desc)) {
		/* If xfernotready event is recieved before issuing
		 * START TRANSFER command, don't issue END TRANSFER.
		 * Rather start queueing the requests by issuing START
		 * TRANSFER command.
		 */
		if ((dep->flags & DWC3_EP_PENDING_REQUEST) && list_empty(&dep->started_list) && dep->resource_index)
			dwc3_stop_active_transfer(dwc,
						dep->number, true);
		else
			__dwc3_gadget_start_isoc(dwc,
						dep, dep->current_uf);

		dep->flags &= ~DWC3_EP_PENDING_REQUEST;
		return 0;
	}

	if (!dwc3_calc_trbs_left(dep))
		return 0;

	ret = __dwc3_gadget_kick_transfer(dep, 0);
	if (ret && ret != -EBUSY)
		dwc3_trace(trace_dwc3_gadget,
				"%s: failed to kick transfers",
				dep->name);
	if (ret == -EBUSY)
		ret = 0;

	return ret;
}

static void __dwc3_gadget_ep_zlp_complete(struct usb_ep *ep,
		struct usb_request *request)
{
	dwc3_gadget_ep_free_request(ep, request);
}

static int __dwc3_gadget_ep_queue_zlp(struct dwc3 *dwc, struct dwc3_ep *dep)
{
	struct dwc3_request		*req;
	struct usb_request		*request;
	struct usb_ep			*ep = &dep->endpoint;

	dwc3_trace(trace_dwc3_gadget, "queueing ZLP");
	request = dwc3_gadget_ep_alloc_request(ep, GFP_ATOMIC);
	if (!request)
		return -ENOMEM;

	request->length = 0;
	request->buf = dwc->zlp_buf;
	request->complete = __dwc3_gadget_ep_zlp_complete;

	req = to_dwc3_request(request);

	return __dwc3_gadget_ep_queue(dep, req);
}

static int dwc3_gadget_ep_queue(struct usb_ep *ep, struct usb_request *request,
	gfp_t gfp_flags)
{
	struct dwc3_request		*req = to_dwc3_request(request);
	struct dwc3_ep			*dep = to_dwc3_ep(ep);
	struct dwc3			*dwc = dep->dwc;

	unsigned long			flags;

	int				ret;

	spin_lock_irqsave(&dwc->lock, flags);
	ret = __dwc3_gadget_ep_queue(dep, req);

	/*
	 * Okay, here's the thing, if gadget driver has requested for a ZLP by
	 * setting request->zero, instead of doing magic, we will just queue an
	 * extra usb_request ourselves so that it gets handled the same way as
	 * any other request.
	 */
	if (ret == 0 && request->zero && request->length &&
	    (request->length % ep->maxpacket == 0))
		ret = __dwc3_gadget_ep_queue_zlp(dwc, dep);

	spin_unlock_irqrestore(&dwc->lock, flags);

	return ret;
}

static int dwc3_gadget_ep_dequeue(struct usb_ep *ep,
		struct usb_request *request)
{
	struct dwc3_request		*req = to_dwc3_request(request);
	struct dwc3_request		*r = NULL;

	struct dwc3_ep			*dep = to_dwc3_ep(ep);
	struct dwc3			*dwc = dep->dwc;

	unsigned long			flags;
	int				ret = 0;

	trace_dwc3_ep_dequeue(req);

	spin_lock_irqsave(&dwc->lock, flags);

	list_for_each_entry(r, &dep->pending_list, list) {
		if (r == req)
			break;
	}

	if (r != req) {
		list_for_each_entry(r, &dep->started_list, list) {
			if (r == req)
				break;
		}
		if (r == req) {
			/* wait until it is processed */
			dwc3_stop_active_transfer(dwc, dep->number, true);
			goto out1;
		}
		dev_err(dwc->dev, "request %pK was not queued to %s\n",
				request, ep->name);
		ret = -EINVAL;
		goto out0;
	}

out1:
	/* giveback the request */
	dwc3_gadget_giveback(dep, req, -ECONNRESET);

out0:
	spin_unlock_irqrestore(&dwc->lock, flags);

	return ret;
}

int __dwc3_gadget_ep_set_halt(struct dwc3_ep *dep, int value, int protocol)
{
	struct dwc3_gadget_ep_cmd_params	params;
	struct dwc3				*dwc = dep->dwc;
	int					ret;

	if (dep->endpoint.desc == NULL)
		return -EINVAL;

	if (usb_endpoint_xfer_isoc(dep->endpoint.desc)) {
		dev_err(dwc->dev, "%s is of Isochronous type\n", dep->name);
		return -EINVAL;
	}

	memset(&params, 0x00, sizeof(params));

	if (value) {
		struct dwc3_trb *trb;

		unsigned transfer_in_flight;
		unsigned started;

		if (dep->number > 1)
			trb = dwc3_ep_prev_trb(dep, dep->trb_enqueue);
		else
			trb = &dwc->ep0_trb[dep->trb_enqueue];

		transfer_in_flight = trb->ctrl & DWC3_TRB_CTRL_HWO;
		started = !list_empty(&dep->started_list);

		if (!protocol && ((dep->direction && transfer_in_flight) ||
				(!dep->direction && started))) {
			dwc3_trace(trace_dwc3_gadget,
					"%s: pending request, cannot halt",
					dep->name);
			return -EAGAIN;
		}

		ret = dwc3_send_gadget_ep_cmd(dep, DWC3_DEPCMD_SETSTALL,
				&params);
		if (ret)
			dev_err(dwc->dev, "failed to set STALL on %s\n",
					dep->name);
		else
			dep->flags |= DWC3_EP_STALL;
	} else {
<<<<<<< HEAD
=======

>>>>>>> a0ccc147
		ret = dwc3_send_clear_stall_ep_cmd(dep);
		if (ret)
			dev_err(dwc->dev, "failed to clear STALL on %s\n",
					dep->name);
		else
			dep->flags &= ~(DWC3_EP_STALL | DWC3_EP_WEDGE);
	}

	return ret;
}

static int dwc3_gadget_ep_set_halt(struct usb_ep *ep, int value)
{
	struct dwc3_ep			*dep = to_dwc3_ep(ep);
	struct dwc3			*dwc = dep->dwc;

	unsigned long			flags;

	int				ret;

	spin_lock_irqsave(&dwc->lock, flags);
	ret = __dwc3_gadget_ep_set_halt(dep, value, false);
	spin_unlock_irqrestore(&dwc->lock, flags);

	return ret;
}

static int dwc3_gadget_ep_set_wedge(struct usb_ep *ep)
{
	struct dwc3_ep			*dep = to_dwc3_ep(ep);
	struct dwc3			*dwc = dep->dwc;
	unsigned long			flags;
	int				ret;

	spin_lock_irqsave(&dwc->lock, flags);
	dep->flags |= DWC3_EP_WEDGE;

	if (dep->number == 0 || dep->number == 1)
		ret = __dwc3_gadget_ep0_set_halt(ep, 1);
	else
		ret = __dwc3_gadget_ep_set_halt(dep, 1, false);
	spin_unlock_irqrestore(&dwc->lock, flags);

	return ret;
}

/* -------------------------------------------------------------------------- */

static struct usb_endpoint_descriptor dwc3_gadget_ep0_desc = {
	.bLength	= USB_DT_ENDPOINT_SIZE,
	.bDescriptorType = USB_DT_ENDPOINT,
	.bmAttributes	= USB_ENDPOINT_XFER_CONTROL,
};

static const struct usb_ep_ops dwc3_gadget_ep0_ops = {
	.enable		= dwc3_gadget_ep0_enable,
	.disable	= dwc3_gadget_ep0_disable,
	.alloc_request	= dwc3_gadget_ep_alloc_request,
	.free_request	= dwc3_gadget_ep_free_request,
	.queue		= dwc3_gadget_ep0_queue,
	.dequeue	= dwc3_gadget_ep_dequeue,
	.set_halt	= dwc3_gadget_ep0_set_halt,
	.set_wedge	= dwc3_gadget_ep_set_wedge,
};

static const struct usb_ep_ops dwc3_gadget_ep_ops = {
	.enable		= dwc3_gadget_ep_enable,
	.disable	= dwc3_gadget_ep_disable,
	.alloc_request	= dwc3_gadget_ep_alloc_request,
	.free_request	= dwc3_gadget_ep_free_request,
	.queue		= dwc3_gadget_ep_queue,
	.dequeue	= dwc3_gadget_ep_dequeue,
	.set_halt	= dwc3_gadget_ep_set_halt,
	.set_wedge	= dwc3_gadget_ep_set_wedge,
};

/* -------------------------------------------------------------------------- */

static int dwc3_gadget_get_frame(struct usb_gadget *g)
{
	struct dwc3		*dwc = gadget_to_dwc(g);
	u32			reg;

	reg = dwc3_readl(dwc->regs, DWC3_DSTS);
	return DWC3_DSTS_SOFFN(reg);
}

static int __dwc3_gadget_wakeup(struct dwc3 *dwc)
{
	int			retries;

	int			ret;
	u32			reg;

	u8			link_state;
	u8			speed;

	/*
	 * According to the Databook Remote wakeup request should
	 * be issued only when the device is in early suspend state.
	 *
	 * We can check that via USB Link State bits in DSTS register.
	 */
	reg = dwc3_readl(dwc->regs, DWC3_DSTS);

	speed = reg & DWC3_DSTS_CONNECTSPD;
	if ((speed == DWC3_DSTS_SUPERSPEED) ||
	    (speed == DWC3_DSTS_SUPERSPEED_PLUS)) {
		dwc3_trace(trace_dwc3_gadget, "no wakeup on SuperSpeed");
		return 0;
	}

	link_state = DWC3_DSTS_USBLNKST(reg);

	switch (link_state) {
	case DWC3_LINK_STATE_RX_DET:	/* in HS, means Early Suspend */
	case DWC3_LINK_STATE_U3:	/* in HS, means SUSPEND */
		break;
	default:
		dwc3_trace(trace_dwc3_gadget,
				"can't wakeup from '%s'",
				dwc3_gadget_link_string(link_state));
		return -EINVAL;
	}

	ret = dwc3_gadget_set_link_state(dwc, DWC3_LINK_STATE_RECOV);
	if (ret < 0) {
		dev_err(dwc->dev, "failed to put link in Recovery\n");
		return ret;
	}

	/* Recent versions do this automatically */
	if (dwc->revision < DWC3_REVISION_194A) {
		/* write zeroes to Link Change Request */
		reg = dwc3_readl(dwc->regs, DWC3_DCTL);
		reg &= ~DWC3_DCTL_ULSTCHNGREQ_MASK;
		dwc3_writel(dwc->regs, DWC3_DCTL, reg);
	}

	/* poll until Link State changes to ON */
	retries = 20000;

	while (retries--) {
		reg = dwc3_readl(dwc->regs, DWC3_DSTS);

		/* in HS, means ON */
		if (DWC3_DSTS_USBLNKST(reg) == DWC3_LINK_STATE_U0)
			break;
	}

	if (DWC3_DSTS_USBLNKST(reg) != DWC3_LINK_STATE_U0) {
		dev_err(dwc->dev, "failed to send remote wakeup\n");
		return -EINVAL;
	}

	return 0;
}

static int dwc3_gadget_wakeup(struct usb_gadget *g)
{
	struct dwc3		*dwc = gadget_to_dwc(g);
	unsigned long		flags;
	int			ret;

	spin_lock_irqsave(&dwc->lock, flags);
	ret = __dwc3_gadget_wakeup(dwc);
	spin_unlock_irqrestore(&dwc->lock, flags);

	return ret;
}

static int dwc3_gadget_set_selfpowered(struct usb_gadget *g,
		int is_selfpowered)
{
	struct dwc3		*dwc = gadget_to_dwc(g);
	unsigned long		flags;

	spin_lock_irqsave(&dwc->lock, flags);
	g->is_selfpowered = !!is_selfpowered;
	spin_unlock_irqrestore(&dwc->lock, flags);

	return 0;
}

static int dwc3_udc_init(struct dwc3 *dwc)
{
	struct dwc3_ep		*dep;
	u32			reg;
	int			ret = 0;

	reg = dwc3_readl(dwc->regs, DWC3_DCFG);
	reg &= ~(DWC3_DCFG_SPEED_MASK);

	/**
	 * WORKAROUND: DWC3 revision < 2.20a have an issue
	 * which would cause metastability state on Run/Stop
	 * bit if we try to force the IP to USB2-only mode.
	 *
	 * Because of that, we cannot configure the IP to any
	 * speed other than the SuperSpeed
	 *
	 * Refers to:
	 *
	 * STAR#9000525659: Clock Domain Crossing on DCTL in
	 * USB 2.0 Mode
	 */
	if (dwc->revision < DWC3_REVISION_220A) {
		reg |= DWC3_DCFG_SUPERSPEED;
	} else {
		switch (dwc->maximum_speed) {
		case USB_SPEED_LOW:
			reg |= DWC3_DSTS_LOWSPEED;
			break;
		case USB_SPEED_FULL:
			reg |= DWC3_DSTS_FULLSPEED1;
			break;
		case USB_SPEED_HIGH:
			reg |= DWC3_DSTS_HIGHSPEED;
			break;
		case USB_SPEED_SUPER:   /* FALLTHROUGH */
		case USB_SPEED_UNKNOWN: /* FALTHROUGH */
		default:
			reg |= DWC3_DSTS_SUPERSPEED;
		}
	}
	dwc3_writel(dwc->regs, DWC3_DCFG, reg);

	/* Start with SuperSpeed Default */
	dwc3_gadget_ep0_desc.wMaxPacketSize = cpu_to_le16(512);

	dep = dwc->eps[0];
	ret = __dwc3_gadget_ep_enable(dep, &dwc3_gadget_ep0_desc, NULL, false,
			false);
	if (ret) {
		dev_err(dwc->dev, "failed to enable %s\n", dep->name);
		goto err0;
	}

	dep = dwc->eps[1];
	ret = __dwc3_gadget_ep_enable(dep, &dwc3_gadget_ep0_desc, NULL, false,
			false);
	if (ret) {
		dev_err(dwc->dev, "failed to enable %s\n", dep->name);
		goto err1;
	}

	/* begin to receive SETUP packets */
	dwc->ep0state = EP0_SETUP_PHASE;
	dwc3_ep0_out_start(dwc);

	return 0;

err1:
	__dwc3_gadget_ep_disable(dwc->eps[0]);

err0:
	return ret;
}

static void dwc3_gadget_enable_irq(struct dwc3 *dwc)
{
	u32			reg;

	/* Enable all but Start and End of Frame IRQs */
	reg = (DWC3_DEVTEN_VNDRDEVTSTRCVEDEN |
			DWC3_DEVTEN_WKUPEVTEN |
			DWC3_DEVTEN_U3L2_SUSPEN |
			DWC3_DEVTEN_ULSTCNGEN |
			DWC3_DEVTEN_CONNECTDONEEN |
			DWC3_DEVTEN_USBRSTEN |
			DWC3_DEVTEN_DISCONNEVTEN);

	dwc3_writel(dwc->regs, DWC3_DEVTEN, reg);
}

static void dwc3_gadget_disable_irq(struct dwc3 *dwc)
{
	/* mask all interrupts */
	dwc3_writel(dwc->regs, DWC3_DEVTEN, 0x00);
}

static int dwc3_gadget_run_stop(struct dwc3 *dwc, int is_on, int suspend)
{
	u32			reg;
	u32			timeout = 1000;
	int			retries = 1000;
	int			ret = 0;

	if (pm_runtime_suspended(dwc->dev))
		return 0;

	reg = dwc3_readl(dwc->regs, DWC3_DCTL);
	if (is_on) {
		dwc3_event_buffers_setup(dwc);
		ret = dwc3_udc_init(dwc);
		if (ret) {
			dev_err(dwc->dev, "failed to reinitialize udc\n");
			return ret;
		}

		dwc3_gadget_enable_irq(dwc);

		reg = dwc3_readl(dwc->regs, DWC3_DCTL);

		if (dwc->revision <= DWC3_REVISION_187A) {
			reg &= ~DWC3_DCTL_TRGTULST_MASK;
			reg |= DWC3_DCTL_TRGTULST_RX_DET;
		}

		if (dwc->revision >= DWC3_REVISION_194A)
			reg &= ~DWC3_DCTL_KEEP_CONNECT;

		reg |= DWC3_DCTL_RUN_STOP;

		if (dwc->has_hibernation)
			reg |= DWC3_DCTL_KEEP_CONNECT;

		dwc->pullups_connected = true;
	} else {
		dwc3_gadget_disable_irq(dwc);
		dwc3_event_buffers_cleanup(dwc);
		__dwc3_gadget_ep_disable(dwc->eps[1]);
		__dwc3_gadget_ep_disable(dwc->eps[0]);

		reg = dwc3_readl(dwc->regs, DWC3_DCTL);
		reg &= ~DWC3_DCTL_RUN_STOP;

		if (dwc->has_hibernation && !suspend)
			reg &= ~DWC3_DCTL_KEEP_CONNECT;

		dwc->pullups_connected = false;
	}

	dwc3_writel(dwc->regs, DWC3_DCTL, reg);

	do {
		reg = dwc3_readl(dwc->regs, DWC3_DSTS);
		if (is_on) {
			if (!(reg & DWC3_DSTS_DEVCTRLHLT))
				break;
		} else {
			if (reg & DWC3_DSTS_DEVCTRLHLT)
				break;
		}
		timeout--;
		if (!timeout) {
			if(is_on) {
				reg = dwc3_readl(dwc->regs, DWC3_DCTL);
				reg |= DWC3_DCTL_CSFTRST;
				dwc3_writel(dwc->regs, DWC3_DCTL, reg);
				dev_err(dwc->dev, "gadget run/stop timeout, DCTL : 0x%x\n", reg);
				reg = dwc3_readl(dwc->regs, DWC3_DSTS);
				dev_err(dwc->dev, "gadget run/stop timeout, DSTS : 0x%x\n", reg);
				do {
					reg = dwc3_readl(dwc->regs, DWC3_DCTL);
					if (!(reg & DWC3_DCTL_CSFTRST)) {
						dev_info(dwc->dev, "gadget run/stop DCTL softreset, DCTL : 0x%x\n",
								reg);
						goto good;
					}
					udelay(1);

				} while (--retries);

				return -ETIMEDOUT;
			} else {
				/* Do nothing in DCTL stop timeout */
				dev_err(dwc->dev, "gadget DCTL stop timeout, DSTS: 0x%x\n", reg);
				goto good;
			}
		}
		udelay(1);
	} while (1);

good:
	dwc3_trace(trace_dwc3_gadget, "gadget %s data soft-%s",
			dwc->gadget_driver
			? dwc->gadget_driver->function : "no-function",
			is_on ? "connect" : "disconnect");

	return ret;
}

static int dwc3_gadget_vbus_session(struct usb_gadget *g, int is_active)
{
	struct dwc3 *dwc = gadget_to_dwc(g);
	unsigned long flags;
	int ret = 0;

	if (!dwc->dotg)
		return -EPERM;

	is_active = !!is_active;

	dev_info(dwc->dev, "%s: is_active = %d, softconnect = %d\n",
			__func__, is_active, dwc->softconnect);

	spin_lock_irqsave(&dwc->lock, flags);

	/* Mark that the vbus was powered */
	dwc->vbus_session = is_active;

	/*
	 * Check if upper level usb_gadget_driver was already registerd with
	 * this udc controller driver (if dwc3_gadget_start was called)
	 */
	if (dwc->gadget_driver && dwc->softconnect) {
		if (dwc->vbus_session) {
			/*
			 * Both vbus was activated by otg and pullup was
			 * signaled by the gadget driver.
			 */
			ret = dwc3_gadget_run_stop(dwc, 1, false);
#ifdef CONFIG_USB_NOTIFY_PROC_LOG
			if (ret == 0)
				store_usblog_notify(NOTIFY_USBSTATE,
							(void *)"USB_STATE=VBUS:EN:SUCCESS", NULL);
			else
				store_usblog_notify(NOTIFY_USBSTATE,
							(void *)"USB_STATE=VBUS:EN:FAIL", NULL);
#endif
		} else {
#ifdef CONFIG_USB_ANDROID_SAMSUNG_COMPOSITE
			dwc3_gadget_cable_connect(dwc, false);
			dwc->start_config_issued = false;
			dwc->gadget.speed = USB_SPEED_UNKNOWN;
			dwc->setup_packet_pending = false;
#endif
			ret = dwc3_gadget_run_stop(dwc, 0, false);
#ifdef CONFIG_USB_NOTIFY_PROC_LOG
			if (ret == 0)
				store_usblog_notify(NOTIFY_USBSTATE,
							(void *)"USB_STATE=VBUS:DIS:SUCCESS", NULL);
			else
				store_usblog_notify(NOTIFY_USBSTATE,
							(void *)"USB_STATE=VBUS:DIS:FAIL", NULL);
#endif
#ifdef CONFIG_USB_ANDROID_SAMSUNG_COMPOSITE
			dwc3_disconnect_gadget(dwc);
			printk("usb: %s : link state = %d\n", __func__, dwc3_gadget_get_link_state(dwc));
#endif
		}
	}

	spin_unlock_irqrestore(&dwc->lock, flags);

	if (ret)
		dev_err(dwc->dev, "dwc3 gadget run/stop error:%d\n", ret);

	return 0;
}

static int dwc3_gadget_pullup(struct usb_gadget *g, int is_on)
{
	struct dwc3		*dwc = gadget_to_dwc(g);
	unsigned long		flags;
	struct usb_otg		*otg = &(dwc->dotg->otg);
	int			ret;

	is_on = !!is_on;

	spin_lock_irqsave(&dwc->lock, flags);

	dev_dbg(dwc->dev, "%s: pullup = %d, vbus = %d\n",
			__func__, is_on, dwc->vbus_session);
	if (is_on == dwc->softconnect) {
		dev_dbg(dwc->dev, "pullup is already %s\n",
				is_on ? "on" : "off");
		spin_unlock_irqrestore(&dwc->lock, flags);
		return 0;
	}

	dwc->softconnect = is_on;

	if (dwc->dotg && !dwc->vbus_session) {
		spin_unlock_irqrestore(&dwc->lock, flags);
		/* Need to wait for vbus_session(on) from otg driver */
		return 0;
	}

	if (is_on) {
		dwc3_soft_reset(dwc);

		phy_tune(dwc->usb2_generic_phy, otg->state);
		phy_tune(dwc->usb3_generic_phy, otg->state);

		/**
		 * In case there is not a resistance to detect VBUS,
		 * DP/DM controls by S/W are needed at this point.
		 */
		if (dwc->is_not_vbus_pad) {
			phy_set(dwc->usb2_generic_phy, SET_DPPULLUP_DISABLE, NULL);
			phy_set(dwc->usb3_generic_phy, SET_DPPULLUP_DISABLE, NULL);
		}
	}

	ret = dwc3_gadget_run_stop(dwc, is_on, false);
#ifdef CONFIG_USB_NOTIFY_PROC_LOG
	if (ret == 0) {
		if (is_on)
			store_usblog_notify(NOTIFY_USBSTATE,
						(void *)"USB_STATE=PULLUP:EN:SUCCESS", NULL);
		else
			store_usblog_notify(NOTIFY_USBSTATE,
						(void *)"USB_STATE=PULLUP:DIS:SUCCESS", NULL);
	} else {
		if (is_on)
			store_usblog_notify(NOTIFY_USBSTATE,
						(void *)"USB_STATE=PULLUP:DIS:FAIL", NULL);
		else
			store_usblog_notify(NOTIFY_USBSTATE,
						(void *)"USB_STATE=PULLUP:DIS:FAIL", NULL);
	}
#endif
	spin_unlock_irqrestore(&dwc->lock, flags);

	return ret;
}

static irqreturn_t dwc3_interrupt(int irq, void *_dwc);
#if IS_ENABLED(DWC3_GADGET_IRQ_ORG)
static irqreturn_t dwc3_thread_interrupt(int irq, void *_dwc);
#endif

/**
 * dwc3_gadget_setup_nump - Calculate and initialize NUMP field of DCFG
 * dwc: pointer to our context structure
 *
 * The following looks like complex but it's actually very simple. In order to
 * calculate the number of packets we can burst at once on OUT transfers, we're
 * gonna use RxFIFO size.
 *
 * To calculate RxFIFO size we need two numbers:
 * MDWIDTH = size, in bits, of the internal memory bus
 * RAM2_DEPTH = depth, in MDWIDTH, of internal RAM2 (where RxFIFO sits)
 *
 * Given these two numbers, the formula is simple:
 *
 * RxFIFO Size = (RAM2_DEPTH * MDWIDTH / 8) - 24 - 16;
 *
 * 24 bytes is for 3x SETUP packets
 * 16 bytes is a clock domain crossing tolerance
 *
 * Given RxFIFO Size, NUMP = RxFIFOSize / 1024;
 */
static void dwc3_gadget_setup_nump(struct dwc3 *dwc)
{
	u32 ram2_depth;
	u32 mdwidth;
	u32 nump;
	u32 reg;

	ram2_depth = DWC3_GHWPARAMS7_RAM2_DEPTH(dwc->hwparams.hwparams7);
	mdwidth = DWC3_GHWPARAMS0_MDWIDTH(dwc->hwparams.hwparams0);

	nump = ((ram2_depth * mdwidth / 8) - 24 - 16) / 1024;
	nump = min_t(u32, nump, 16);

	/* update NumP */
	reg = dwc3_readl(dwc->regs, DWC3_DCFG);
	reg &= ~DWC3_DCFG_NUMP_MASK;
	reg |= nump << DWC3_DCFG_NUMP_SHIFT;
	dwc3_writel(dwc->regs, DWC3_DCFG, reg);
}

static int __dwc3_gadget_start(struct dwc3 *dwc)
{
	struct dwc3_ep		*dep;
	int			ret = 0;
	u32			reg;

	reg = dwc3_readl(dwc->regs, DWC3_DCFG);
	reg &= ~(DWC3_DCFG_SPEED_MASK);

	/**
	 * WORKAROUND: DWC3 revision < 2.20a have an issue
	 * which would cause metastability state on Run/Stop
	 * bit if we try to force the IP to USB2-only mode.
	 *
	 * Because of that, we cannot configure the IP to any
	 * speed other than the SuperSpeed
	 *
	 * Refers to:
	 *
	 * STAR#9000525659: Clock Domain Crossing on DCTL in
	 * USB 2.0 Mode
	 */
	if (dwc->revision < DWC3_REVISION_220A) {
		reg |= DWC3_DCFG_SUPERSPEED;
	} else {
		switch (dwc->maximum_speed) {
		case USB_SPEED_LOW:
			reg |= DWC3_DCFG_LOWSPEED;
			break;
		case USB_SPEED_FULL:
			reg |= DWC3_DCFG_FULLSPEED;
			break;
		case USB_SPEED_HIGH:
			reg |= DWC3_DCFG_HIGHSPEED;
			break;
		case USB_SPEED_SUPER_PLUS:
			reg |= DWC3_DCFG_SUPERSPEED_PLUS;
			break;
		default:
			dev_err(dwc->dev, "invalid dwc->maximum_speed (%d)\n",
				dwc->maximum_speed);
			/* fall through */
		case USB_SPEED_SUPER:
			reg |= DWC3_DCFG_SUPERSPEED;
			break;
		}
	}
	dwc3_writel(dwc->regs, DWC3_DCFG, reg);

	/*
	 * We are telling dwc3 that we want to use DCFG.NUMP as ACK TP's NUMP
	 * field instead of letting dwc3 itself calculate that automatically.
	 *
	 * This way, we maximize the chances that we'll be able to get several
	 * bursts of data without going through any sort of endpoint throttling.
	 */
	reg = dwc3_readl(dwc->regs, DWC3_GRXTHRCFG);
	reg &= ~DWC3_GRXTHRCFG_PKTCNTSEL;
	dwc3_writel(dwc->regs, DWC3_GRXTHRCFG, reg);

	dwc3_gadget_setup_nump(dwc);

	/* Start with SuperSpeed Default */
	dwc3_gadget_ep0_desc.wMaxPacketSize = cpu_to_le16(512);

	dep = dwc->eps[0];
	ret = __dwc3_gadget_ep_enable(dep, &dwc3_gadget_ep0_desc, NULL, false,
			false);
	if (ret) {
		dev_err(dwc->dev, "failed to enable %s\n", dep->name);
		goto err0;
	}

	dep = dwc->eps[1];
	ret = __dwc3_gadget_ep_enable(dep, &dwc3_gadget_ep0_desc, NULL, false,
			false);
	if (ret) {
		dev_err(dwc->dev, "failed to enable %s\n", dep->name);
		goto err1;
	}

	/* begin to receive SETUP packets */
	dwc->ep0state = EP0_SETUP_PHASE;
	dwc->link_state = DWC3_LINK_STATE_SS_DIS;
	dwc3_ep0_out_start(dwc);

	dwc3_gadget_enable_irq(dwc);

	return 0;

err1:
	__dwc3_gadget_ep_disable(dwc->eps[0]);

err0:
	return ret;
}

static int dwc3_gadget_start(struct usb_gadget *g,
		struct usb_gadget_driver *driver)
{
	struct dwc3		*dwc = gadget_to_dwc(g);
	unsigned long		flags;
	int			ret = 0;
	int			irq;

	irq = dwc->irq_gadget;
#if IS_ENABLED(DWC3_GADGET_IRQ_ORG)
	ret = request_threaded_irq(irq, dwc3_interrupt, dwc3_thread_interrupt,
			IRQF_SHARED, "dwc3", dwc->ev_buf);
#else
	ret = devm_request_irq(dwc->dev, irq, dwc3_interrupt,
			IRQF_SHARED, "dwc3", dwc->ev_buf);
#endif
	if (ret) {
		dev_err(dwc->dev, "failed to request irq #%d --> %d\n",
				irq, ret);
		goto err0;
	}

	spin_lock_irqsave(&dwc->lock, flags);
	if (dwc->gadget_driver) {
		dev_err(dwc->dev, "%s is already bound to %s\n",
				dwc->gadget.name,
				dwc->gadget_driver->driver.name);
		ret = -EBUSY;
		goto err1;
	}

	dwc->gadget_driver	= driver;

	spin_unlock_irqrestore(&dwc->lock, flags);

#ifdef CONFIG_ARGOS
	if (!zalloc_cpumask_var(&affinity_cpu_mask, GFP_KERNEL))
		return -ENOMEM;
	if (!zalloc_cpumask_var(&default_cpu_mask, GFP_KERNEL))
		return -ENOMEM;

	cpumask_copy(default_cpu_mask, get_default_cpu_mask());
	cpumask_or(affinity_cpu_mask, affinity_cpu_mask, cpumask_of(4));
	argos_irq_affinity_setup_label(irq, "USB", affinity_cpu_mask, default_cpu_mask);
#endif
	return 0;

err1:
	spin_unlock_irqrestore(&dwc->lock, flags);
	free_irq(irq, dwc);

err0:
	return ret;
}

static void __dwc3_gadget_stop(struct dwc3 *dwc)
{
	if (pm_runtime_suspended(dwc->dev))
		return;

	dwc3_gadget_disable_irq(dwc);
	__dwc3_gadget_ep_disable(dwc->eps[1]);
	__dwc3_gadget_ep_disable(dwc->eps[0]);
}

static int dwc3_gadget_stop(struct usb_gadget *g)
{
	struct dwc3		*dwc = gadget_to_dwc(g);
	unsigned long		flags;

	spin_lock_irqsave(&dwc->lock, flags);
	__dwc3_gadget_stop(dwc);
	dwc->gadget_driver	= NULL;
	spin_unlock_irqrestore(&dwc->lock, flags);

	free_irq(dwc->irq_gadget, dwc->ev_buf);

	return 0;
}

static const struct usb_gadget_ops dwc3_gadget_ops = {
	.get_frame		= dwc3_gadget_get_frame,
	.wakeup			= dwc3_gadget_wakeup,
	.set_selfpowered	= dwc3_gadget_set_selfpowered,
	.vbus_session		= dwc3_gadget_vbus_session,
	.pullup			= dwc3_gadget_pullup,
	.udc_start		= dwc3_gadget_start,
	.udc_stop		= dwc3_gadget_stop,
};

/* -------------------------------------------------------------------------- */

static int dwc3_gadget_init_hw_endpoints(struct dwc3 *dwc,
		u8 num, u32 direction)
{
	struct dwc3_ep			*dep;
	u8				i;

	for (i = 0; i < num; i++) {
		u8 epnum = (i << 1) | (direction ? 1 : 0);

		dep = kzalloc(sizeof(*dep), GFP_KERNEL);
		if (!dep)
			return -ENOMEM;

		dep->dwc = dwc;
		dep->number = epnum;
		dep->direction = !!direction;
		dep->regs = dwc->regs + DWC3_DEP_BASE(epnum);
		dwc->eps[epnum] = dep;

		snprintf(dep->name, sizeof(dep->name), "ep%d%s", epnum >> 1,
				(epnum & 1) ? "in" : "out");

		dep->endpoint.name = dep->name;
		spin_lock_init(&dep->lock);

		dwc3_trace(trace_dwc3_gadget, "initializing %s", dep->name);

		if (epnum == 0 || epnum == 1) {
			usb_ep_set_maxpacket_limit(&dep->endpoint, 512);
			dep->endpoint.maxburst = 1;
			dep->endpoint.ops = &dwc3_gadget_ep0_ops;
			if (!epnum)
				dwc->gadget.ep0 = &dep->endpoint;
		} else {
			int		ret;

			usb_ep_set_maxpacket_limit(&dep->endpoint, 1024);
			dep->endpoint.max_streams = 15;
			dep->endpoint.ops = &dwc3_gadget_ep_ops;
			list_add_tail(&dep->endpoint.ep_list,
					&dwc->gadget.ep_list);

			ret = dwc3_alloc_trb_pool(dep);
			if (ret)
				return ret;
		}

		if (epnum == 0 || epnum == 1) {
			dep->endpoint.caps.type_control = true;
		} else {
			dep->endpoint.caps.type_iso = true;
			dep->endpoint.caps.type_bulk = true;
			dep->endpoint.caps.type_int = true;
		}

		dep->endpoint.caps.dir_in = !!direction;
		dep->endpoint.caps.dir_out = !direction;

		INIT_LIST_HEAD(&dep->pending_list);
		INIT_LIST_HEAD(&dep->started_list);
	}

	return 0;
}

static int dwc3_gadget_init_endpoints(struct dwc3 *dwc)
{
	int				ret;

	INIT_LIST_HEAD(&dwc->gadget.ep_list);

	ret = dwc3_gadget_init_hw_endpoints(dwc, dwc->num_out_eps, 0);
	if (ret < 0) {
		dwc3_trace(trace_dwc3_gadget,
				"failed to allocate OUT endpoints");
		return ret;
	}

	ret = dwc3_gadget_init_hw_endpoints(dwc, dwc->num_in_eps, 1);
	if (ret < 0) {
		dwc3_trace(trace_dwc3_gadget,
				"failed to allocate IN endpoints");
		return ret;
	}

	return 0;
}

static void dwc3_gadget_free_endpoints(struct dwc3 *dwc)
{
	struct dwc3_ep			*dep;
	u8				epnum;

	for (epnum = 0; epnum < DWC3_ENDPOINTS_NUM; epnum++) {
		dep = dwc->eps[epnum];
		if (!dep)
			continue;
		/*
		 * Physical endpoints 0 and 1 are special; they form the
		 * bi-directional USB endpoint 0.
		 *
		 * For those two physical endpoints, we don't allocate a TRB
		 * pool nor do we add them the endpoints list. Due to that, we
		 * shouldn't do these two operations otherwise we would end up
		 * with all sorts of bugs when removing dwc3.ko.
		 */
		if (epnum != 0 && epnum != 1) {
			dwc3_free_trb_pool(dep);
			list_del(&dep->endpoint.ep_list);
		}

		kfree(dep);
	}
}

/* -------------------------------------------------------------------------- */

static int __dwc3_cleanup_done_trbs(struct dwc3 *dwc, struct dwc3_ep *dep,
		struct dwc3_request *req, struct dwc3_trb *trb,
		const struct dwc3_event_depevt *event, int status,
		int chain)
{
	unsigned int		count;
	unsigned int		s_pkt = 0;
	unsigned int		trb_status;

	dwc3_ep_inc_deq(dep);

	if (req->trb == trb)
		dep->queued_requests--;

	trace_dwc3_complete_trb(dep, trb);

	/*
	 * If we're in the middle of series of chained TRBs and we
	 * receive a short transfer along the way, DWC3 will skip
	 * through all TRBs including the last TRB in the chain (the
	 * where CHN bit is zero. DWC3 will also avoid clearing HWO
	 * bit and SW has to do it manually.
	 *
	 * We're going to do that here to avoid problems of HW trying
	 * to use bogus TRBs for transfers.
	 */
	if (chain && (trb->ctrl & DWC3_TRB_CTRL_HWO))
		trb->ctrl &= ~DWC3_TRB_CTRL_HWO;

	if ((trb->ctrl & DWC3_TRB_CTRL_HWO) && status != -ESHUTDOWN)
		return 1;

	count = trb->size & DWC3_TRB_SIZE_MASK;
	req->request.actual += count;

	if (dep->direction) {
		if (count) {
			trb_status = DWC3_TRB_SIZE_TRBSTS(trb->size);
			if (trb_status == DWC3_TRBSTS_MISSED_ISOC) {
				dwc3_trace(trace_dwc3_gadget,
						"missed is interval %s\n",
						dep->name);
				/*
				 * If missed isoc occurred and there is
				 * no request queued then issue END
				 * TRANSFER, so that core generates
				 * next xfernotready and we will issue
				 * a fresh START TRANSFER.
				 * If there are still queued request
				 * then wait, do not issue either END
				 * or UPDATE TRANSFER, just attach next
				 * request in pending_list during
				 * giveback.If any future queued request
				 * is successfully transferred then we
				 * will issue UPDATE TRANSFER for all
				 * request in the pending_list.
				 */
				dep->flags |= DWC3_EP_MISSED_ISOC;
			} else {
				dev_err(dwc->dev, "incomplete IN transfer %s\n",
						dep->name);
				status = -ECONNRESET;
			}
		} else {
			dep->flags &= ~DWC3_EP_MISSED_ISOC;
		}
	} else {
		if (count && (event->status & DEPEVT_STATUS_SHORT))
			s_pkt = 1;
	}

	if (s_pkt && !chain)
		return 1;

	if ((event->status & DEPEVT_STATUS_IOC) &&
			(trb->ctrl & DWC3_TRB_CTRL_IOC))
		return 1;

	return 0;
}

static int dwc3_cleanup_done_reqs(struct dwc3 *dwc, struct dwc3_ep *dep,
		const struct dwc3_event_depevt *event, int status)
{
	struct dwc3_request	*req, *n;
	struct dwc3_trb		*trb;
	bool			ioc = false;
	int			ret;

	list_for_each_entry_safe(req, n, &dep->started_list, list) {
		unsigned length;
		unsigned actual;
		int chain;

		length = req->request.length;
		chain = req->num_pending_sgs > 0;
		if (chain) {
			struct scatterlist *sg = req->sg;
			struct scatterlist *s;
			unsigned int pending = req->num_pending_sgs;
			unsigned int i;

			for_each_sg(sg, s, pending, i) {
				trb = &dep->trb_pool[dep->trb_dequeue];

				req->sg = sg_next(s);
				req->num_pending_sgs--;

				ret = __dwc3_cleanup_done_trbs(dwc, dep, req, trb,
						event, status, chain);
				if (ret)
					break;
			}
		} else {
			trb = &dep->trb_pool[dep->trb_dequeue];
			ret = __dwc3_cleanup_done_trbs(dwc, dep, req, trb,
					event, status, chain);
		}

		/*
		 * We assume here we will always receive the entire data block
		 * which we should receive. Meaning, if we program RX to
		 * receive 4K but we receive only 2K, we assume that's all we
		 * should receive and we simply bounce the request back to the
		 * gadget driver for further processing.
		 */
		actual = length - req->request.actual;
		req->request.actual = actual;

		if (ret && chain && (actual < length) && req->num_pending_sgs)
			return __dwc3_gadget_kick_transfer(dep, 0);

		dwc3_gadget_giveback(dep, req, status);

		if (ret) {
			if ((event->status & DEPEVT_STATUS_IOC) &&
			    (trb->ctrl & DWC3_TRB_CTRL_IOC))
				ioc = true;
			break;
		}
	}

	/*
	 * Our endpoint might get disabled by another thread during
	 * dwc3_gadget_giveback(). If that happens, we're just gonna return 1
	 * early on so DWC3_EP_BUSY flag gets cleared
	 */
	if (!dep->endpoint.desc)
		return 1;

	if (usb_endpoint_xfer_isoc(dep->endpoint.desc) &&
			list_empty(&dep->started_list)) {
		if (list_empty(&dep->pending_list))
			/*
			 * If there is no entry in request list then do
			 * not issue END TRANSFER now. Just set PENDING
			 * flag, so that END TRANSFER is issued when an
			 * entry is added into request list.
			 */
			dep->flags |= DWC3_EP_PENDING_REQUEST;
		else
			dwc3_stop_active_transfer(dwc, dep->number, true);
		dep->flags &= ~DWC3_EP_MISSED_ISOC;
		return 1;
	}

	if (usb_endpoint_xfer_isoc(dep->endpoint.desc) && ioc)
		return 0;

	return 1;
}

static void dwc3_endpoint_transfer_complete(struct dwc3 *dwc,
		struct dwc3_ep *dep, const struct dwc3_event_depevt *event)
{
	unsigned		status = 0;
	int			clean_busy;
	u32			is_xfer_complete;

	if (dep->endpoint.desc == NULL)
		return;

	is_xfer_complete = (event->endpoint_event == DWC3_DEPEVT_XFERCOMPLETE);

	if (event->status & DEPEVT_STATUS_BUSERR)
		status = -ECONNRESET;

	clean_busy = dwc3_cleanup_done_reqs(dwc, dep, event, status);
	if (clean_busy && (!dep->endpoint.desc || is_xfer_complete ||
				usb_endpoint_xfer_isoc(dep->endpoint.desc)))
		dep->flags &= ~DWC3_EP_BUSY;

	/*
	 * WORKAROUND: This is the 2nd half of U1/U2 -> U0 workaround.
	 * See dwc3_gadget_linksts_change_interrupt() for 1st half.
	 */
	if (dwc->revision < DWC3_REVISION_183A) {
		u32		reg;
		int		i;

		for (i = 0; i < DWC3_ENDPOINTS_NUM; i++) {
			dep = dwc->eps[i];

			if (!(dep->flags & DWC3_EP_ENABLED))
				continue;

			if (!list_empty(&dep->started_list))
				return;
		}

		reg = dwc3_readl(dwc->regs, DWC3_DCTL);
		reg |= dwc->u1u2;
		dwc3_writel(dwc->regs, DWC3_DCTL, reg);

		dwc->u1u2 = 0;
	}

	/*
	 * Our endpoint might get disabled by another thread during
	 * dwc3_gadget_giveback(). If that happens, we're just gonna return 1
	 * early on so DWC3_EP_BUSY flag gets cleared
	 */
	if (!dep->endpoint.desc)
		return;

	if (!usb_endpoint_xfer_isoc(dep->endpoint.desc)) {
		int ret;

		ret = __dwc3_gadget_kick_transfer(dep, 0);
		if (!ret || ret == -EBUSY)
			return;
	}
}

static void dwc3_endpoint_command_complete(struct dwc3 *dwc,
		struct dwc3_ep *dep, const struct dwc3_event_depevt *event)
{
	u32			cmdtyp, temp;
	struct dwc3_request	*req1, *n;

	temp = *(u32 *)event;
	cmdtyp = (temp >> DWC3_DEPEVT_CmdTyp_SHIFT) &
		DWC3_DEPCMDx_CmdTyp_MASK;

	if (cmdtyp == DWC3_DEPCMD_STARTTRANSFER) {
		if (usb_endpoint_xfer_isoc(dep->endpoint.desc) &&
				(temp & DWC3_DEPEVT_EventStatus_BusTimeExp)) {

			if (!dep->resource_index) {
				dep->resource_index =
					dwc3_gadget_ep_get_transfer_index(dep);
				WARN_ON_ONCE(!dep->resource_index);
			}

			dwc3_stop_active_transfer(dwc, dep->number, true);

			list_for_each_entry_safe_reverse(req1, n,
					&dep->started_list, list) {

				req1->trb = NULL;
				dwc3_gadget_move_request_list_front(req1);

				if (req1->request.num_mapped_sgs)
					dep->busy_slot +=
						req1->request.num_mapped_sgs;
				else
					dep->busy_slot++;

				if ((dep->busy_slot & DWC3_TRB_MASK) ==
						DWC3_TRB_NUM - 1)
					dep->busy_slot++;
			}
		}
	}
}

static void dwc3_endpoint_interrupt(struct dwc3 *dwc,
		const struct dwc3_event_depevt *event)
{
	struct dwc3_ep		*dep;
	u8			epnum = event->endpoint_number;

	dep = dwc->eps[epnum];

	if (!(dep->flags & DWC3_EP_ENABLED))
		return;

	if (epnum == 0 || epnum == 1) {
		dwc3_ep0_interrupt(dwc, event);
		return;
	}

	switch (event->endpoint_event) {
	case DWC3_DEPEVT_XFERCOMPLETE:
		dep->resource_index = 0;

		if (usb_endpoint_xfer_isoc(dep->endpoint.desc)) {
			dwc3_trace(trace_dwc3_gadget,
					"%s is an Isochronous endpoint",
					dep->name);
			return;
		}

		dwc3_endpoint_transfer_complete(dwc, dep, event);
		break;
	case DWC3_DEPEVT_XFERINPROGRESS:
		dwc3_endpoint_transfer_complete(dwc, dep, event);
		break;
	case DWC3_DEPEVT_XFERNOTREADY:
		if (usb_endpoint_xfer_isoc(dep->endpoint.desc)) {
			dwc3_gadget_start_isoc(dwc, dep, event);
		} else {
			int active;
			int ret;

			active = event->status & DEPEVT_STATUS_TRANSFER_ACTIVE;

			dwc3_trace(trace_dwc3_gadget, "%s: reason %s",
					dep->name, active ? "Transfer Active"
					: "Transfer Not Active");

			ret = __dwc3_gadget_kick_transfer(dep, 0);
			if (!ret || ret == -EBUSY)
				return;

			dwc3_trace(trace_dwc3_gadget,
					"%s: failed to kick transfers",
					dep->name);
		}

		break;
	case DWC3_DEPEVT_STREAMEVT:
		if (!usb_endpoint_xfer_bulk(dep->endpoint.desc)) {
			dev_err(dwc->dev, "Stream event for non-Bulk %s\n",
					dep->name);
			return;
		}

		switch (event->status) {
		case DEPEVT_STREAMEVT_FOUND:
			dwc3_trace(trace_dwc3_gadget,
					"Stream %d found and started",
					event->parameters);

			break;
		case DEPEVT_STREAMEVT_NOTFOUND:
			/* FALLTHROUGH */
		default:
			dwc3_trace(trace_dwc3_gadget,
					"unable to find suitable stream");
		}
		break;
	case DWC3_DEPEVT_RXTXFIFOEVT:
		dwc3_trace(trace_dwc3_gadget, "%s FIFO Overrun", dep->name);
		break;
	case DWC3_DEPEVT_EPCMDCMPLT:
		dwc3_trace(trace_dwc3_gadget, "Endpoint Command Complete");
		dwc3_endpoint_command_complete(dwc, dep, event);
		break;
	}
}

static void dwc3_disconnect_gadget(struct dwc3 *dwc)
{
	if (dwc->gadget_driver && dwc->gadget_driver->disconnect) {
		spin_unlock(&dwc->lock);
		dwc->gadget_driver->disconnect(&dwc->gadget);
		spin_lock(&dwc->lock);
	}
}

static void dwc3_suspend_gadget(struct dwc3 *dwc)
{
	if (dwc->gadget_driver && dwc->gadget_driver->suspend) {
		spin_unlock(&dwc->lock);
		dwc->gadget_driver->suspend(&dwc->gadget);
		spin_lock(&dwc->lock);
	}
}

static void dwc3_resume_gadget(struct dwc3 *dwc)
{
	if (dwc->gadget_driver && dwc->gadget_driver->resume) {
		spin_unlock(&dwc->lock);
		dwc->gadget_driver->resume(&dwc->gadget);
		spin_lock(&dwc->lock);
	}
}

static void dwc3_reset_gadget(struct dwc3 *dwc)
{
	if (!dwc->gadget_driver)
		return;

	if (dwc->gadget.speed != USB_SPEED_UNKNOWN) {
		spin_unlock(&dwc->lock);
		usb_gadget_udc_reset(&dwc->gadget, dwc->gadget_driver);
		spin_lock(&dwc->lock);
	}
}

static void dwc3_stop_active_transfer(struct dwc3 *dwc, u32 epnum, bool force)
{
	struct dwc3_ep *dep;
	struct dwc3_gadget_ep_cmd_params params;
	u32 cmd;
	int ret;

	dep = dwc->eps[epnum];

	if (!dep->resource_index)
		return;

	/*
	 * NOTICE: We are violating what the Databook says about the
	 * EndTransfer command. Ideally we would _always_ wait for the
	 * EndTransfer Command Completion IRQ, but that's causing too
	 * much trouble synchronizing between us and gadget driver.
	 *
	 * We have discussed this with the IP Provider and it was
	 * suggested to giveback all requests here, but give HW some
	 * extra time to synchronize with the interconnect. We're using
	 * an arbitrary 100us delay for that.
	 *
	 * Note also that a similar handling was tested by Synopsys
	 * (thanks a lot Paul) and nothing bad has come out of it.
	 * In short, what we're doing is:
	 *
	 * - Issue EndTransfer WITH CMDIOC bit set
	 * - Wait 100us
	 *
	 * As of IP version 3.10a of the DWC_usb3 IP, the controller
	 * supports a mode to work around the above limitation. The
	 * software can poll the CMDACT bit in the DEPCMD register
	 * after issuing a EndTransfer command. This mode is enabled
	 * by writing GUCTL2[14]. This polling is already done in the
	 * dwc3_send_gadget_ep_cmd() function so if the mode is
	 * enabled, the EndTransfer command will have completed upon
	 * returning from this function and we don't need to delay for
	 * 100us.
	 *
	 * This mode is NOT available on the DWC_usb31 IP.
	 */

	cmd = DWC3_DEPCMD_ENDTRANSFER;
	cmd |= force ? DWC3_DEPCMD_HIPRI_FORCERM : 0;
	cmd |= DWC3_DEPCMD_CMDIOC;
	cmd |= DWC3_DEPCMD_PARAM(dep->resource_index);
	memset(&params, 0, sizeof(params));
	ret = dwc3_send_gadget_ep_cmd(dep, cmd, &params);
	/* WA for MTP failure, Ignore CMDACT timeout such as Kernel 4.4 */
	/*WARN_ON_ONCE(ret);*/
	dep->resource_index = 0;
	dep->flags &= ~DWC3_EP_BUSY;

	if (dwc3_is_usb31(dwc) || dwc->revision < DWC3_REVISION_310A)
		udelay(100);
}

static void dwc3_stop_active_transfers(struct dwc3 *dwc)
{
	u32 epnum;

	for (epnum = 2; epnum < DWC3_ENDPOINTS_NUM; epnum++) {
		struct dwc3_ep *dep;

		dep = dwc->eps[epnum];
		if (!dep)
			continue;

		if (!(dep->flags & DWC3_EP_ENABLED))
			continue;

		dwc3_remove_requests(dwc, dep);
	}
}

static void dwc3_clear_stall_all_ep(struct dwc3 *dwc)
{
	u32 epnum;

	for (epnum = 1; epnum < DWC3_ENDPOINTS_NUM; epnum++) {
		struct dwc3_ep *dep;
		int ret;

		dep = dwc->eps[epnum];
		if (!dep)
			continue;

		if (!(dep->flags & DWC3_EP_STALL))
			continue;

		dep->flags &= ~DWC3_EP_STALL;

		ret = dwc3_send_clear_stall_ep_cmd(dep);
		WARN_ON_ONCE(ret);
	}
}

static void dwc3_gadget_disconnect_interrupt(struct dwc3 *dwc)
{
	int			reg;

	reg = dwc3_readl(dwc->regs, DWC3_DCTL);
	reg &= ~DWC3_DCTL_INITU1ENA;
	dwc3_writel(dwc->regs, DWC3_DCTL, reg);

	reg &= ~DWC3_DCTL_INITU2ENA;
	dwc3_writel(dwc->regs, DWC3_DCTL, reg);

	dwc3_disconnect_gadget(dwc);

	dwc->gadget.speed = USB_SPEED_UNKNOWN;
	dwc->setup_packet_pending = false;
	usb_gadget_set_state(&dwc->gadget, USB_STATE_NOTATTACHED);

	complete(&dwc->disconnect);
	dwc->connected = false;
}

static void dwc3_gadget_reset_interrupt(struct dwc3 *dwc)
{
	u32			reg;

	dwc->connected = true;

	/*
	 * WORKAROUND: DWC3 revisions <1.88a have an issue which
	 * would cause a missing Disconnect Event if there's a
	 * pending Setup Packet in the FIFO.
	 *
	 * There's no suggested workaround on the official Bug
	 * report, which states that "unless the driver/application
	 * is doing any special handling of a disconnect event,
	 * there is no functional issue".
	 *
	 * Unfortunately, it turns out that we _do_ some special
	 * handling of a disconnect event, namely complete all
	 * pending transfers, notify gadget driver of the
	 * disconnection, and so on.
	 *
	 * Our suggested workaround is to follow the Disconnect
	 * Event steps here, instead, based on a setup_packet_pending
	 * flag. Such flag gets set whenever we have a SETUP_PENDING
	 * status for EP0 TRBs and gets cleared on XferComplete for the
	 * same endpoint.
	 *
	 * Refers to:
	 *
	 * STAR#9000466709: RTL: Device : Disconnect event not
	 * generated if setup packet pending in FIFO
	 */
	if (dwc->revision < DWC3_REVISION_188A) {
		if (dwc->setup_packet_pending)
			dwc3_gadget_disconnect_interrupt(dwc);
	}

	/* after reset -> Default State */
	usb_gadget_set_state(&dwc->gadget, USB_STATE_DEFAULT);

	dwc->vbus_current = USB_CURRENT_UNCONFIGURED;
	schedule_work(&dwc->set_vbus_current_work);

	dwc3_reset_gadget(dwc);

	reg = dwc3_readl(dwc->regs, DWC3_DCTL);
	reg &= ~DWC3_DCTL_TSTCTRL_MASK;
	dwc3_writel(dwc->regs, DWC3_DCTL, reg);
	dwc->test_mode = false;

	dwc3_stop_active_transfers(dwc);
	dwc3_clear_stall_all_ep(dwc);

	/* Reset device address to zero */
	reg = dwc3_readl(dwc->regs, DWC3_DCFG);
	reg &= ~(DWC3_DCFG_DEVADDR_MASK);
	dwc3_writel(dwc->regs, DWC3_DCFG, reg);

	if (dwc->is_not_vbus_pad) {
		phy_set(dwc->usb2_generic_phy, SET_DPPULLUP_ENABLE, NULL);
		phy_set(dwc->usb3_generic_phy, SET_DPPULLUP_ENABLE, NULL);
	}
}

static void dwc3_update_ram_clk_sel(struct dwc3 *dwc, u32 speed)
{
	u32 reg;

	reg = dwc3_readl(dwc->regs, DWC3_GCTL);
	reg |= DWC3_GCTL_RAMCLKSEL(DWC3_GCTL_CLK_MASK);
	dwc3_writel(dwc->regs, DWC3_GCTL, reg);
}

static void dwc3_gadget_conndone_interrupt(struct dwc3 *dwc)
{
	struct dwc3_ep		*dep;
	int			ret;
	u32			reg;
	u8			speed;

	reg = dwc3_readl(dwc->regs, DWC3_DSTS);
	speed = reg & DWC3_DSTS_CONNECTSPD;
	dwc->speed = speed;

	dwc3_update_ram_clk_sel(dwc, speed);

	switch (speed) {
	case DWC3_DSTS_SUPERSPEED_PLUS:
		dwc3_gadget_ep0_desc.wMaxPacketSize = cpu_to_le16(512);
		dwc->gadget.ep0->maxpacket = 512;
		dwc->gadget.speed = USB_SPEED_SUPER_PLUS;
		break;
	case DWC3_DSTS_SUPERSPEED:
		/*
		 * WORKAROUND: DWC3 revisions <1.90a have an issue which
		 * would cause a missing USB3 Reset event.
		 *
		 * In such situations, we should force a USB3 Reset
		 * event by calling our dwc3_gadget_reset_interrupt()
		 * routine.
		 *
		 * Refers to:
		 *
		 * STAR#9000483510: RTL: SS : USB3 reset event may
		 * not be generated always when the link enters poll
		 */
		if (dwc->revision < DWC3_REVISION_190A)
			dwc3_gadget_reset_interrupt(dwc);

		dwc3_gadget_ep0_desc.wMaxPacketSize = cpu_to_le16(512);
		dwc->gadget.ep0->maxpacket = 512;
		dwc->gadget.speed = USB_SPEED_SUPER;
		break;
	case DWC3_DSTS_HIGHSPEED:
		dwc3_gadget_ep0_desc.wMaxPacketSize = cpu_to_le16(64);
		dwc->gadget.ep0->maxpacket = 64;
		dwc->gadget.speed = USB_SPEED_HIGH;
		break;
	case DWC3_DSTS_FULLSPEED:
		dwc3_gadget_ep0_desc.wMaxPacketSize = cpu_to_le16(64);
		dwc->gadget.ep0->maxpacket = 64;
		dwc->gadget.speed = USB_SPEED_FULL;
		break;
	case DWC3_DSTS_LOWSPEED:
		dwc3_gadget_ep0_desc.wMaxPacketSize = cpu_to_le16(8);
		dwc->gadget.ep0->maxpacket = 8;
		dwc->gadget.speed = USB_SPEED_LOW;
		break;
	}

	dwc->eps[1]->endpoint.maxpacket = dwc->gadget.ep0->maxpacket;

	/* Enable USB2 LPM Capability */

	if ((dwc->revision > DWC3_REVISION_194A) &&
	    (speed != DWC3_DSTS_SUPERSPEED) &&
	    (speed != DWC3_DSTS_SUPERSPEED_PLUS)) {
		reg = dwc3_readl(dwc->regs, DWC3_DCFG);
		reg |= DWC3_DCFG_LPM_CAP;
		dwc3_writel(dwc->regs, DWC3_DCFG, reg);

		reg = dwc3_readl(dwc->regs, DWC3_DCTL);
		reg &= ~(DWC3_DCTL_HIRD_THRES_MASK | DWC3_DCTL_L1_HIBER_EN);

		reg |= DWC3_DCTL_HIRD_THRES(dwc->hird_threshold);

		/*
		 * When dwc3 revisions >= 2.40a, LPM Erratum is enabled and
		 * DCFG.LPMCap is set, core responses with an ACK and the
		 * BESL value in the LPM token is less than or equal to LPM
		 * NYET threshold.
		 */
		WARN_ONCE(dwc->revision < DWC3_REVISION_240A
				&& dwc->has_lpm_erratum,
				"LPM Erratum not available on dwc3 revisisions < 2.40a\n");

		if (dwc->has_lpm_erratum && dwc->revision >= DWC3_REVISION_240A)
			reg |= DWC3_DCTL_LPM_ERRATA(dwc->lpm_nyet_threshold);

		dwc3_writel(dwc->regs, DWC3_DCTL, reg);
	} else {
		reg = dwc3_readl(dwc->regs, DWC3_DCTL);
		reg &= ~DWC3_DCTL_HIRD_THRES_MASK;
		dwc3_writel(dwc->regs, DWC3_DCTL, reg);
	}

	dep = dwc->eps[0];
	ret = __dwc3_gadget_ep_enable(dep, &dwc3_gadget_ep0_desc, NULL, true,
			false);
	if (ret) {
		dev_err(dwc->dev, "failed to enable %s\n", dep->name);
		return;
	}

	dep = dwc->eps[1];
	ret = __dwc3_gadget_ep_enable(dep, &dwc3_gadget_ep0_desc, NULL, true,
			false);
	if (ret) {
		dev_err(dwc->dev, "failed to enable %s\n", dep->name);
		return;
	}

	/*
	 * Configure PHY via GUSB3PIPECTLn if required.
	 *
	 * Update GTXFIFOSIZn
	 *
	 * In both cases reset values should be sufficient.
	 */

	/**
	 * In case there is not a resistance to detect VBUS,
	 * DP/DM controls by S/W are needed at this point.
	 */
	if (dwc->is_not_vbus_pad && !(speed & DWC3_DCFG_FULLSPEED1)) {
		phy_set(dwc->usb2_generic_phy, SET_DPPULLUP_DISABLE, NULL);
		phy_set(dwc->usb3_generic_phy, SET_DPPULLUP_DISABLE, NULL);
	}
}

static void dwc3_gadget_wakeup_interrupt(struct dwc3 *dwc)
{
	if (dwc->is_not_vbus_pad) {
		phy_set(dwc->usb2_generic_phy, SET_DPPULLUP_DISABLE, NULL);
		phy_set(dwc->usb3_generic_phy, SET_DPPULLUP_DISABLE, NULL);
	}

	/*
	 * TODO take core out of low power mode when that's
	 * implemented.
	 */

	if (dwc->gadget_driver && dwc->gadget_driver->resume) {
		spin_unlock(&dwc->lock);
		dwc->gadget_driver->resume(&dwc->gadget);
		spin_lock(&dwc->lock);
	}
}

static void dwc3_gadget_linksts_change_interrupt(struct dwc3 *dwc,
		unsigned int evtinfo)
{
	enum dwc3_link_state	next = evtinfo & DWC3_LINK_STATE_MASK;
	unsigned int		pwropt;

	/*
	 * WORKAROUND: DWC3 < 2.50a have an issue when configured without
	 * Hibernation mode enabled which would show up when device detects
	 * host-initiated U3 exit.
	 *
	 * In that case, device will generate a Link State Change Interrupt
	 * from U3 to RESUME which is only necessary if Hibernation is
	 * configured in.
	 *
	 * There are no functional changes due to such spurious event and we
	 * just need to ignore it.
	 *
	 * Refers to:
	 *
	 * STAR#9000570034 RTL: SS Resume event generated in non-Hibernation
	 * operational mode
	 */
	pwropt = DWC3_GHWPARAMS1_EN_PWROPT(dwc->hwparams.hwparams1);
	if ((dwc->revision < DWC3_REVISION_250A) &&
			(pwropt != DWC3_GHWPARAMS1_EN_PWROPT_HIB)) {
		if ((dwc->link_state == DWC3_LINK_STATE_U3) &&
				(next == DWC3_LINK_STATE_RESUME)) {
			dwc3_trace(trace_dwc3_gadget,
					"ignoring transition U3 -> Resume");
			return;
		}
	}

	/*
	 * WORKAROUND: DWC3 Revisions <1.83a have an issue which, depending
	 * on the link partner, the USB session might do multiple entry/exit
	 * of low power states before a transfer takes place.
	 *
	 * Due to this problem, we might experience lower throughput. The
	 * suggested workaround is to disable DCTL[12:9] bits if we're
	 * transitioning from U1/U2 to U0 and enable those bits again
	 * after a transfer completes and there are no pending transfers
	 * on any of the enabled endpoints.
	 *
	 * This is the first half of that workaround.
	 *
	 * Refers to:
	 *
	 * STAR#9000446952: RTL: Device SS : if U1/U2 ->U0 takes >128us
	 * core send LGO_Ux entering U0
	 */
	if (dwc->revision < DWC3_REVISION_183A) {
		if (next == DWC3_LINK_STATE_U0) {
			u32	u1u2;
			u32	reg;

			switch (dwc->link_state) {
			case DWC3_LINK_STATE_U1:
			case DWC3_LINK_STATE_U2:
				reg = dwc3_readl(dwc->regs, DWC3_DCTL);
				u1u2 = reg & (DWC3_DCTL_INITU2ENA
						| DWC3_DCTL_ACCEPTU2ENA
						| DWC3_DCTL_INITU1ENA
						| DWC3_DCTL_ACCEPTU1ENA);

				if (!dwc->u1u2)
					dwc->u1u2 = reg & u1u2;

				reg &= ~u1u2;

				dwc3_writel(dwc->regs, DWC3_DCTL, reg);
				break;
			default:
				/* do nothing */
				break;
			}
		}
	}

	printk("usb: %s : evtinfo = 0x%x link state = %d\n", __func__, evtinfo, next);
	switch (next) {
	case DWC3_LINK_STATE_U0:
		if (dwc->is_not_vbus_pad) {
			phy_set(dwc->usb2_generic_phy, SET_DPPULLUP_ENABLE, NULL);
			phy_set(dwc->usb3_generic_phy, SET_DPPULLUP_ENABLE, NULL);
		}
		break;
	case DWC3_LINK_STATE_U1:
		if (dwc->speed == USB_SPEED_SUPER)
			dwc3_suspend_gadget(dwc);
		break;
	case DWC3_LINK_STATE_U3:
		if (dwc->gadget.state == USB_STATE_CONFIGURED) {
			dwc->vbus_current = USB_CURRENT_UNCONFIGURED;
			schedule_work(&dwc->set_vbus_current_work);
		}
	case DWC3_LINK_STATE_U2:
		dwc3_suspend_gadget(dwc);
		break;
	case DWC3_LINK_STATE_RX_DET:	/* Early Suspend in HS */
		if (dwc->is_not_vbus_pad) {
			phy_set(dwc->usb2_generic_phy, SET_DPPULLUP_ENABLE, NULL);
			phy_set(dwc->usb3_generic_phy, SET_DPPULLUP_ENABLE, NULL);
		}
		break;
	case DWC3_LINK_STATE_RESUME:
		if (dwc->is_not_vbus_pad) {
			phy_set(dwc->usb2_generic_phy, SET_DPPULLUP_ENABLE, NULL);
			phy_set(dwc->usb3_generic_phy, SET_DPPULLUP_ENABLE, NULL);
		}
		dwc3_resume_gadget(dwc);
		break;
	default:
		/* do nothing */
		break;
	}

	dwc->link_state = next;
}

static void dwc3_gadget_suspend_interrupt(struct dwc3 *dwc,
					  unsigned int evtinfo)
{
	enum dwc3_link_state next = evtinfo & DWC3_LINK_STATE_MASK;

	/* WA for Lhotse U3 */
	if (dwc->gadget.speed >= USB_SPEED_SUPER)
		phy_ilbk(dwc->usb3_generic_phy);

	if (dwc->link_state != next && next == DWC3_LINK_STATE_U3)
		dwc3_suspend_gadget(dwc);

	dwc->link_state = next;
}

static void dwc3_gadget_hibernation_interrupt(struct dwc3 *dwc,
		unsigned int evtinfo)
{
	unsigned int is_ss = evtinfo & BIT(4);

	/**
	 * WORKAROUND: DWC3 revison 2.20a with hibernation support
	 * have a known issue which can cause USB CV TD.9.23 to fail
	 * randomly.
	 *
	 * Because of this issue, core could generate bogus hibernation
	 * events which SW needs to ignore.
	 *
	 * Refers to:
	 *
	 * STAR#9000546576: Device Mode Hibernation: Issue in USB 2.0
	 * Device Fallback from SuperSpeed
	 */
	if (is_ss ^ (dwc->speed == USB_SPEED_SUPER))
		return;

	/* enter hibernation here */
}

static void dwc3_gadget_interrupt(struct dwc3 *dwc,
		const struct dwc3_event_devt *event)
{
	switch (event->type) {
	case DWC3_DEVICE_EVENT_DISCONNECT:
#ifdef CONFIG_USB_ANDROID_SAMSUNG_COMPOSITE
		dwc3_gadget_cable_connect(dwc, false);
#endif
		dev_info(dwc->dev, "usb: %s DISCONNECT\n", __func__);
		dwc3_gadget_disconnect_interrupt(dwc);
		break;
	case DWC3_DEVICE_EVENT_RESET:
		dev_info(dwc->dev, "usb: %s RESET\n", __func__);
		dwc3_gadget_reset_interrupt(dwc);
#ifdef CONFIG_USB_NOTIFY_PROC_LOG
		if (dwc->gadget.speed == USB_SPEED_FULL)
			store_usblog_notify(NOTIFY_USBSTATE,
						(void *)"USB_STATE=RESET:FULL", NULL);
		else if (dwc->gadget.speed == USB_SPEED_HIGH)
			store_usblog_notify(NOTIFY_USBSTATE,
				(void *)"USB_STATE=RESET:HIGH", NULL);
		else if (dwc->gadget.speed == USB_SPEED_SUPER)
			store_usblog_notify(NOTIFY_USBSTATE,
				(void *)"USB_STATE=RESET:SUPER", NULL);
#endif
		break;
	case DWC3_DEVICE_EVENT_CONNECT_DONE:
#ifdef CONFIG_USB_ANDROID_SAMSUNG_COMPOSITE
		dwc3_gadget_cable_connect(dwc, true);
#endif
		dwc3_gadget_conndone_interrupt(dwc);
		break;
	case DWC3_DEVICE_EVENT_WAKEUP:
		dwc3_gadget_wakeup_interrupt(dwc);
		break;
	case DWC3_DEVICE_EVENT_HIBER_REQ:
		if (dev_WARN_ONCE(dwc->dev, !dwc->has_hibernation,
					"unexpected hibernation event\n"))
			break;

		dwc3_gadget_hibernation_interrupt(dwc, event->event_info);
		break;
	case DWC3_DEVICE_EVENT_LINK_STATUS_CHANGE:
		dwc3_gadget_linksts_change_interrupt(dwc, event->event_info);
		break;
	case DWC3_DEVICE_EVENT_EOPF:
		/* It changed to be suspend event for version 2.30a and above */
		if (dwc->revision < DWC3_REVISION_230A) {
			dwc3_trace(trace_dwc3_gadget, "End of Periodic Frame");
		} else {
			dwc3_trace(trace_dwc3_gadget, "U3/L1-L2 Suspend Event");

			/*
			 * Ignore suspend event until the gadget enters into
			 * USB_STATE_CONFIGURED state.
			 */
			if (dwc->gadget.state >= USB_STATE_CONFIGURED)
				dwc3_gadget_suspend_interrupt(dwc,
						event->event_info);
		}
		break;
	case DWC3_DEVICE_EVENT_SOF:
		dwc3_trace(trace_dwc3_gadget, "Start of Periodic Frame");
		break;
	case DWC3_DEVICE_EVENT_ERRATIC_ERROR:
		dwc3_trace(trace_dwc3_gadget, "Erratic Error");
		break;
	case DWC3_DEVICE_EVENT_CMD_CMPL:
		dwc3_trace(trace_dwc3_gadget, "Command Complete");
		break;
	case DWC3_DEVICE_EVENT_OVERFLOW:
		dwc3_trace(trace_dwc3_gadget, "Overflow");
		break;
	default:
		dev_WARN(dwc->dev, "UNKNOWN IRQ %d\n", event->type);
	}
}

static void dwc3_process_event_entry(struct dwc3 *dwc,
		const union dwc3_event *event)
{
	trace_dwc3_event(event->raw);

	/* Endpoint IRQ, handle it and return early */
	if (event->type.is_devspec == 0) {
		/* depevt */
		return dwc3_endpoint_interrupt(dwc, &event->depevt);
	}

	switch (event->type.type) {
	case DWC3_EVENT_TYPE_DEV:
		dwc3_gadget_interrupt(dwc, &event->devt);
		break;
	/* REVISIT what to do with Carkit and I2C events ? */
	default:
		dev_err(dwc->dev, "UNKNOWN IRQ type %d\n", event->raw);
	}
}

static irqreturn_t dwc3_process_event_buf(struct dwc3_event_buffer *evt)
{
	struct dwc3 *dwc = evt->dwc;
	irqreturn_t ret = IRQ_NONE;
	int left;
	u32 reg;

#if IS_ENABLED(DWC3_GADGET_IRQ_ORG)
	left = evt->count;

	if (!(evt->flags & DWC3_EVENT_PENDING))
		return IRQ_NONE;
#else
	reg = dwc3_readl(dwc->regs, DWC3_GEVNTCOUNT(0));
	reg &= DWC3_GEVNTCOUNT_MASK;
	evt->count = reg;
	left = evt->count;
#endif

	while (left > 0) {
		union dwc3_event event;

		event.raw = *(u32 *) (evt->buf + evt->lpos);

		dwc3_process_event_entry(dwc, &event);

		/*
		 * FIXME we wrap around correctly to the next entry as
		 * almost all entries are 4 bytes in size. There is one
		 * entry which has 12 bytes which is a regular entry
		 * followed by 8 bytes data. ATM I don't know how
		 * things are organized if we get next to the a
		 * boundary so I worry about that once we try to handle
		 * that.
		 */
		evt->lpos = (evt->lpos + 4) % DWC3_EVENT_BUFFERS_SIZE;
		left -= 4;

		dwc3_writel(dwc->regs, DWC3_GEVNTCOUNT(0), 4);
	}

	evt->count = 0;
#if IS_ENABLED(DWC3_GADGET_IRQ_ORG)
	evt->flags &= ~DWC3_EVENT_PENDING;
#endif
	ret = IRQ_HANDLED;

#if IS_ENABLED(DWC3_GADGET_IRQ_ORG)
	/* Unmask interrupt */
	reg = dwc3_readl(dwc->regs, DWC3_GEVNTSIZ(0));
	reg &= ~DWC3_GEVNTSIZ_INTMASK;
	dwc3_writel(dwc->regs, DWC3_GEVNTSIZ(0), reg);

#endif
	return ret;
}

#if IS_ENABLED(DWC3_GADGET_IRQ_ORG)
static irqreturn_t dwc3_thread_interrupt(int irq, void *_evt)
{
	struct dwc3_event_buffer *evt = _evt;
	struct dwc3 *dwc = evt->dwc;
	unsigned long flags;
	irqreturn_t ret = IRQ_NONE;

	spin_lock_irqsave(&dwc->lock, flags);
	ret = dwc3_process_event_buf(evt);
	spin_unlock_irqrestore(&dwc->lock, flags);

	return ret;
}

static irqreturn_t dwc3_check_event_buf(struct dwc3_event_buffer *evt)
{
	struct dwc3 *dwc = evt->dwc;
	u32 count;
	u32 reg;

	if (pm_runtime_suspended(dwc->dev)) {
		pm_runtime_get(dwc->dev);
		disable_irq_nosync(dwc->irq_gadget);
		dwc->pending_events = true;
		return IRQ_HANDLED;
	}

	/*
	 * With PCIe legacy interrupt, test shows that top-half irq handler can
	 * be called again after HW interrupt deassertion. Check if bottom-half
	 * irq event handler completes before caching new event to prevent
	 * losing events.
	 */
	if (evt->flags & DWC3_EVENT_PENDING)
		return IRQ_HANDLED;

	count = dwc3_readl(dwc->regs, DWC3_GEVNTCOUNT(0));
	count &= DWC3_GEVNTCOUNT_MASK;
	if (!count)
		return IRQ_NONE;

	evt->count = count;
	evt->flags |= DWC3_EVENT_PENDING;

	/* Mask interrupt */
	reg = dwc3_readl(dwc->regs, DWC3_GEVNTSIZ(0));
	reg |= DWC3_GEVNTSIZ_INTMASK;
	dwc3_writel(dwc->regs, DWC3_GEVNTSIZ(0), reg);

	return IRQ_WAKE_THREAD;
}
#endif

static irqreturn_t dwc3_interrupt(int irq, void *_evt)
{
	struct dwc3_event_buffer	*evt = _evt;
	irqreturn_t			ret = IRQ_NONE;
	struct dwc3 *dwc = evt->dwc;

	spin_lock(&dwc->lock);

#if IS_ENABLED(DWC3_GADGET_IRQ_ORG)
	irqreturn_t status;

	status = dwc3_check_event_buf(evt);
	if (status == IRQ_WAKE_THREAD)
		ret = status;
#else
	ret |= dwc3_process_event_buf(evt);
#endif

	spin_unlock(&dwc->lock);

	return ret;
}

/**
 * dwc3_gadget_init - Initializes gadget related registers
 * @dwc: pointer to our controller context structure
 *
 * Returns 0 on success otherwise negative errno.
 */
int dwc3_gadget_init(struct dwc3 *dwc)
{
	int ret, irq;
	struct platform_device *dwc3_pdev = to_platform_device(dwc->dev);

	irq = platform_get_irq_byname(dwc3_pdev, "peripheral");
	if (irq == -EPROBE_DEFER)
		return irq;

	if (irq <= 0) {
		irq = platform_get_irq_byname(dwc3_pdev, "dwc_usb3");
		if (irq == -EPROBE_DEFER)
			return irq;

		if (irq <= 0) {
			irq = platform_get_irq(dwc3_pdev, 0);
			if (irq <= 0) {
				if (irq != -EPROBE_DEFER) {
					dev_err(dwc->dev,
						"missing peripheral IRQ\n");
				}
				if (!irq)
					irq = -EINVAL;
				return irq;
			}
		}
	}

	dwc->irq_gadget = irq;

	dwc->ctrl_req = dma_alloc_coherent(dwc->dev, sizeof(*dwc->ctrl_req),
			&dwc->ctrl_req_addr, GFP_KERNEL);
	if (!dwc->ctrl_req) {
		dev_err(dwc->dev, "failed to allocate ctrl request\n");
		ret = -ENOMEM;
		goto err0;
	}

	dwc->ep0_trb = dma_alloc_coherent(dwc->dev, sizeof(*dwc->ep0_trb) * 2,
			&dwc->ep0_trb_addr, GFP_KERNEL);
	if (!dwc->ep0_trb) {
		dev_err(dwc->dev, "failed to allocate ep0 trb\n");
		ret = -ENOMEM;
		goto err1;
	}

	dwc->setup_buf = kzalloc(DWC3_EP0_BOUNCE_SIZE, GFP_KERNEL);
	if (!dwc->setup_buf) {
		ret = -ENOMEM;
		goto err2;
	}

	dwc->ep0_bounce = dma_alloc_coherent(dwc->dev,
			DWC3_EP0_BOUNCE_SIZE, &dwc->ep0_bounce_addr,
			GFP_KERNEL);
	if (!dwc->ep0_bounce) {
		dev_err(dwc->dev, "failed to allocate ep0 bounce buffer\n");
		ret = -ENOMEM;
		goto err3;
	}

	dwc->zlp_buf = kzalloc(DWC3_ZLP_BUF_SIZE, GFP_KERNEL);
	if (!dwc->zlp_buf) {
		ret = -ENOMEM;
		goto err4;
	}

	dwc->gadget.ops			= &dwc3_gadget_ops;
	dwc->gadget.speed		= USB_SPEED_UNKNOWN;
	dwc->gadget.sg_supported	= true;
	dwc->gadget.name		= "dwc3-gadget";
	dwc->gadget.is_otg		= dwc->dr_mode == USB_DR_MODE_OTG;

	/*
	 * FIXME We might be setting max_speed to <SUPER, however versions
	 * <2.20a of dwc3 have an issue with metastability (documented
	 * elsewhere in this driver) which tells us we can't set max speed to
	 * anything lower than SUPER.
	 *
	 * Because gadget.max_speed is only used by composite.c and function
	 * drivers (i.e. it won't go into dwc3's registers) we are allowing this
	 * to happen so we avoid sending SuperSpeed Capability descriptor
	 * together with our BOS descriptor as that could confuse host into
	 * thinking we can handle super speed.
	 *
	 * Note that, in fact, we won't even support GetBOS requests when speed
	 * is less than super speed because we don't have means, yet, to tell
	 * composite.c that we are USB 2.0 + LPM ECN.
	 */
	if (dwc->revision < DWC3_REVISION_220A)
		dwc3_trace(trace_dwc3_gadget,
				"Changing max_speed on rev %08x",
				dwc->revision);

	dwc->gadget.max_speed		= dwc->maximum_speed;

	/*
	 * Per databook, DWC3 needs buffer size to be aligned to MaxPacketSize
	 * on ep out.
	 */
	dwc->gadget.quirk_ep_out_aligned_size = true;

	/*
	 * REVISIT: Here we should clear all pending IRQs to be
	 * sure we're starting from a well known location.
	 */

	ret = dwc3_gadget_init_endpoints(dwc);
	if (ret)
		goto err5;

	ret = usb_add_gadget_udc(dwc->dev, &dwc->gadget);
	if (ret) {
		dev_err(dwc->dev, "failed to register udc\n");
		goto err5;
	}

	if (dwc->dotg) {
		ret = otg_set_peripheral(&dwc->dotg->otg, &dwc->gadget);
		if (ret) {
			dev_err(dwc->dev, "failed to set otg peripheral\n");
			goto err5;
		}
	}

	return 0;

err5:
        usb_del_gadget_udc(&dwc->gadget);
	kfree(dwc->zlp_buf);

err4:
	dwc3_gadget_free_endpoints(dwc);
	dma_free_coherent(dwc->dev, DWC3_EP0_BOUNCE_SIZE,
			dwc->ep0_bounce, dwc->ep0_bounce_addr);

err3:
	kfree(dwc->setup_buf);

err2:
	dma_free_coherent(dwc->dev, sizeof(*dwc->ep0_trb) * 2,
			dwc->ep0_trb, dwc->ep0_trb_addr);

err1:
	dma_free_coherent(dwc->dev, sizeof(*dwc->ctrl_req),
			dwc->ctrl_req, dwc->ctrl_req_addr);

err0:
	return ret;
}

/* -------------------------------------------------------------------------- */

void dwc3_gadget_exit(struct dwc3 *dwc)
{
	if (dwc->dotg)
		otg_set_peripheral(&dwc->dotg->otg, NULL);

	usb_del_gadget_udc(&dwc->gadget);

	dwc3_gadget_free_endpoints(dwc);

	dma_free_coherent(dwc->dev, DWC3_EP0_BOUNCE_SIZE,
			dwc->ep0_bounce, dwc->ep0_bounce_addr);

	kfree(dwc->setup_buf);
	kfree(dwc->zlp_buf);

	dma_free_coherent(dwc->dev, sizeof(*dwc->ep0_trb) * 2,
			dwc->ep0_trb, dwc->ep0_trb_addr);

	dma_free_coherent(dwc->dev, sizeof(*dwc->ctrl_req),
			dwc->ctrl_req, dwc->ctrl_req_addr);
}

int dwc3_gadget_suspend(struct dwc3 *dwc)
{
	if (!dwc->gadget_driver)
		return 0;

	dwc3_gadget_run_stop(dwc, false, false);
	dwc3_disconnect_gadget(dwc);
	__dwc3_gadget_stop(dwc);

	synchronize_irq(dwc->irq_gadget);

	return 0;
}

int dwc3_gadget_resume(struct dwc3 *dwc)
{
	int			ret;

	if (!dwc->gadget_driver)
		return 0;

	ret = __dwc3_gadget_start(dwc);
	if (ret < 0)
		goto err0;

	ret = dwc3_gadget_run_stop(dwc, true, false);
	if (ret < 0)
		goto err1;

	return 0;

err1:
	__dwc3_gadget_stop(dwc);

err0:
	return ret;
}

void dwc3_gadget_disconnect_proc(struct dwc3 *dwc)
{
	int			reg;

	reg = dwc3_readl(dwc->regs, DWC3_DCTL);
	reg &= ~DWC3_DCTL_INITU1ENA;
	dwc3_writel(dwc->regs, DWC3_DCTL, reg);

	reg &= ~DWC3_DCTL_INITU2ENA;
	dwc3_writel(dwc->regs, DWC3_DCTL, reg);

	if (dwc->gadget_driver && dwc->gadget_driver->disconnect)
		dwc->gadget_driver->disconnect(&dwc->gadget);

	dwc->start_config_issued = false;

	dwc->gadget.speed = USB_SPEED_UNKNOWN;
	dwc->setup_packet_pending = false;

	complete(&dwc->disconnect);
}

void dwc3_gadget_process_pending_events(struct dwc3 *dwc)
{
	if (dwc->pending_events) {
		dwc3_interrupt(dwc->irq_gadget, dwc->ev_buf);
		dwc->pending_events = false;
		enable_irq(dwc->irq_gadget);
	}
}<|MERGE_RESOLUTION|>--- conflicted
+++ resolved
@@ -1411,10 +1411,6 @@
 		else
 			dep->flags |= DWC3_EP_STALL;
 	} else {
-<<<<<<< HEAD
-=======
-
->>>>>>> a0ccc147
 		ret = dwc3_send_clear_stall_ep_cmd(dep);
 		if (ret)
 			dev_err(dwc->dev, "failed to clear STALL on %s\n",
