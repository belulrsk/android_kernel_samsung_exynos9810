/*
 * Universal Flash Storage Host controller PCI glue driver
 *
 * This code is based on drivers/scsi/ufs/ufshcd-pci.c
 * Copyright (C) 2011-2013 Samsung India Software Operations
 *
 * Authors:
 *	Santosh Yaraganavi <santosh.sy@samsung.com>
 *	Vinayak Holikatti <h.vinayak@samsung.com>
 *
 * This program is free software; you can redistribute it and/or
 * modify it under the terms of the GNU General Public License
 * as published by the Free Software Foundation; either version 2
 * of the License, or (at your option) any later version.
 * See the COPYING file in the top-level directory or visit
 * <http://www.gnu.org/licenses/gpl-2.0.html>
 *
 * This program is distributed in the hope that it will be useful,
 * but WITHOUT ANY WARRANTY; without even the implied warranty of
 * MERCHANTABILITY or FITNESS FOR A PARTICULAR PURPOSE.  See the
 * GNU General Public License for more details.
 *
 * This program is provided "AS IS" and "WITH ALL FAULTS" and
 * without warranty of any kind. You are solely responsible for
 * determining the appropriateness of using and distributing
 * the program and assume all risks associated with your exercise
 * of rights with respect to the program, including but not limited
 * to infringement of third party rights, the risks and costs of
 * program errors, damage to or loss of data, programs or equipment,
 * and unavailability or interruption of operations. Under no
 * circumstances will the contributor of this Program be liable for
 * any damages of any kind arising from your use or distribution of
 * this program.
 */

#include "ufshcd.h"
#include <linux/pci.h>
#include <linux/pm_runtime.h>

#ifdef CONFIG_PM
/**
 * ufshcd_pci_suspend - suspend power management function
 * @pdev: pointer to PCI device handle
 * @state: power state
 *
 * Returns 0 if successful
 * Returns non-zero otherwise
 */
static int ufshcd_pci_suspend(struct device *dev)
{
	return ufshcd_system_suspend(dev_get_drvdata(dev));
}

/**
 * ufshcd_pci_resume - resume power management function
 * @pdev: pointer to PCI device handle
 *
 * Returns 0 if successful
 * Returns non-zero otherwise
 */
static int ufshcd_pci_resume(struct device *dev)
{
	return ufshcd_system_resume(dev_get_drvdata(dev));
}

static int ufshcd_pci_runtime_suspend(struct device *dev)
{
	return ufshcd_runtime_suspend(dev_get_drvdata(dev));
}
static int ufshcd_pci_runtime_resume(struct device *dev)
{
	return ufshcd_runtime_resume(dev_get_drvdata(dev));
}
static int ufshcd_pci_runtime_idle(struct device *dev)
{
	return ufshcd_runtime_idle(dev_get_drvdata(dev));
}
#else /* !CONFIG_PM */
#define ufshcd_pci_suspend	NULL
#define ufshcd_pci_resume	NULL
#define ufshcd_pci_runtime_suspend	NULL
#define ufshcd_pci_runtime_resume	NULL
#define ufshcd_pci_runtime_idle	NULL
#endif /* CONFIG_PM */

/**
 * ufshcd_pci_shutdown - main function to put the controller in reset state
 * @pdev: pointer to PCI device handle
 */
static void ufshcd_pci_shutdown(struct pci_dev *pdev)
{
	ufshcd_shutdown((struct ufs_hba *)pci_get_drvdata(pdev));
}

/**
 * ufshcd_pci_remove - de-allocate PCI/SCSI host and host memory space
 *		data structure memory
 * @pdev - pointer to PCI handle
 */
static void ufshcd_pci_remove(struct pci_dev *pdev)
{
	struct ufs_hba *hba = pci_get_drvdata(pdev);

	pm_runtime_forbid(&pdev->dev);
	pm_runtime_get_noresume(&pdev->dev);

	disable_irq(pdev->irq);
	ufshcd_remove(hba);
<<<<<<< HEAD
	pci_set_drvdata(pdev, NULL);
=======
	ufshcd_dealloc_host(hba);
>>>>>>> a0ccc147
}

/**
 * ufshcd_pci_probe - probe routine of the driver
 * @pdev: pointer to PCI device handle
 * @id: PCI device id
 *
 * Returns 0 on success, non-zero value on failure
 */
static int
ufshcd_pci_probe(struct pci_dev *pdev, const struct pci_device_id *id)
{
	struct ufs_hba *hba;
	void __iomem *mmio_base;
	int err;

	err = pcim_enable_device(pdev);
	if (err) {
		dev_err(&pdev->dev, "pcim_enable_device failed\n");
		return err;
	}

	pci_set_master(pdev);

	err = pcim_iomap_regions(pdev, 1 << 0, UFSHCD);
	if (err < 0) {
		dev_err(&pdev->dev, "request and iomap failed\n");
		return err;
	}

	mmio_base = pcim_iomap_table(pdev)[0];

	err = ufshcd_alloc_host(&pdev->dev, &hba);
	if (err) {
		dev_err(&pdev->dev, "Allocation failed\n");
		return err;
	}

	INIT_LIST_HEAD(&hba->clk_list_head);

	err = ufshcd_init(hba, mmio_base, pdev->irq);
	if (err) {
		dev_err(&pdev->dev, "Initialization failed\n");
		ufshcd_dealloc_host(hba);
		return err;
	}

	pci_set_drvdata(pdev, hba);
	pm_runtime_put_noidle(&pdev->dev);
	pm_runtime_allow(&pdev->dev);

	return 0;
}

static const struct dev_pm_ops ufshcd_pci_pm_ops = {
	.suspend	= ufshcd_pci_suspend,
	.resume		= ufshcd_pci_resume,
	.runtime_suspend = ufshcd_pci_runtime_suspend,
	.runtime_resume  = ufshcd_pci_runtime_resume,
	.runtime_idle    = ufshcd_pci_runtime_idle,
};

static DEFINE_PCI_DEVICE_TABLE(ufshcd_pci_tbl) = {
	{ PCI_VENDOR_ID_SAMSUNG, 0xC00C, PCI_ANY_ID, PCI_ANY_ID, 0, 0, 0 },
	{ }	/* terminate list */
};

MODULE_DEVICE_TABLE(pci, ufshcd_pci_tbl);

static struct pci_driver ufshcd_pci_driver = {
	.name = UFSHCD,
	.id_table = ufshcd_pci_tbl,
	.probe = ufshcd_pci_probe,
	.remove = ufshcd_pci_remove,
	.shutdown = ufshcd_pci_shutdown,
	.driver = {
		.pm = &ufshcd_pci_pm_ops
	},
};

module_pci_driver(ufshcd_pci_driver);

MODULE_AUTHOR("Santosh Yaragnavi <santosh.sy@samsung.com>");
MODULE_AUTHOR("Vinayak Holikatti <h.vinayak@samsung.com>");
MODULE_DESCRIPTION("UFS host controller PCI glue driver");
MODULE_LICENSE("GPL");
MODULE_VERSION(UFSHCD_DRIVER_VERSION);<|MERGE_RESOLUTION|>--- conflicted
+++ resolved
@@ -106,11 +106,8 @@
 
 	disable_irq(pdev->irq);
 	ufshcd_remove(hba);
-<<<<<<< HEAD
 	pci_set_drvdata(pdev, NULL);
-=======
 	ufshcd_dealloc_host(hba);
->>>>>>> a0ccc147
 }
 
 /**
