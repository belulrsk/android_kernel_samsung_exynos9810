/*
 *  Driver core for serial ports
 *
 *  Based on drivers/char/serial.c, by Linus Torvalds, Theodore Ts'o.
 *
 *  Copyright 1999 ARM Limited
 *  Copyright (C) 2000-2001 Deep Blue Solutions Ltd.
 *
 * This program is free software; you can redistribute it and/or modify
 * it under the terms of the GNU General Public License as published by
 * the Free Software Foundation; either version 2 of the License, or
 * (at your option) any later version.
 *
 * This program is distributed in the hope that it will be useful,
 * but WITHOUT ANY WARRANTY; without even the implied warranty of
 * MERCHANTABILITY or FITNESS FOR A PARTICULAR PURPOSE.  See the
 * GNU General Public License for more details.
 *
 * You should have received a copy of the GNU General Public License
 * along with this program; if not, write to the Free Software
 * Foundation, Inc., 59 Temple Place, Suite 330, Boston, MA  02111-1307  USA
 */
#include <linux/module.h>
#include <linux/tty.h>
#include <linux/tty_flip.h>
#include <linux/slab.h>
#include <linux/init.h>
#include <linux/console.h>
#include <linux/of.h>
#include <linux/proc_fs.h>
#include <linux/seq_file.h>
#include <linux/device.h>
#include <linux/serial.h> /* for serial_state and serial_icounter_struct */
#include <linux/serial_core.h>
#include <linux/delay.h>
#include <linux/mutex.h>

#include <asm/irq.h>
#include <asm/uaccess.h>

#define BT43XX_LINE 1
/*
 * This is used to lock changes in serial line configuration.
 */
static DEFINE_MUTEX(port_mutex);

/*
 * lockdep: port->lock is initialized in two places, but we
 *          want only one lock-class:
 */
static struct lock_class_key port_lock_key;

#define HIGH_BITS_OFFSET	((sizeof(long)-sizeof(int))*8)

static void uart_change_speed(struct tty_struct *tty, struct uart_state *state,
					struct ktermios *old_termios);
static void uart_wait_until_sent(struct tty_struct *tty, int timeout);
static void uart_change_pm(struct uart_state *state,
			   enum uart_pm_state pm_state);

static void uart_port_shutdown(struct tty_port *port);

static int uart_dcd_enabled(struct uart_port *uport)
{
	return !!(uport->status & UPSTAT_DCD_ENABLE);
}

static inline struct uart_port *uart_port_ref(struct uart_state *state)
{
	if (atomic_add_unless(&state->refcount, 1, 0))
		return state->uart_port;
	return NULL;
}

static inline void uart_port_deref(struct uart_port *uport)
{
	if (uport && atomic_dec_and_test(&uport->state->refcount))
		wake_up(&uport->state->remove_wait);
}

#define uart_port_lock(state, flags)					\
	({								\
		struct uart_port *__uport = uart_port_ref(state);	\
		if (__uport)						\
			spin_lock_irqsave(&__uport->lock, flags);	\
		__uport;						\
	})

#define uart_port_unlock(uport, flags)					\
	({								\
		struct uart_port *__uport = uport;			\
		if (__uport)						\
			spin_unlock_irqrestore(&__uport->lock, flags);	\
		uart_port_deref(__uport);				\
	})

static inline struct uart_port *uart_port_check(struct uart_state *state)
{
	lockdep_assert_held(&state->port.mutex);
	return state->uart_port;
}

/*
 * This routine is used by the interrupt handler to schedule processing in
 * the software interrupt portion of the driver.
 */
void uart_write_wakeup(struct uart_port *port)
{
	struct uart_state *state = port->state;
	/*
	 * This means you called this function _after_ the port was
	 * closed.  No cookie for you.
	 */
	BUG_ON(!state);
	tty_port_tty_wakeup(&state->port);
}

static void uart_stop(struct tty_struct *tty)
{
	struct uart_state *state = tty->driver_data;
	struct uart_port *port;
	unsigned long flags;

	port = uart_port_lock(state, flags);
	if (port)
		port->ops->stop_tx(port);
	uart_port_unlock(port, flags);
}

static void __uart_start(struct tty_struct *tty)
{
	struct uart_state *state = tty->driver_data;
	struct uart_port *port = state->uart_port;

	if (port && port->ops->wake_peer)
		port->ops->wake_peer(port);

	if (port && !uart_tx_stopped(port))
		port->ops->start_tx(port);
}

static void uart_start(struct tty_struct *tty)
{
	struct uart_state *state = tty->driver_data;
	struct uart_port *port;
	unsigned long flags;

	port = uart_port_lock(state, flags);
	__uart_start(tty);
	uart_port_unlock(port, flags);
}

static void
uart_update_mctrl(struct uart_port *port, unsigned int set, unsigned int clear)
{
	unsigned long flags;
	unsigned int old;

	spin_lock_irqsave(&port->lock, flags);
	old = port->mctrl;
	port->mctrl = (old & ~clear) | set;
	if (old != port->mctrl)
		port->ops->set_mctrl(port, port->mctrl);
	spin_unlock_irqrestore(&port->lock, flags);
}

#define uart_set_mctrl(port, set)	uart_update_mctrl(port, set, 0)
#define uart_clear_mctrl(port, clear)	uart_update_mctrl(port, 0, clear)

/*
 * Startup the port.  This will be called once per open.  All calls
 * will be serialised by the per-port mutex.
 */
static int uart_port_startup(struct tty_struct *tty, struct uart_state *state,
		int init_hw)
{
	struct uart_port *uport = uart_port_check(state);
<<<<<<< HEAD
	unsigned long page;
	unsigned long flags = 0;
=======
	void *addr;
>>>>>>> 64d24fca
	int retval = 0;

	if (uport->type == PORT_UNKNOWN)
		return 1;

	/*
	 * Make sure the device is in D0 state.
	 */
	uart_change_pm(state, UART_PM_STATE_ON);

	/*
	 * Initialise and allocate the transmit and temporary
	 * buffer.
	 */
<<<<<<< HEAD
	page = get_zeroed_page(GFP_KERNEL);
	if (!page)
		return -ENOMEM;

	uart_port_lock(state, flags);
	if (!state->xmit.buf) {
		state->xmit.buf = (unsigned char *) page;
=======
	if (!state->xmit.buf) {
		/* This is protected by the per port mutex */
		addr = alloc_pages_exact(PAGE_SIZE * 4, GFP_KERNEL|__GFP_ZERO);
		if (!addr)
			return -ENOMEM;

		state->xmit.buf = (unsigned char *) addr;
>>>>>>> 64d24fca
		uart_circ_clear(&state->xmit);
		uart_port_unlock(uport, flags);
	} else {
		uart_port_unlock(uport, flags);
		/*
		 * Do not free() the page under the port lock, see
		 * uart_shutdown().
		 */
		free_page(page);
	}

	retval = uport->ops->startup(uport);
	if (retval == 0) {
		if (uart_console(uport) && uport->cons->cflag) {
			tty->termios.c_cflag = uport->cons->cflag;
			uport->cons->cflag = 0;
		}
		/*
		 * Initialise the hardware port settings.
		 */
		uart_change_speed(tty, state, NULL);

		/*
		 * Setup the RTS and DTR signals once the
		 * port is open and ready to respond.
		 */
		if (init_hw && C_BAUD(tty))
			uart_set_mctrl(uport, TIOCM_RTS | TIOCM_DTR);
	}

	/*
	 * This is to allow setserial on this port. People may want to set
	 * port/irq/type and then reconfigure the port properly if it failed
	 * now.
	 */
	if (retval && capable(CAP_SYS_ADMIN))
		return 1;

	return retval;
}

static int uart_startup(struct tty_struct *tty, struct uart_state *state,
		int init_hw)
{
	struct tty_port *port = &state->port;
	int retval;

	if (tty_port_initialized(port))
		return 0;

	retval = uart_port_startup(tty, state, init_hw);
	if (retval)
		set_bit(TTY_IO_ERROR, &tty->flags);

	return retval;
}

/*
 * This routine will shutdown a serial port; interrupts are disabled, and
 * DTR is dropped if the hangup on close termio flag is on.  Calls to
 * uart_shutdown are serialised by the per-port semaphore.
 *
 * uport == NULL if uart_port has already been removed
 */
static void uart_shutdown(struct tty_struct *tty, struct uart_state *state)
{
	struct uart_port *uport = uart_port_check(state);
	struct tty_port *port = &state->port;
	unsigned long flags = 0;
	char *xmit_buf = NULL;

	/*
	 * Set the TTY IO error marker
	 */
	if (tty)
		set_bit(TTY_IO_ERROR, &tty->flags);

	if (tty_port_initialized(port)) {
		tty_port_set_initialized(port, 0);

		/*
		 * Turn off DTR and RTS early.
		 */
		if (uport && uart_console(uport) && tty)
			uport->cons->cflag = tty->termios.c_cflag;

		if (!tty || C_HUPCL(tty))
			uart_clear_mctrl(uport, TIOCM_DTR | TIOCM_RTS);

		uart_port_shutdown(port);
	}

	/*
	 * It's possible for shutdown to be called after suspend if we get
	 * a DCD drop (hangup) at just the right time.  Clear suspended bit so
	 * we don't try to resume a port that has been shutdown.
	 */
	tty_port_set_suspended(port, 0);

	/*
	 * Do not free() the transmit buffer page under the port lock since
	 * this can create various circular locking scenarios. For instance,
	 * console driver may need to allocate/free a debug object, which
	 * can endup in printk() recursion.
	 */
<<<<<<< HEAD
	uart_port_lock(state, flags);
	xmit_buf = state->xmit.buf;
	state->xmit.buf = NULL;
	uart_port_unlock(uport, flags);

	if (xmit_buf)
		free_page((unsigned long)xmit_buf);
=======
	if (state->xmit.buf) {
		free_pages_exact((void *)state->xmit.buf, PAGE_SIZE * 4);
		state->xmit.buf = NULL;
	}
>>>>>>> 64d24fca
}

/**
 *	uart_update_timeout - update per-port FIFO timeout.
 *	@port:  uart_port structure describing the port
 *	@cflag: termios cflag value
 *	@baud:  speed of the port
 *
 *	Set the port FIFO timeout value.  The @cflag value should
 *	reflect the actual hardware settings.
 */
void
uart_update_timeout(struct uart_port *port, unsigned int cflag,
		    unsigned int baud)
{
	unsigned int bits;

	/* byte size and parity */
	switch (cflag & CSIZE) {
	case CS5:
		bits = 7;
		break;
	case CS6:
		bits = 8;
		break;
	case CS7:
		bits = 9;
		break;
	default:
		bits = 10;
		break; /* CS8 */
	}

	if (cflag & CSTOPB)
		bits++;
	if (cflag & PARENB)
		bits++;

	/*
	 * The total number of bits to be transmitted in the fifo.
	 */
	bits = bits * port->fifosize;

	/*
	 * Figure the timeout to send the above number of bits.
	 * Add .02 seconds of slop
	 */
	port->timeout = (HZ * bits) / baud + HZ/50;
}

EXPORT_SYMBOL(uart_update_timeout);

/**
 *	uart_get_baud_rate - return baud rate for a particular port
 *	@port: uart_port structure describing the port in question.
 *	@termios: desired termios settings.
 *	@old: old termios (or NULL)
 *	@min: minimum acceptable baud rate
 *	@max: maximum acceptable baud rate
 *
 *	Decode the termios structure into a numeric baud rate,
 *	taking account of the magic 38400 baud rate (with spd_*
 *	flags), and mapping the %B0 rate to 9600 baud.
 *
 *	If the new baud rate is invalid, try the old termios setting.
 *	If it's still invalid, we try 9600 baud.
 *
 *	Update the @termios structure to reflect the baud rate
 *	we're actually going to be using. Don't do this for the case
 *	where B0 is requested ("hang up").
 */
unsigned int
uart_get_baud_rate(struct uart_port *port, struct ktermios *termios,
		   struct ktermios *old, unsigned int min, unsigned int max)
{
	unsigned int try;
	unsigned int baud;
	unsigned int altbaud;
	int hung_up = 0;
	upf_t flags = port->flags & UPF_SPD_MASK;

	switch (flags) {
	case UPF_SPD_HI:
		altbaud = 57600;
		break;
	case UPF_SPD_VHI:
		altbaud = 115200;
		break;
	case UPF_SPD_SHI:
		altbaud = 230400;
		break;
	case UPF_SPD_WARP:
		altbaud = 460800;
		break;
	default:
		altbaud = 38400;
		break;
	}

	for (try = 0; try < 2; try++) {
		baud = tty_termios_baud_rate(termios);

		/*
		 * The spd_hi, spd_vhi, spd_shi, spd_warp kludge...
		 * Die! Die! Die!
		 */
		if (try == 0 && baud == 38400)
			baud = altbaud;

		/*
		 * Special case: B0 rate.
		 */
		if (baud == 0) {
			hung_up = 1;
			baud = 9600;
		}

		if (baud >= min && baud <= max)
			return baud;

		/*
		 * Oops, the quotient was zero.  Try again with
		 * the old baud rate if possible.
		 */
		termios->c_cflag &= ~CBAUD;
		if (old) {
			baud = tty_termios_baud_rate(old);
			if (!hung_up)
				tty_termios_encode_baud_rate(termios,
								baud, baud);
			old = NULL;
			continue;
		}

		/*
		 * As a last resort, if the range cannot be met then clip to
		 * the nearest chip supported rate.
		 */
		if (!hung_up) {
			if (baud <= min)
				tty_termios_encode_baud_rate(termios,
							min + 1, min + 1);
			else
				tty_termios_encode_baud_rate(termios,
							max - 1, max - 1);
		}
	}
	/* Should never happen */
	WARN_ON(1);
	return 0;
}

EXPORT_SYMBOL(uart_get_baud_rate);

/**
 *	uart_get_divisor - return uart clock divisor
 *	@port: uart_port structure describing the port.
 *	@baud: desired baud rate
 *
 *	Calculate the uart clock divisor for the port.
 */
unsigned int
uart_get_divisor(struct uart_port *port, unsigned int baud)
{
	unsigned int quot;

	/*
	 * Old custom speed handling.
	 */
	if (baud == 38400 && (port->flags & UPF_SPD_MASK) == UPF_SPD_CUST)
		quot = port->custom_divisor;
	else
		quot = DIV_ROUND_CLOSEST(port->uartclk, 16 * baud);

	return quot;
}

EXPORT_SYMBOL(uart_get_divisor);

/* Caller holds port mutex */
static void uart_change_speed(struct tty_struct *tty, struct uart_state *state,
					struct ktermios *old_termios)
{
	struct uart_port *uport = uart_port_check(state);
	struct ktermios *termios;
	int hw_stopped;

	/*
	 * If we have no tty, termios, or the port does not exist,
	 * then we can't set the parameters for this port.
	 */
	if (!tty || uport->type == PORT_UNKNOWN)
		return;

	termios = &tty->termios;
	uport->ops->set_termios(uport, termios, old_termios);

	/*
	 * Set modem status enables based on termios cflag
	 */
	spin_lock_irq(&uport->lock);
	if (termios->c_cflag & CRTSCTS)
		uport->status |= UPSTAT_CTS_ENABLE;
	else
		uport->status &= ~UPSTAT_CTS_ENABLE;

	if (termios->c_cflag & CLOCAL)
		uport->status &= ~UPSTAT_DCD_ENABLE;
	else
		uport->status |= UPSTAT_DCD_ENABLE;

	/* reset sw-assisted CTS flow control based on (possibly) new mode */
	hw_stopped = uport->hw_stopped;
	if (uart_softcts_mode(uport) && !(uport->ops->get_mctrl(uport) & TIOCM_CTS)) {
		if (uport->line != BT43XX_LINE)
			uport->hw_stopped = 1;
	} else {
		uport->hw_stopped = 0;
	}

	if (uport->hw_stopped) {
		if (!hw_stopped)
			uport->ops->stop_tx(uport);
	} else {
		if (hw_stopped)
			__uart_start(tty);
	}
	spin_unlock_irq(&uport->lock);
}

static int uart_put_char(struct tty_struct *tty, unsigned char c)
{
	struct uart_state *state = tty->driver_data;
	struct uart_port *port;
	struct circ_buf *circ;
	unsigned long flags;
	int ret = 0;

	circ = &state->xmit;
	port = uart_port_lock(state, flags);
	if (!circ->buf) {
		uart_port_unlock(port, flags);
		return 0;
	}

	if (port && uart_circ_chars_free(circ) != 0) {
		circ->buf[circ->head] = c;
		circ->head = (circ->head + 1) & (UART_XMIT_SIZE - 1);
		ret = 1;
	}
	uart_port_unlock(port, flags);
	return ret;
}

static void uart_flush_chars(struct tty_struct *tty)
{
	uart_start(tty);
}

static int uart_write(struct tty_struct *tty,
					const unsigned char *buf, int count)
{
	struct uart_state *state = tty->driver_data;
	struct uart_port *port;
	struct circ_buf *circ;
	unsigned long flags;
	int c, ret = 0;

	/*
	 * This means you called this function _after_ the port was
	 * closed.  No cookie for you.
	 */
	if (!state) {
		WARN_ON(1);
		return -EL3HLT;
	}

	port = uart_port_lock(state, flags);
	circ = &state->xmit;
	if (!circ->buf) {
		uart_port_unlock(port, flags);
		return 0;
	}

	while (port) {
		c = CIRC_SPACE_TO_END(circ->head, circ->tail, UART_XMIT_SIZE);
		if (count < c)
			c = count;
		if (c <= 0)
			break;
		memcpy(circ->buf + circ->head, buf, c);
		circ->head = (circ->head + c) & (UART_XMIT_SIZE - 1);
		buf += c;
		count -= c;
		ret += c;
	}

	__uart_start(tty);
	uart_port_unlock(port, flags);
	return ret;
}

static int uart_write_room(struct tty_struct *tty)
{
	struct uart_state *state = tty->driver_data;
	struct uart_port *port;
	unsigned long flags;
	int ret;

	port = uart_port_lock(state, flags);
	ret = uart_circ_chars_free(&state->xmit);
	uart_port_unlock(port, flags);
	return ret;
}

static int uart_chars_in_buffer(struct tty_struct *tty)
{
	struct uart_state *state = tty->driver_data;
	struct uart_port *port;
	unsigned long flags;
	int ret;

	port = uart_port_lock(state, flags);
	ret = uart_circ_chars_pending(&state->xmit);
	uart_port_unlock(port, flags);
	return ret;
}

static void uart_flush_buffer(struct tty_struct *tty)
{
	struct uart_state *state = tty->driver_data;
	struct uart_port *port;
	unsigned long flags;

	/*
	 * This means you called this function _after_ the port was
	 * closed.  No cookie for you.
	 */
	if (!state) {
		WARN_ON(1);
		return;
	}

	pr_debug("uart_flush_buffer(%d) called\n", tty->index);

	port = uart_port_lock(state, flags);
	if (!port)
		return;
	uart_circ_clear(&state->xmit);
	if (port->ops->flush_buffer)
		port->ops->flush_buffer(port);
	uart_port_unlock(port, flags);
	tty_port_tty_wakeup(&state->port);
}

/*
 * This function is used to send a high-priority XON/XOFF character to
 * the device
 */
static void uart_send_xchar(struct tty_struct *tty, char ch)
{
	struct uart_state *state = tty->driver_data;
	struct uart_port *port;
	unsigned long flags;

	port = uart_port_ref(state);
	if (!port)
		return;

	if (port->ops->send_xchar)
		port->ops->send_xchar(port, ch);
	else {
		spin_lock_irqsave(&port->lock, flags);
		port->x_char = ch;
		if (ch)
			port->ops->start_tx(port);
		spin_unlock_irqrestore(&port->lock, flags);
	}
	uart_port_deref(port);
}

static void uart_throttle(struct tty_struct *tty)
{
	struct uart_state *state = tty->driver_data;
	struct uart_port *port;
	upstat_t mask = 0;

	port = uart_port_ref(state);
	if (!port)
		return;

	if (I_IXOFF(tty))
		mask |= UPSTAT_AUTOXOFF;
	if (C_CRTSCTS(tty))
		mask |= UPSTAT_AUTORTS;

	if (port->status & mask) {
		port->ops->throttle(port);
		mask &= ~port->status;
	}

	if (mask & UPSTAT_AUTORTS)
		uart_clear_mctrl(port, TIOCM_RTS);

	if (mask & UPSTAT_AUTOXOFF)
		uart_send_xchar(tty, STOP_CHAR(tty));

	uart_port_deref(port);
}

static void uart_unthrottle(struct tty_struct *tty)
{
	struct uart_state *state = tty->driver_data;
	struct uart_port *port;
	upstat_t mask = 0;

	if (!state)
		return;

	port = uart_port_ref(state);
	if (!port)
		return;

	if (I_IXOFF(tty))
		mask |= UPSTAT_AUTOXOFF;
	if (C_CRTSCTS(tty))
		mask |= UPSTAT_AUTORTS;

	if (port->status & mask) {
		port->ops->unthrottle(port);
		mask &= ~port->status;
	}

	if (mask & UPSTAT_AUTORTS)
		uart_set_mctrl(port, TIOCM_RTS);

	if (mask & UPSTAT_AUTOXOFF)
		uart_send_xchar(tty, START_CHAR(tty));

	uart_port_deref(port);
}

static int uart_get_info(struct tty_port *port, struct serial_struct *retinfo)
{
	struct uart_state *state = container_of(port, struct uart_state, port);
	struct uart_port *uport;
	int ret = -ENODEV;

	memset(retinfo, 0, sizeof(*retinfo));

	/*
	 * Ensure the state we copy is consistent and no hardware changes
	 * occur as we go
	 */
	mutex_lock(&port->mutex);
	uport = uart_port_check(state);
	if (!uport)
		goto out;

	retinfo->type	    = uport->type;
	retinfo->line	    = uport->line;
	retinfo->port	    = uport->iobase;
	if (HIGH_BITS_OFFSET)
		retinfo->port_high = (long) uport->iobase >> HIGH_BITS_OFFSET;
	retinfo->irq		    = uport->irq;
	retinfo->flags	    = uport->flags;
	retinfo->xmit_fifo_size  = uport->fifosize;
	retinfo->baud_base	    = uport->uartclk / 16;
	retinfo->close_delay	    = jiffies_to_msecs(port->close_delay) / 10;
	retinfo->closing_wait    = port->closing_wait == ASYNC_CLOSING_WAIT_NONE ?
				ASYNC_CLOSING_WAIT_NONE :
				jiffies_to_msecs(port->closing_wait) / 10;
	retinfo->custom_divisor  = uport->custom_divisor;
	retinfo->hub6	    = uport->hub6;
	retinfo->io_type         = uport->iotype;
	retinfo->iomem_reg_shift = uport->regshift;
	retinfo->iomem_base      = (void *)(unsigned long)uport->mapbase;

	ret = 0;
out:
	mutex_unlock(&port->mutex);
	return ret;
}

static int uart_get_info_user(struct tty_port *port,
			 struct serial_struct __user *retinfo)
{
	struct serial_struct tmp;

	if (uart_get_info(port, &tmp) < 0)
		return -EIO;

	if (copy_to_user(retinfo, &tmp, sizeof(*retinfo)))
		return -EFAULT;
	return 0;
}

static int uart_set_info(struct tty_struct *tty, struct tty_port *port,
			 struct uart_state *state,
			 struct serial_struct *new_info)
{
	struct uart_port *uport = uart_port_check(state);
	unsigned long new_port;
	unsigned int change_irq, change_port, closing_wait;
	unsigned int old_custom_divisor, close_delay;
	upf_t old_flags, new_flags;
	int retval = 0;

	if (!uport)
		return -EIO;

	new_port = new_info->port;
	if (HIGH_BITS_OFFSET)
		new_port += (unsigned long) new_info->port_high << HIGH_BITS_OFFSET;

	new_info->irq = irq_canonicalize(new_info->irq);
	close_delay = msecs_to_jiffies(new_info->close_delay * 10);
	closing_wait = new_info->closing_wait == ASYNC_CLOSING_WAIT_NONE ?
			ASYNC_CLOSING_WAIT_NONE :
			msecs_to_jiffies(new_info->closing_wait * 10);


	change_irq  = !(uport->flags & UPF_FIXED_PORT)
		&& new_info->irq != uport->irq;

	/*
	 * Since changing the 'type' of the port changes its resource
	 * allocations, we should treat type changes the same as
	 * IO port changes.
	 */
	change_port = !(uport->flags & UPF_FIXED_PORT)
		&& (new_port != uport->iobase ||
		    (unsigned long)new_info->iomem_base != uport->mapbase ||
		    new_info->hub6 != uport->hub6 ||
		    new_info->io_type != uport->iotype ||
		    new_info->iomem_reg_shift != uport->regshift ||
		    new_info->type != uport->type);

	old_flags = uport->flags;
	new_flags = new_info->flags;
	old_custom_divisor = uport->custom_divisor;

	if (!capable(CAP_SYS_ADMIN)) {
		retval = -EPERM;
		if (change_irq || change_port ||
		    (new_info->baud_base != uport->uartclk / 16) ||
		    (close_delay != port->close_delay) ||
		    (closing_wait != port->closing_wait) ||
		    (new_info->xmit_fifo_size &&
		     new_info->xmit_fifo_size != uport->fifosize) ||
		    (((new_flags ^ old_flags) & ~UPF_USR_MASK) != 0))
			goto exit;
		uport->flags = ((uport->flags & ~UPF_USR_MASK) |
			       (new_flags & UPF_USR_MASK));
		uport->custom_divisor = new_info->custom_divisor;
		goto check_and_exit;
	}

	/*
	 * Ask the low level driver to verify the settings.
	 */
	if (uport->ops->verify_port)
		retval = uport->ops->verify_port(uport, new_info);

	if ((new_info->irq >= nr_irqs) || (new_info->irq < 0) ||
	    (new_info->baud_base < 9600))
		retval = -EINVAL;

	if (retval)
		goto exit;

	if (change_port || change_irq) {
		retval = -EBUSY;

		/*
		 * Make sure that we are the sole user of this port.
		 */
		if (tty_port_users(port) > 1)
			goto exit;

		/*
		 * We need to shutdown the serial port at the old
		 * port/type/irq combination.
		 */
		uart_shutdown(tty, state);
	}

	if (change_port) {
		unsigned long old_iobase, old_mapbase;
		unsigned int old_type, old_iotype, old_hub6, old_shift;

		old_iobase = uport->iobase;
		old_mapbase = uport->mapbase;
		old_type = uport->type;
		old_hub6 = uport->hub6;
		old_iotype = uport->iotype;
		old_shift = uport->regshift;

		/*
		 * Free and release old regions
		 */
		if (old_type != PORT_UNKNOWN && uport->ops->release_port)
			uport->ops->release_port(uport);

		uport->iobase = new_port;
		uport->type = new_info->type;
		uport->hub6 = new_info->hub6;
		uport->iotype = new_info->io_type;
		uport->regshift = new_info->iomem_reg_shift;
		uport->mapbase = (unsigned long)new_info->iomem_base;

		/*
		 * Claim and map the new regions
		 */
		if (uport->type != PORT_UNKNOWN && uport->ops->request_port) {
			retval = uport->ops->request_port(uport);
		} else {
			/* Always success - Jean II */
			retval = 0;
		}

		/*
		 * If we fail to request resources for the
		 * new port, try to restore the old settings.
		 */
		if (retval) {
			uport->iobase = old_iobase;
			uport->type = old_type;
			uport->hub6 = old_hub6;
			uport->iotype = old_iotype;
			uport->regshift = old_shift;
			uport->mapbase = old_mapbase;

			if (old_type != PORT_UNKNOWN) {
				retval = uport->ops->request_port(uport);
				/*
				 * If we failed to restore the old settings,
				 * we fail like this.
				 */
				if (retval)
					uport->type = PORT_UNKNOWN;

				/*
				 * We failed anyway.
				 */
				retval = -EBUSY;
			}

			/* Added to return the correct error -Ram Gupta */
			goto exit;
		}
	}

	if (change_irq)
		uport->irq      = new_info->irq;
	if (!(uport->flags & UPF_FIXED_PORT))
		uport->uartclk  = new_info->baud_base * 16;
	uport->flags            = (uport->flags & ~UPF_CHANGE_MASK) |
				 (new_flags & UPF_CHANGE_MASK);
	uport->custom_divisor   = new_info->custom_divisor;
	port->close_delay     = close_delay;
	port->closing_wait    = closing_wait;
	if (new_info->xmit_fifo_size)
		uport->fifosize = new_info->xmit_fifo_size;
	port->low_latency = (uport->flags & UPF_LOW_LATENCY) ? 1 : 0;

 check_and_exit:
	retval = 0;
	if (uport->type == PORT_UNKNOWN)
		goto exit;
	if (tty_port_initialized(port)) {
		if (((old_flags ^ uport->flags) & UPF_SPD_MASK) ||
		    old_custom_divisor != uport->custom_divisor) {
			/*
			 * If they're setting up a custom divisor or speed,
			 * instead of clearing it, then bitch about it. No
			 * need to rate-limit; it's CAP_SYS_ADMIN only.
			 */
			if (uport->flags & UPF_SPD_MASK) {
				dev_notice(uport->dev,
				       "%s sets custom speed on %s. This is deprecated.\n",
				      current->comm,
				      tty_name(port->tty));
			}
			uart_change_speed(tty, state, NULL);
		}
	} else {
		retval = uart_startup(tty, state, 1);
		if (retval == 0)
			tty_port_set_initialized(port, true);
		if (retval > 0)
			retval = 0;
	}
 exit:
	return retval;
}

static int uart_set_info_user(struct tty_struct *tty, struct uart_state *state,
			 struct serial_struct __user *newinfo)
{
	struct serial_struct new_serial;
	struct tty_port *port = &state->port;
	int retval;

	if (copy_from_user(&new_serial, newinfo, sizeof(new_serial)))
		return -EFAULT;

	/*
	 * This semaphore protects port->count.  It is also
	 * very useful to prevent opens.  Also, take the
	 * port configuration semaphore to make sure that a
	 * module insertion/removal doesn't change anything
	 * under us.
	 */
	mutex_lock(&port->mutex);
	retval = uart_set_info(tty, port, state, &new_serial);
	mutex_unlock(&port->mutex);
	return retval;
}

/**
 *	uart_get_lsr_info	-	get line status register info
 *	@tty: tty associated with the UART
 *	@state: UART being queried
 *	@value: returned modem value
 */
static int uart_get_lsr_info(struct tty_struct *tty,
			struct uart_state *state, unsigned int __user *value)
{
	struct uart_port *uport = uart_port_check(state);
	unsigned int result;

	result = uport->ops->tx_empty(uport);

	/*
	 * If we're about to load something into the transmit
	 * register, we'll pretend the transmitter isn't empty to
	 * avoid a race condition (depending on when the transmit
	 * interrupt happens).
	 */
	if (uport->x_char ||
	    ((uart_circ_chars_pending(&state->xmit) > 0) &&
	     !uart_tx_stopped(uport)))
		result &= ~TIOCSER_TEMT;

	return put_user(result, value);
}

static int uart_tiocmget(struct tty_struct *tty)
{
	struct uart_state *state = tty->driver_data;
	struct tty_port *port = &state->port;
	struct uart_port *uport;
	int result = -EIO;

	mutex_lock(&port->mutex);
	uport = uart_port_check(state);
	if (!uport)
		goto out;

	if (!tty_io_error(tty)) {
		result = uport->mctrl;
		spin_lock_irq(&uport->lock);
		result |= uport->ops->get_mctrl(uport);
		spin_unlock_irq(&uport->lock);
	}
out:
	mutex_unlock(&port->mutex);
	return result;
}

static int
uart_tiocmset(struct tty_struct *tty, unsigned int set, unsigned int clear)
{
	struct uart_state *state = tty->driver_data;
	struct tty_port *port = &state->port;
	struct uart_port *uport;
	int ret = -EIO;

	mutex_lock(&port->mutex);
	uport = uart_port_check(state);
	if (!uport)
		goto out;

	if (!tty_io_error(tty)) {
		uart_update_mctrl(uport, set, clear);
		ret = 0;
	}
out:
	mutex_unlock(&port->mutex);
	return ret;
}

static int uart_break_ctl(struct tty_struct *tty, int break_state)
{
	struct uart_state *state = tty->driver_data;
	struct tty_port *port = &state->port;
	struct uart_port *uport;
	int ret = -EIO;

	mutex_lock(&port->mutex);
	uport = uart_port_check(state);
	if (!uport)
		goto out;

	if (uport->type != PORT_UNKNOWN && uport->ops->break_ctl)
		uport->ops->break_ctl(uport, break_state);
	ret = 0;
out:
	mutex_unlock(&port->mutex);
	return ret;
}

static int uart_do_autoconfig(struct tty_struct *tty,struct uart_state *state)
{
	struct tty_port *port = &state->port;
	struct uart_port *uport;
	int flags, ret;

	if (!capable(CAP_SYS_ADMIN))
		return -EPERM;

	/*
	 * Take the per-port semaphore.  This prevents count from
	 * changing, and hence any extra opens of the port while
	 * we're auto-configuring.
	 */
	if (mutex_lock_interruptible(&port->mutex))
		return -ERESTARTSYS;

	uport = uart_port_check(state);
	if (!uport) {
		ret = -EIO;
		goto out;
	}

	ret = -EBUSY;
	if (tty_port_users(port) == 1) {
		uart_shutdown(tty, state);

		/*
		 * If we already have a port type configured,
		 * we must release its resources.
		 */
		if (uport->type != PORT_UNKNOWN && uport->ops->release_port)
			uport->ops->release_port(uport);

		flags = UART_CONFIG_TYPE;
		if (uport->flags & UPF_AUTO_IRQ)
			flags |= UART_CONFIG_IRQ;

		/*
		 * This will claim the ports resources if
		 * a port is found.
		 */
		uport->ops->config_port(uport, flags);

		ret = uart_startup(tty, state, 1);
		if (ret == 0)
			tty_port_set_initialized(port, true);
		if (ret > 0)
			ret = 0;
	}
out:
	mutex_unlock(&port->mutex);
	return ret;
}

static void uart_enable_ms(struct uart_port *uport)
{
	/*
	 * Force modem status interrupts on
	 */
	if (uport->ops->enable_ms)
		uport->ops->enable_ms(uport);
}

/*
 * Wait for any of the 4 modem inputs (DCD,RI,DSR,CTS) to change
 * - mask passed in arg for lines of interest
 *   (use |'ed TIOCM_RNG/DSR/CD/CTS for masking)
 * Caller should use TIOCGICOUNT to see which one it was
 *
 * FIXME: This wants extracting into a common all driver implementation
 * of TIOCMWAIT using tty_port.
 */
static int uart_wait_modem_status(struct uart_state *state, unsigned long arg)
{
	struct uart_port *uport;
	struct tty_port *port = &state->port;
	DECLARE_WAITQUEUE(wait, current);
	struct uart_icount cprev, cnow;
	int ret;

	/*
	 * note the counters on entry
	 */
	uport = uart_port_ref(state);
	if (!uport)
		return -EIO;
	spin_lock_irq(&uport->lock);
	memcpy(&cprev, &uport->icount, sizeof(struct uart_icount));
	uart_enable_ms(uport);
	spin_unlock_irq(&uport->lock);

	add_wait_queue(&port->delta_msr_wait, &wait);
	for (;;) {
		spin_lock_irq(&uport->lock);
		memcpy(&cnow, &uport->icount, sizeof(struct uart_icount));
		spin_unlock_irq(&uport->lock);

		set_current_state(TASK_INTERRUPTIBLE);

		if (((arg & TIOCM_RNG) && (cnow.rng != cprev.rng)) ||
		    ((arg & TIOCM_DSR) && (cnow.dsr != cprev.dsr)) ||
		    ((arg & TIOCM_CD)  && (cnow.dcd != cprev.dcd)) ||
		    ((arg & TIOCM_CTS) && (cnow.cts != cprev.cts))) {
			ret = 0;
			break;
		}

		schedule();

		/* see if a signal did it */
		if (signal_pending(current)) {
			ret = -ERESTARTSYS;
			break;
		}

		cprev = cnow;
	}
	__set_current_state(TASK_RUNNING);
	remove_wait_queue(&port->delta_msr_wait, &wait);
	uart_port_deref(uport);

	return ret;
}

/*
 * Get counter of input serial line interrupts (DCD,RI,DSR,CTS)
 * Return: write counters to the user passed counter struct
 * NB: both 1->0 and 0->1 transitions are counted except for
 *     RI where only 0->1 is counted.
 */
static int uart_get_icount(struct tty_struct *tty,
			  struct serial_icounter_struct *icount)
{
	struct uart_state *state = tty->driver_data;
	struct uart_icount cnow;
	struct uart_port *uport;

	uport = uart_port_ref(state);
	if (!uport)
		return -EIO;
	spin_lock_irq(&uport->lock);
	memcpy(&cnow, &uport->icount, sizeof(struct uart_icount));
	spin_unlock_irq(&uport->lock);
	uart_port_deref(uport);

	icount->cts         = cnow.cts;
	icount->dsr         = cnow.dsr;
	icount->rng         = cnow.rng;
	icount->dcd         = cnow.dcd;
	icount->rx          = cnow.rx;
	icount->tx          = cnow.tx;
	icount->frame       = cnow.frame;
	icount->overrun     = cnow.overrun;
	icount->parity      = cnow.parity;
	icount->brk         = cnow.brk;
	icount->buf_overrun = cnow.buf_overrun;

	return 0;
}

static int uart_get_rs485_config(struct uart_port *port,
			 struct serial_rs485 __user *rs485)
{
	unsigned long flags;
	struct serial_rs485 aux;

	spin_lock_irqsave(&port->lock, flags);
	aux = port->rs485;
	spin_unlock_irqrestore(&port->lock, flags);

	if (copy_to_user(rs485, &aux, sizeof(aux)))
		return -EFAULT;

	return 0;
}

static int uart_set_rs485_config(struct uart_port *port,
			 struct serial_rs485 __user *rs485_user)
{
	struct serial_rs485 rs485;
	int ret;
	unsigned long flags;

	if (!port->rs485_config)
		return -ENOIOCTLCMD;

	if (copy_from_user(&rs485, rs485_user, sizeof(*rs485_user)))
		return -EFAULT;

	spin_lock_irqsave(&port->lock, flags);
	ret = port->rs485_config(port, &rs485);
	spin_unlock_irqrestore(&port->lock, flags);
	if (ret)
		return ret;

	if (copy_to_user(rs485_user, &port->rs485, sizeof(port->rs485)))
		return -EFAULT;

	return 0;
}

/*
 * Called via sys_ioctl.  We can use spin_lock_irq() here.
 */
static int
uart_ioctl(struct tty_struct *tty, unsigned int cmd, unsigned long arg)
{
	struct uart_state *state = tty->driver_data;
	struct tty_port *port = &state->port;
	struct uart_port *uport;
	void __user *uarg = (void __user *)arg;
	int ret = -ENOIOCTLCMD;


	/*
	 * These ioctls don't rely on the hardware to be present.
	 */
	switch (cmd) {
	case TIOCGSERIAL:
		ret = uart_get_info_user(port, uarg);
		break;

	case TIOCSSERIAL:
		down_write(&tty->termios_rwsem);
		ret = uart_set_info_user(tty, state, uarg);
		up_write(&tty->termios_rwsem);
		break;

	case TIOCSERCONFIG:
		down_write(&tty->termios_rwsem);
		ret = uart_do_autoconfig(tty, state);
		up_write(&tty->termios_rwsem);
		break;

	case TIOCSERGWILD: /* obsolete */
	case TIOCSERSWILD: /* obsolete */
		ret = 0;
		break;
	}

	if (ret != -ENOIOCTLCMD)
		goto out;

	if (tty_io_error(tty)) {
		ret = -EIO;
		goto out;
	}

	/*
	 * The following should only be used when hardware is present.
	 */
	switch (cmd) {
	case TIOCMIWAIT:
		ret = uart_wait_modem_status(state, arg);
		break;
	}

	if (ret != -ENOIOCTLCMD)
		goto out;

	mutex_lock(&port->mutex);
	uport = uart_port_check(state);

	if (!uport || tty_io_error(tty)) {
		ret = -EIO;
		goto out_up;
	}

	/*
	 * All these rely on hardware being present and need to be
	 * protected against the tty being hung up.
	 */

	switch (cmd) {
	case TIOCSERGETLSR: /* Get line status register */
		ret = uart_get_lsr_info(tty, state, uarg);
		break;

	case TIOCGRS485:
		ret = uart_get_rs485_config(uport, uarg);
		break;

	case TIOCSRS485:
		ret = uart_set_rs485_config(uport, uarg);
		break;
	default:
		if (uport->ops->ioctl)
			ret = uport->ops->ioctl(uport, cmd, arg);
		break;
	}
out_up:
	mutex_unlock(&port->mutex);
out:
	return ret;
}

static void uart_set_ldisc(struct tty_struct *tty)
{
	struct uart_state *state = tty->driver_data;
	struct uart_port *uport;

	mutex_lock(&state->port.mutex);
	uport = uart_port_check(state);
	if (uport && uport->ops->set_ldisc)
		uport->ops->set_ldisc(uport, &tty->termios);
	mutex_unlock(&state->port.mutex);
}

static void uart_set_termios(struct tty_struct *tty,
						struct ktermios *old_termios)
{
	struct uart_state *state = tty->driver_data;
	struct uart_port *uport;
	unsigned int cflag = tty->termios.c_cflag;
	unsigned int iflag_mask = IGNBRK|BRKINT|IGNPAR|PARMRK|INPCK;
	bool sw_changed = false;

	mutex_lock(&state->port.mutex);
	uport = uart_port_check(state);
	if (!uport)
		goto out;

	/*
	 * Drivers doing software flow control also need to know
	 * about changes to these input settings.
	 */
	if (uport->flags & UPF_SOFT_FLOW) {
		iflag_mask |= IXANY|IXON|IXOFF;
		sw_changed =
		   tty->termios.c_cc[VSTART] != old_termios->c_cc[VSTART] ||
		   tty->termios.c_cc[VSTOP] != old_termios->c_cc[VSTOP];
	}

	/*
	 * These are the bits that are used to setup various
	 * flags in the low level driver. We can ignore the Bfoo
	 * bits in c_cflag; c_[io]speed will always be set
	 * appropriately by set_termios() in tty_ioctl.c
	 */
	if ((cflag ^ old_termios->c_cflag) == 0 &&
	    tty->termios.c_ospeed == old_termios->c_ospeed &&
	    tty->termios.c_ispeed == old_termios->c_ispeed &&
	    ((tty->termios.c_iflag ^ old_termios->c_iflag) & iflag_mask) == 0 &&
	    !sw_changed) {
		goto out;
	}

	uart_change_speed(tty, state, old_termios);
	/* reload cflag from termios; port driver may have overriden flags */
	cflag = tty->termios.c_cflag;

	/* Handle transition to B0 status */
	if ((old_termios->c_cflag & CBAUD) && !(cflag & CBAUD))
		uart_clear_mctrl(uport, TIOCM_RTS | TIOCM_DTR);
	/* Handle transition away from B0 status */
	else if (!(old_termios->c_cflag & CBAUD) && (cflag & CBAUD)) {
		unsigned int mask = TIOCM_DTR;
		if (!(cflag & CRTSCTS) || !tty_throttled(tty))
			mask |= TIOCM_RTS;
		uart_set_mctrl(uport, mask);
	}
out:
	mutex_unlock(&state->port.mutex);
}

/*
 * Calls to uart_close() are serialised via the tty_lock in
 *   drivers/tty/tty_io.c:tty_release()
 *   drivers/tty/tty_io.c:do_tty_hangup()
 */
static void uart_close(struct tty_struct *tty, struct file *filp)
{
	struct uart_state *state = tty->driver_data;
	struct tty_port *port;

	if (!state) {
		struct uart_driver *drv = tty->driver->driver_state;

		state = drv->state + tty->index;
		port = &state->port;
		spin_lock_irq(&port->lock);
		--port->count;
		spin_unlock_irq(&port->lock);
		return;
	}

	port = &state->port;
	pr_debug("uart_close(%d) called\n", tty->index);

	tty_port_close(tty->port, tty, filp);
}

static void uart_tty_port_shutdown(struct tty_port *port)
{
	struct uart_state *state = container_of(port, struct uart_state, port);
	struct uart_port *uport = uart_port_check(state);

	/*
	 * At this point, we stop accepting input.  To do this, we
	 * disable the receive line status interrupts.
	 */
	if (WARN(!uport, "detached port still initialized!\n"))
		return;

	spin_lock_irq(&uport->lock);
	uport->ops->stop_rx(uport);
	spin_unlock_irq(&uport->lock);

	uart_port_shutdown(port);

	/*
	 * It's possible for shutdown to be called after suspend if we get
	 * a DCD drop (hangup) at just the right time.  Clear suspended bit so
	 * we don't try to resume a port that has been shutdown.
	 */
	tty_port_set_suspended(port, 0);

	uart_change_pm(state, UART_PM_STATE_OFF);

}

static void uart_wait_until_sent(struct tty_struct *tty, int timeout)
{
	struct uart_state *state = tty->driver_data;
	struct uart_port *port;
	unsigned long char_time, expire;

	port = uart_port_ref(state);
	if (!port || port->type == PORT_UNKNOWN || port->fifosize == 0) {
		uart_port_deref(port);
		return;
	}

	/*
	 * Set the check interval to be 1/5 of the estimated time to
	 * send a single character, and make it at least 1.  The check
	 * interval should also be less than the timeout.
	 *
	 * Note: we have to use pretty tight timings here to satisfy
	 * the NIST-PCTS.
	 */
	char_time = (port->timeout - HZ/50) / port->fifosize;
	char_time = char_time / 5;
	if (char_time == 0)
		char_time = 1;
	if (timeout && timeout < char_time)
		char_time = timeout;

	/*
	 * If the transmitter hasn't cleared in twice the approximate
	 * amount of time to send the entire FIFO, it probably won't
	 * ever clear.  This assumes the UART isn't doing flow
	 * control, which is currently the case.  Hence, if it ever
	 * takes longer than port->timeout, this is probably due to a
	 * UART bug of some kind.  So, we clamp the timeout parameter at
	 * 2*port->timeout.
	 */
	if (timeout == 0 || timeout > 2 * port->timeout)
		timeout = 2 * port->timeout;

	expire = jiffies + timeout;

	pr_debug("uart_wait_until_sent(%d), jiffies=%lu, expire=%lu...\n",
		port->line, jiffies, expire);

	/*
	 * Check whether the transmitter is empty every 'char_time'.
	 * 'timeout' / 'expire' give us the maximum amount of time
	 * we wait.
	 */
	while (!port->ops->tx_empty(port)) {
		msleep_interruptible(jiffies_to_msecs(char_time));
		if (signal_pending(current))
			break;
		if (time_after(jiffies, expire))
			break;
	}
	uart_port_deref(port);
}

/*
 * Calls to uart_hangup() are serialised by the tty_lock in
 *   drivers/tty/tty_io.c:do_tty_hangup()
 * This runs from a workqueue and can sleep for a _short_ time only.
 */
static void uart_hangup(struct tty_struct *tty)
{
	struct uart_state *state = tty->driver_data;
	struct tty_port *port = &state->port;
	struct uart_port *uport;
	unsigned long flags;

	pr_debug("uart_hangup(%d)\n", tty->index);

	mutex_lock(&port->mutex);
	uport = uart_port_check(state);
	WARN(!uport, "hangup of detached port!\n");

	if (tty_port_active(port)) {
		uart_flush_buffer(tty);
		uart_shutdown(tty, state);
		spin_lock_irqsave(&port->lock, flags);
		port->count = 0;
		spin_unlock_irqrestore(&port->lock, flags);
		tty_port_set_active(port, 0);
		tty_port_tty_set(port, NULL);
		if (uport && !uart_console(uport))
			uart_change_pm(state, UART_PM_STATE_OFF);
		wake_up_interruptible(&port->open_wait);
		wake_up_interruptible(&port->delta_msr_wait);
	}
	mutex_unlock(&port->mutex);
}

/* uport == NULL if uart_port has already been removed */
static void uart_port_shutdown(struct tty_port *port)
{
	struct uart_state *state = container_of(port, struct uart_state, port);
	struct uart_port *uport = uart_port_check(state);

	/*
	 * clear delta_msr_wait queue to avoid mem leaks: we may free
	 * the irq here so the queue might never be woken up.  Note
	 * that we won't end up waiting on delta_msr_wait again since
	 * any outstanding file descriptors should be pointing at
	 * hung_up_tty_fops now.
	 */
	wake_up_interruptible(&port->delta_msr_wait);

	/*
	 * Free the IRQ and disable the port.
	 */
	if (uport)
		uport->ops->shutdown(uport);

	/*
	 * Ensure that the IRQ handler isn't running on another CPU.
	 */
	if (uport)
		synchronize_irq(uport->irq);
}

static int uart_carrier_raised(struct tty_port *port)
{
	struct uart_state *state = container_of(port, struct uart_state, port);
	struct uart_port *uport;
	int mctrl;

	uport = uart_port_ref(state);
	/*
	 * Should never observe uport == NULL since checks for hangup should
	 * abort the tty_port_block_til_ready() loop before checking for carrier
	 * raised -- but report carrier raised if it does anyway so open will
	 * continue and not sleep
	 */
	if (WARN_ON(!uport))
		return 1;
	spin_lock_irq(&uport->lock);
	uart_enable_ms(uport);
	mctrl = uport->ops->get_mctrl(uport);
	spin_unlock_irq(&uport->lock);
	uart_port_deref(uport);
	if (mctrl & TIOCM_CAR)
		return 1;
	return 0;
}

static void uart_dtr_rts(struct tty_port *port, int onoff)
{
	struct uart_state *state = container_of(port, struct uart_state, port);
	struct uart_port *uport;

	uport = uart_port_ref(state);
	if (!uport)
		return;

	if (onoff)
		uart_set_mctrl(uport, TIOCM_DTR | TIOCM_RTS);
	else
		uart_clear_mctrl(uport, TIOCM_DTR | TIOCM_RTS);

	uart_port_deref(uport);
}

/*
 * Calls to uart_open are serialised by the tty_lock in
 *   drivers/tty/tty_io.c:tty_open()
 * Note that if this fails, then uart_close() _will_ be called.
 *
 * In time, we want to scrap the "opening nonpresent ports"
 * behaviour and implement an alternative way for setserial
 * to set base addresses/ports/types.  This will allow us to
 * get rid of a certain amount of extra tests.
 */
static int uart_open(struct tty_struct *tty, struct file *filp)
{
	struct uart_state *state = tty->driver_data;
	int retval;

	retval = tty_port_open(&state->port, tty, filp);
	if (retval > 0)
		retval = 0;

	return retval;
}

static int uart_port_activate(struct tty_port *port, struct tty_struct *tty)
{
	struct uart_state *state = container_of(port, struct uart_state, port);
	struct uart_port *uport;
	int ret;

	uport = uart_port_check(state);
	if (!uport || uport->flags & UPF_DEAD)
		return -ENXIO;

	port->low_latency = (uport->flags & UPF_LOW_LATENCY) ? 1 : 0;

	/*
	 * Start up the serial port.
	 */
	ret = uart_startup(tty, state, 0);
	if (ret > 0)
		tty_port_set_active(port, 1);

	return ret;
}

static const char *uart_type(struct uart_port *port)
{
	const char *str = NULL;

	if (port->ops->type)
		str = port->ops->type(port);

	if (!str)
		str = "unknown";

	return str;
}

#ifdef CONFIG_PROC_FS

static void uart_line_info(struct seq_file *m, struct uart_driver *drv, int i)
{
	struct uart_state *state = drv->state + i;
	struct tty_port *port = &state->port;
	enum uart_pm_state pm_state;
	struct uart_port *uport;
	char stat_buf[32];
	unsigned int status;
	int mmio;

	mutex_lock(&port->mutex);
	uport = uart_port_check(state);
	if (!uport)
		goto out;

	mmio = uport->iotype >= UPIO_MEM;
	seq_printf(m, "%d: uart:%s %s%08llX irq:%d",
			uport->line, uart_type(uport),
			mmio ? "mmio:0x" : "port:",
			mmio ? (unsigned long long)uport->mapbase
			     : (unsigned long long)uport->iobase,
			uport->irq);

	if (uport->type == PORT_UNKNOWN) {
		seq_putc(m, '\n');
		goto out;
	}

	if (capable(CAP_SYS_ADMIN)) {
		pm_state = state->pm_state;
		if (pm_state != UART_PM_STATE_ON)
			uart_change_pm(state, UART_PM_STATE_ON);
		spin_lock_irq(&uport->lock);
		status = uport->ops->get_mctrl(uport);
		spin_unlock_irq(&uport->lock);
		if (pm_state != UART_PM_STATE_ON)
			uart_change_pm(state, pm_state);

		seq_printf(m, " tx:%d rx:%d",
				uport->icount.tx, uport->icount.rx);
		if (uport->icount.frame)
			seq_printf(m, " fe:%d",	uport->icount.frame);
		if (uport->icount.parity)
			seq_printf(m, " pe:%d",	uport->icount.parity);
		if (uport->icount.brk)
			seq_printf(m, " brk:%d", uport->icount.brk);
		if (uport->icount.overrun)
			seq_printf(m, " oe:%d", uport->icount.overrun);

#define INFOBIT(bit, str) \
	if (uport->mctrl & (bit)) \
		strncat(stat_buf, (str), sizeof(stat_buf) - \
			strlen(stat_buf) - 2)
#define STATBIT(bit, str) \
	if (status & (bit)) \
		strncat(stat_buf, (str), sizeof(stat_buf) - \
		       strlen(stat_buf) - 2)

		stat_buf[0] = '\0';
		stat_buf[1] = '\0';
		INFOBIT(TIOCM_RTS, "|RTS");
		STATBIT(TIOCM_CTS, "|CTS");
		INFOBIT(TIOCM_DTR, "|DTR");
		STATBIT(TIOCM_DSR, "|DSR");
		STATBIT(TIOCM_CAR, "|CD");
		STATBIT(TIOCM_RNG, "|RI");
		if (stat_buf[0])
			stat_buf[0] = ' ';

		seq_puts(m, stat_buf);
	}
	seq_putc(m, '\n');
#undef STATBIT
#undef INFOBIT
out:
	mutex_unlock(&port->mutex);
}

static int uart_proc_show(struct seq_file *m, void *v)
{
	struct tty_driver *ttydrv = m->private;
	struct uart_driver *drv = ttydrv->driver_state;
	int i;

	seq_printf(m, "serinfo:1.0 driver%s%s revision:%s\n", "", "", "");
	for (i = 0; i < drv->nr; i++)
		uart_line_info(m, drv, i);
	return 0;
}

static int uart_proc_open(struct inode *inode, struct file *file)
{
	return single_open(file, uart_proc_show, PDE_DATA(inode));
}

static const struct file_operations uart_proc_fops = {
	.owner		= THIS_MODULE,
	.open		= uart_proc_open,
	.read		= seq_read,
	.llseek		= seq_lseek,
	.release	= single_release,
};
#endif

#if defined(CONFIG_SERIAL_CORE_CONSOLE) || defined(CONFIG_CONSOLE_POLL)
/**
 *	uart_console_write - write a console message to a serial port
 *	@port: the port to write the message
 *	@s: array of characters
 *	@count: number of characters in string to write
 *	@putchar: function to write character to port
 */
void uart_console_write(struct uart_port *port, const char *s,
			unsigned int count,
			void (*putchar)(struct uart_port *, int))
{
	unsigned int i;

	for (i = 0; i < count; i++, s++) {
		if (*s == '\n')
			putchar(port, '\r');
		putchar(port, *s);
	}
}
EXPORT_SYMBOL_GPL(uart_console_write);

/*
 *	Check whether an invalid uart number has been specified, and
 *	if so, search for the first available port that does have
 *	console support.
 */
struct uart_port * __init
uart_get_console(struct uart_port *ports, int nr, struct console *co)
{
	int idx = co->index;

	if (idx < 0 || idx >= nr || (ports[idx].iobase == 0 &&
				     ports[idx].membase == NULL))
		for (idx = 0; idx < nr; idx++)
			if (ports[idx].iobase != 0 ||
			    ports[idx].membase != NULL)
				break;

	co->index = idx;

	return ports + idx;
}

/**
 *	uart_parse_earlycon - Parse earlycon options
 *	@p:	  ptr to 2nd field (ie., just beyond '<name>,')
 *	@iotype:  ptr for decoded iotype (out)
 *	@addr:    ptr for decoded mapbase/iobase (out)
 *	@options: ptr for <options> field; NULL if not present (out)
 *
 *	Decodes earlycon kernel command line parameters of the form
 *	   earlycon=<name>,io|mmio|mmio16|mmio32|mmio32be|mmio32native,<addr>,<options>
 *	   console=<name>,io|mmio|mmio16|mmio32|mmio32be|mmio32native,<addr>,<options>
 *
 *	The optional form
 *	   earlycon=<name>,0x<addr>,<options>
 *	   console=<name>,0x<addr>,<options>
 *	is also accepted; the returned @iotype will be UPIO_MEM.
 *
 *	Returns 0 on success or -EINVAL on failure
 */
int uart_parse_earlycon(char *p, unsigned char *iotype, resource_size_t *addr,
			char **options)
{
	if (strncmp(p, "mmio,", 5) == 0) {
		*iotype = UPIO_MEM;
		p += 5;
	} else if (strncmp(p, "mmio16,", 7) == 0) {
		*iotype = UPIO_MEM16;
		p += 7;
	} else if (strncmp(p, "mmio32,", 7) == 0) {
		*iotype = UPIO_MEM32;
		p += 7;
	} else if (strncmp(p, "mmio32be,", 9) == 0) {
		*iotype = UPIO_MEM32BE;
		p += 9;
	} else if (strncmp(p, "mmio32native,", 13) == 0) {
		*iotype = IS_ENABLED(CONFIG_CPU_BIG_ENDIAN) ?
			UPIO_MEM32BE : UPIO_MEM32;
		p += 13;
	} else if (strncmp(p, "io,", 3) == 0) {
		*iotype = UPIO_PORT;
		p += 3;
	} else if (strncmp(p, "0x", 2) == 0) {
		*iotype = UPIO_MEM;
	} else {
		return -EINVAL;
	}

	/*
	 * Before you replace it with kstrtoull(), think about options separator
	 * (',') it will not tolerate
	 */
	*addr = simple_strtoull(p, NULL, 0);
	p = strchr(p, ',');
	if (p)
		p++;

	*options = p;
	return 0;
}
EXPORT_SYMBOL_GPL(uart_parse_earlycon);

/**
 *	uart_parse_options - Parse serial port baud/parity/bits/flow control.
 *	@options: pointer to option string
 *	@baud: pointer to an 'int' variable for the baud rate.
 *	@parity: pointer to an 'int' variable for the parity.
 *	@bits: pointer to an 'int' variable for the number of data bits.
 *	@flow: pointer to an 'int' variable for the flow control character.
 *
 *	uart_parse_options decodes a string containing the serial console
 *	options.  The format of the string is <baud><parity><bits><flow>,
 *	eg: 115200n8r
 */
void
uart_parse_options(char *options, int *baud, int *parity, int *bits, int *flow)
{
	char *s = options;

	*baud = simple_strtoul(s, NULL, 10);
	while (*s >= '0' && *s <= '9')
		s++;
	if (*s)
		*parity = *s++;
	if (*s)
		*bits = *s++ - '0';
	if (*s)
		*flow = *s;
}
EXPORT_SYMBOL_GPL(uart_parse_options);

/**
 *	uart_set_options - setup the serial console parameters
 *	@port: pointer to the serial ports uart_port structure
 *	@co: console pointer
 *	@baud: baud rate
 *	@parity: parity character - 'n' (none), 'o' (odd), 'e' (even)
 *	@bits: number of data bits
 *	@flow: flow control character - 'r' (rts)
 */
int
uart_set_options(struct uart_port *port, struct console *co,
		 int baud, int parity, int bits, int flow)
{
	struct ktermios termios;
	static struct ktermios dummy;

	/*
	 * Ensure that the serial console lock is initialised
	 * early.
	 * If this port is a console, then the spinlock is already
	 * initialised.
	 */
	if (!(uart_console(port) && (port->cons->flags & CON_ENABLED))) {
		spin_lock_init(&port->lock);
		lockdep_set_class(&port->lock, &port_lock_key);
	}

	memset(&termios, 0, sizeof(struct ktermios));

	termios.c_cflag |= CREAD | HUPCL | CLOCAL;
	tty_termios_encode_baud_rate(&termios, baud, baud);

	if (bits == 7)
		termios.c_cflag |= CS7;
	else
		termios.c_cflag |= CS8;

	switch (parity) {
	case 'o': case 'O':
		termios.c_cflag |= PARODD;
		/*fall through*/
	case 'e': case 'E':
		termios.c_cflag |= PARENB;
		break;
	}

	if (flow == 'r')
		termios.c_cflag |= CRTSCTS;

	/*
	 * some uarts on other side don't support no flow control.
	 * So we set * DTR in host uart to make them happy
	 */
	port->mctrl |= TIOCM_DTR;

	port->ops->set_termios(port, &termios, &dummy);
	/*
	 * Allow the setting of the UART parameters with a NULL console
	 * too:
	 */
	if (co)
		co->cflag = termios.c_cflag;

	return 0;
}
EXPORT_SYMBOL_GPL(uart_set_options);
#endif /* CONFIG_SERIAL_CORE_CONSOLE */

/**
 * uart_change_pm - set power state of the port
 *
 * @state: port descriptor
 * @pm_state: new state
 *
 * Locking: port->mutex has to be held
 */
static void uart_change_pm(struct uart_state *state,
			   enum uart_pm_state pm_state)
{
	struct uart_port *port = uart_port_check(state);

	if (state->pm_state != pm_state) {
		if (port && port->ops->pm)
			port->ops->pm(port, pm_state, state->pm_state);
		state->pm_state = pm_state;
	}
}

struct uart_match {
	struct uart_port *port;
	struct uart_driver *driver;
};

static int serial_match_port(struct device *dev, void *data)
{
	struct uart_match *match = data;
	struct tty_driver *tty_drv = match->driver->tty_driver;
	dev_t devt = MKDEV(tty_drv->major, tty_drv->minor_start) +
		match->port->line;

	return dev->devt == devt; /* Actually, only one tty per port */
}

int uart_suspend_port(struct uart_driver *drv, struct uart_port *uport)
{
	struct uart_state *state = drv->state + uport->line;
	struct tty_port *port = &state->port;
	struct device *tty_dev;
	struct uart_match match = {uport, drv};

	mutex_lock(&port->mutex);

	tty_dev = device_find_child(uport->dev, &match, serial_match_port);
	if (device_may_wakeup(tty_dev)) {
		if (!enable_irq_wake(uport->irq))
			uport->irq_wake = 1;
		put_device(tty_dev);
		mutex_unlock(&port->mutex);
		return 0;
	}
	put_device(tty_dev);

	/* Nothing to do if the console is not suspending */
	if (!console_suspend_enabled && uart_console(uport))
		goto unlock;

	uport->suspended = 1;

	if (tty_port_initialized(port)) {
		const struct uart_ops *ops = uport->ops;
		int tries;

		tty_port_set_suspended(port, 1);
		tty_port_set_initialized(port, 0);

		spin_lock_irq(&uport->lock);
		ops->stop_tx(uport);
		ops->set_mctrl(uport, 0);
		ops->stop_rx(uport);
		spin_unlock_irq(&uport->lock);

		/*
		 * Wait for the transmitter to empty.
		 */
		for (tries = 3; !ops->tx_empty(uport) && tries; tries--)
			msleep(10);
		if (!tries)
			dev_err(uport->dev, "%s%d: Unable to drain transmitter\n",
				drv->dev_name,
				drv->tty_driver->name_base + uport->line);

		ops->shutdown(uport);
	}

	/*
	 * Disable the console device before suspending.
	 */
	if (uart_console(uport))
		console_stop(uport->cons);

	uart_change_pm(state, UART_PM_STATE_OFF);
unlock:
	mutex_unlock(&port->mutex);

	return 0;
}

int uart_resume_port(struct uart_driver *drv, struct uart_port *uport)
{
	struct uart_state *state = drv->state + uport->line;
	struct tty_port *port = &state->port;
	struct device *tty_dev;
	struct uart_match match = {uport, drv};
	struct ktermios termios;

	mutex_lock(&port->mutex);

	tty_dev = device_find_child(uport->dev, &match, serial_match_port);
	if (!uport->suspended && device_may_wakeup(tty_dev)) {
		if (uport->irq_wake) {
			disable_irq_wake(uport->irq);
			uport->irq_wake = 0;
		}
		put_device(tty_dev);
		mutex_unlock(&port->mutex);
		return 0;
	}
	put_device(tty_dev);
	uport->suspended = 0;

	/*
	 * Re-enable the console device after suspending.
	 */
	if (uart_console(uport)) {
		/*
		 * First try to use the console cflag setting.
		 */
		memset(&termios, 0, sizeof(struct ktermios));
		termios.c_cflag = uport->cons->cflag;

		/*
		 * If that's unset, use the tty termios setting.
		 */
		if (port->tty && termios.c_cflag == 0)
			termios = port->tty->termios;

		if (console_suspend_enabled)
			uart_change_pm(state, UART_PM_STATE_ON);
		uport->ops->set_termios(uport, &termios, NULL);
		if (console_suspend_enabled)
			console_start(uport->cons);
	}

	if (tty_port_suspended(port)) {
		const struct uart_ops *ops = uport->ops;
		int ret;

		uart_change_pm(state, UART_PM_STATE_ON);
		spin_lock_irq(&uport->lock);
		ops->set_mctrl(uport, 0);
		spin_unlock_irq(&uport->lock);
		if (console_suspend_enabled || !uart_console(uport)) {
			/* Protected by port mutex for now */
			struct tty_struct *tty = port->tty;
			ret = ops->startup(uport);
			if (ret == 0) {
				if (tty)
					uart_change_speed(tty, state, NULL);
				spin_lock_irq(&uport->lock);
				ops->set_mctrl(uport, uport->mctrl);
				ops->start_tx(uport);
				spin_unlock_irq(&uport->lock);
				tty_port_set_initialized(port, 1);
			} else {
				/*
				 * Failed to resume - maybe hardware went away?
				 * Clear the "initialized" flag so we won't try
				 * to call the low level drivers shutdown method.
				 */
				uart_shutdown(tty, state);
			}
		}

		tty_port_set_suspended(port, 0);
	}

	mutex_unlock(&port->mutex);

	return 0;
}

static inline void
uart_report_port(struct uart_driver *drv, struct uart_port *port)
{
	char address[64];

	switch (port->iotype) {
	case UPIO_PORT:
		snprintf(address, sizeof(address), "I/O 0x%lx", port->iobase);
		break;
	case UPIO_HUB6:
		snprintf(address, sizeof(address),
			 "I/O 0x%lx offset 0x%x", port->iobase, port->hub6);
		break;
	case UPIO_MEM:
	case UPIO_MEM16:
	case UPIO_MEM32:
	case UPIO_MEM32BE:
	case UPIO_AU:
	case UPIO_TSI:
		snprintf(address, sizeof(address),
			 "MMIO 0x%llx", (unsigned long long)port->mapbase);
		break;
	default:
		strlcpy(address, "*unknown*", sizeof(address));
		break;
	}

	printk(KERN_INFO "%s%s%s%d at %s (irq = %d, base_baud = %d) is a %s\n",
	       port->dev ? dev_name(port->dev) : "",
	       port->dev ? ": " : "",
	       drv->dev_name,
	       drv->tty_driver->name_base + port->line,
	       address, port->irq, port->uartclk / 16, uart_type(port));
}

static void
uart_configure_port(struct uart_driver *drv, struct uart_state *state,
		    struct uart_port *port)
{
	unsigned int flags;

	/*
	 * If there isn't a port here, don't do anything further.
	 */
	if (!port->iobase && !port->mapbase && !port->membase)
		return;

	/*
	 * Now do the auto configuration stuff.  Note that config_port
	 * is expected to claim the resources and map the port for us.
	 */
	flags = 0;
	if (port->flags & UPF_AUTO_IRQ)
		flags |= UART_CONFIG_IRQ;
	if (port->flags & UPF_BOOT_AUTOCONF) {
		if (!(port->flags & UPF_FIXED_TYPE)) {
			port->type = PORT_UNKNOWN;
			flags |= UART_CONFIG_TYPE;
		}
		port->ops->config_port(port, flags);
	}

	if (port->type != PORT_UNKNOWN) {
		unsigned long flags;

		uart_report_port(drv, port);

		/* Power up port for set_mctrl() */
		uart_change_pm(state, UART_PM_STATE_ON);

		/*
		 * Ensure that the modem control lines are de-activated.
		 * keep the DTR setting that is set in uart_set_options()
		 * We probably don't need a spinlock around this, but
		 */
		spin_lock_irqsave(&port->lock, flags);
		port->ops->set_mctrl(port, port->mctrl & TIOCM_DTR);
		spin_unlock_irqrestore(&port->lock, flags);

		/*
		 * If this driver supports console, and it hasn't been
		 * successfully registered yet, try to re-register it.
		 * It may be that the port was not available.
		 */
		if (port->cons && !(port->cons->flags & CON_ENABLED))
			register_console(port->cons);

		/*
		 * Power down all ports by default, except the
		 * console if we have one.
		 */
		if (!uart_console(port))
			uart_change_pm(state, UART_PM_STATE_OFF);
	}
}

#ifdef CONFIG_CONSOLE_POLL

static int uart_poll_init(struct tty_driver *driver, int line, char *options)
{
	struct uart_driver *drv = driver->driver_state;
	struct uart_state *state = drv->state + line;
	struct tty_port *tport;
	struct uart_port *port;
	int baud = 9600;
	int bits = 8;
	int parity = 'n';
	int flow = 'n';
	int ret = 0;

	if (!state)
		return -1;

	tport = &state->port;
	mutex_lock(&tport->mutex);

	port = uart_port_check(state);
	if (!port || !(port->ops->poll_get_char && port->ops->poll_put_char)) {
		ret = -1;
		goto out;
	}

	if (port->ops->poll_init) {
		/*
		 * We don't set initialized as we only initialized the hw,
		 * e.g. state->xmit is still uninitialized.
		 */
		if (!tty_port_initialized(tport))
			ret = port->ops->poll_init(port);
	}

	if (!ret && options) {
		uart_parse_options(options, &baud, &parity, &bits, &flow);
		ret = uart_set_options(port, NULL, baud, parity, bits, flow);
	}
out:
	mutex_unlock(&tport->mutex);
	return ret;
}

static int uart_poll_get_char(struct tty_driver *driver, int line)
{
	struct uart_driver *drv = driver->driver_state;
	struct uart_state *state = drv->state + line;
	struct uart_port *port;
	int ret = -1;

	if (state) {
		port = uart_port_ref(state);
		if (port)
			ret = port->ops->poll_get_char(port);
		uart_port_deref(port);
	}
	return ret;
}

static void uart_poll_put_char(struct tty_driver *driver, int line, char ch)
{
	struct uart_driver *drv = driver->driver_state;
	struct uart_state *state = drv->state + line;
	struct uart_port *port;

	port = uart_port_ref(state);
	if (!port)
		return;

	if (ch == '\n')
		port->ops->poll_put_char(port, '\r');
	port->ops->poll_put_char(port, ch);
	uart_port_deref(port);
}
#endif

static int uart_install(struct tty_driver *driver, struct tty_struct *tty)
{
	struct uart_driver *drv = driver->driver_state;
	struct uart_state *state = drv->state + tty->index;

	tty->driver_data = state;

	return tty_standard_install(driver, tty);
}

static const struct tty_operations uart_ops = {
	.install	= uart_install,
	.open		= uart_open,
	.close		= uart_close,
	.write		= uart_write,
	.put_char	= uart_put_char,
	.flush_chars	= uart_flush_chars,
	.write_room	= uart_write_room,
	.chars_in_buffer= uart_chars_in_buffer,
	.flush_buffer	= uart_flush_buffer,
	.ioctl		= uart_ioctl,
	.throttle	= uart_throttle,
	.unthrottle	= uart_unthrottle,
	.send_xchar	= uart_send_xchar,
	.set_termios	= uart_set_termios,
	.set_ldisc	= uart_set_ldisc,
	.stop		= uart_stop,
	.start		= uart_start,
	.hangup		= uart_hangup,
	.break_ctl	= uart_break_ctl,
	.wait_until_sent= uart_wait_until_sent,
#ifdef CONFIG_PROC_FS
	.proc_fops	= &uart_proc_fops,
#endif
	.tiocmget	= uart_tiocmget,
	.tiocmset	= uart_tiocmset,
	.get_icount	= uart_get_icount,
#ifdef CONFIG_CONSOLE_POLL
	.poll_init	= uart_poll_init,
	.poll_get_char	= uart_poll_get_char,
	.poll_put_char	= uart_poll_put_char,
#endif
};

static const struct tty_port_operations uart_port_ops = {
	.carrier_raised = uart_carrier_raised,
	.dtr_rts	= uart_dtr_rts,
	.activate	= uart_port_activate,
	.shutdown	= uart_tty_port_shutdown,
};

/**
 *	uart_register_driver - register a driver with the uart core layer
 *	@drv: low level driver structure
 *
 *	Register a uart driver with the core driver.  We in turn register
 *	with the tty layer, and initialise the core driver per-port state.
 *
 *	We have a proc file in /proc/tty/driver which is named after the
 *	normal driver.
 *
 *	drv->port should be NULL, and the per-port structures should be
 *	registered using uart_add_one_port after this call has succeeded.
 */
int uart_register_driver(struct uart_driver *drv)
{
	struct tty_driver *normal;
	int i, retval;

	BUG_ON(drv->state);

	/*
	 * Maybe we should be using a slab cache for this, especially if
	 * we have a large number of ports to handle.
	 */
	drv->state = kzalloc(sizeof(struct uart_state) * drv->nr, GFP_KERNEL);
	if (!drv->state)
		goto out;

	normal = alloc_tty_driver(drv->nr);
	if (!normal)
		goto out_kfree;

	drv->tty_driver = normal;

	normal->driver_name	= drv->driver_name;
	normal->name		= drv->dev_name;
	normal->major		= drv->major;
	normal->minor_start	= drv->minor;
	normal->type		= TTY_DRIVER_TYPE_SERIAL;
	normal->subtype		= SERIAL_TYPE_NORMAL;
	normal->init_termios	= tty_std_termios;
	normal->init_termios.c_cflag = B9600 | CS8 | CREAD | HUPCL | CLOCAL;
	normal->init_termios.c_ispeed = normal->init_termios.c_ospeed = 9600;
	normal->flags		= TTY_DRIVER_REAL_RAW | TTY_DRIVER_DYNAMIC_DEV;
	normal->driver_state    = drv;
	tty_set_operations(normal, &uart_ops);

	/*
	 * Initialise the UART state(s).
	 */
	for (i = 0; i < drv->nr; i++) {
		struct uart_state *state = drv->state + i;
		struct tty_port *port = &state->port;

		tty_port_init(port);
		port->ops = &uart_port_ops;
	}

	retval = tty_register_driver(normal);
	if (retval >= 0)
		return retval;

	for (i = 0; i < drv->nr; i++)
		tty_port_destroy(&drv->state[i].port);
	put_tty_driver(normal);
out_kfree:
	kfree(drv->state);
out:
	return -ENOMEM;
}

/**
 *	uart_unregister_driver - remove a driver from the uart core layer
 *	@drv: low level driver structure
 *
 *	Remove all references to a driver from the core driver.  The low
 *	level driver must have removed all its ports via the
 *	uart_remove_one_port() if it registered them with uart_add_one_port().
 *	(ie, drv->port == NULL)
 */
void uart_unregister_driver(struct uart_driver *drv)
{
	struct tty_driver *p = drv->tty_driver;
	unsigned int i;

	tty_unregister_driver(p);
	put_tty_driver(p);
	for (i = 0; i < drv->nr; i++)
		tty_port_destroy(&drv->state[i].port);
	kfree(drv->state);
	drv->state = NULL;
	drv->tty_driver = NULL;
}

struct tty_driver *uart_console_device(struct console *co, int *index)
{
	struct uart_driver *p = co->data;
	*index = co->index;
	return p->tty_driver;
}

static ssize_t uart_get_attr_uartclk(struct device *dev,
	struct device_attribute *attr, char *buf)
{
	struct serial_struct tmp;
	struct tty_port *port = dev_get_drvdata(dev);

	uart_get_info(port, &tmp);
	return snprintf(buf, PAGE_SIZE, "%d\n", tmp.baud_base * 16);
}

static ssize_t uart_get_attr_type(struct device *dev,
	struct device_attribute *attr, char *buf)
{
	struct serial_struct tmp;
	struct tty_port *port = dev_get_drvdata(dev);

	uart_get_info(port, &tmp);
	return snprintf(buf, PAGE_SIZE, "%d\n", tmp.type);
}
static ssize_t uart_get_attr_line(struct device *dev,
	struct device_attribute *attr, char *buf)
{
	struct serial_struct tmp;
	struct tty_port *port = dev_get_drvdata(dev);

	uart_get_info(port, &tmp);
	return snprintf(buf, PAGE_SIZE, "%d\n", tmp.line);
}

static ssize_t uart_get_attr_port(struct device *dev,
	struct device_attribute *attr, char *buf)
{
	struct serial_struct tmp;
	struct tty_port *port = dev_get_drvdata(dev);
	unsigned long ioaddr;

	uart_get_info(port, &tmp);
	ioaddr = tmp.port;
	if (HIGH_BITS_OFFSET)
		ioaddr |= (unsigned long)tmp.port_high << HIGH_BITS_OFFSET;
	return snprintf(buf, PAGE_SIZE, "0x%lX\n", ioaddr);
}

static ssize_t uart_get_attr_irq(struct device *dev,
	struct device_attribute *attr, char *buf)
{
	struct serial_struct tmp;
	struct tty_port *port = dev_get_drvdata(dev);

	uart_get_info(port, &tmp);
	return snprintf(buf, PAGE_SIZE, "%d\n", tmp.irq);
}

static ssize_t uart_get_attr_flags(struct device *dev,
	struct device_attribute *attr, char *buf)
{
	struct serial_struct tmp;
	struct tty_port *port = dev_get_drvdata(dev);

	uart_get_info(port, &tmp);
	return snprintf(buf, PAGE_SIZE, "0x%X\n", tmp.flags);
}

static ssize_t uart_get_attr_xmit_fifo_size(struct device *dev,
	struct device_attribute *attr, char *buf)
{
	struct serial_struct tmp;
	struct tty_port *port = dev_get_drvdata(dev);

	uart_get_info(port, &tmp);
	return snprintf(buf, PAGE_SIZE, "%d\n", tmp.xmit_fifo_size);
}


static ssize_t uart_get_attr_close_delay(struct device *dev,
	struct device_attribute *attr, char *buf)
{
	struct serial_struct tmp;
	struct tty_port *port = dev_get_drvdata(dev);

	uart_get_info(port, &tmp);
	return snprintf(buf, PAGE_SIZE, "%d\n", tmp.close_delay);
}


static ssize_t uart_get_attr_closing_wait(struct device *dev,
	struct device_attribute *attr, char *buf)
{
	struct serial_struct tmp;
	struct tty_port *port = dev_get_drvdata(dev);

	uart_get_info(port, &tmp);
	return snprintf(buf, PAGE_SIZE, "%d\n", tmp.closing_wait);
}

static ssize_t uart_get_attr_custom_divisor(struct device *dev,
	struct device_attribute *attr, char *buf)
{
	struct serial_struct tmp;
	struct tty_port *port = dev_get_drvdata(dev);

	uart_get_info(port, &tmp);
	return snprintf(buf, PAGE_SIZE, "%d\n", tmp.custom_divisor);
}

static ssize_t uart_get_attr_io_type(struct device *dev,
	struct device_attribute *attr, char *buf)
{
	struct serial_struct tmp;
	struct tty_port *port = dev_get_drvdata(dev);

	uart_get_info(port, &tmp);
	return snprintf(buf, PAGE_SIZE, "%d\n", tmp.io_type);
}

static ssize_t uart_get_attr_iomem_base(struct device *dev,
	struct device_attribute *attr, char *buf)
{
	struct serial_struct tmp;
	struct tty_port *port = dev_get_drvdata(dev);

	uart_get_info(port, &tmp);
	return snprintf(buf, PAGE_SIZE, "0x%lX\n", (unsigned long)tmp.iomem_base);
}

static ssize_t uart_get_attr_iomem_reg_shift(struct device *dev,
	struct device_attribute *attr, char *buf)
{
	struct serial_struct tmp;
	struct tty_port *port = dev_get_drvdata(dev);

	uart_get_info(port, &tmp);
	return snprintf(buf, PAGE_SIZE, "%d\n", tmp.iomem_reg_shift);
}

static DEVICE_ATTR(type, S_IRUSR | S_IRGRP, uart_get_attr_type, NULL);
static DEVICE_ATTR(line, S_IRUSR | S_IRGRP, uart_get_attr_line, NULL);
static DEVICE_ATTR(port, S_IRUSR | S_IRGRP, uart_get_attr_port, NULL);
static DEVICE_ATTR(irq, S_IRUSR | S_IRGRP, uart_get_attr_irq, NULL);
static DEVICE_ATTR(flags, S_IRUSR | S_IRGRP, uart_get_attr_flags, NULL);
static DEVICE_ATTR(xmit_fifo_size, S_IRUSR | S_IRGRP, uart_get_attr_xmit_fifo_size, NULL);
static DEVICE_ATTR(uartclk, S_IRUSR | S_IRGRP, uart_get_attr_uartclk, NULL);
static DEVICE_ATTR(close_delay, S_IRUSR | S_IRGRP, uart_get_attr_close_delay, NULL);
static DEVICE_ATTR(closing_wait, S_IRUSR | S_IRGRP, uart_get_attr_closing_wait, NULL);
static DEVICE_ATTR(custom_divisor, S_IRUSR | S_IRGRP, uart_get_attr_custom_divisor, NULL);
static DEVICE_ATTR(io_type, S_IRUSR | S_IRGRP, uart_get_attr_io_type, NULL);
static DEVICE_ATTR(iomem_base, S_IRUSR | S_IRGRP, uart_get_attr_iomem_base, NULL);
static DEVICE_ATTR(iomem_reg_shift, S_IRUSR | S_IRGRP, uart_get_attr_iomem_reg_shift, NULL);

static struct attribute *tty_dev_attrs[] = {
	&dev_attr_type.attr,
	&dev_attr_line.attr,
	&dev_attr_port.attr,
	&dev_attr_irq.attr,
	&dev_attr_flags.attr,
	&dev_attr_xmit_fifo_size.attr,
	&dev_attr_uartclk.attr,
	&dev_attr_close_delay.attr,
	&dev_attr_closing_wait.attr,
	&dev_attr_custom_divisor.attr,
	&dev_attr_io_type.attr,
	&dev_attr_iomem_base.attr,
	&dev_attr_iomem_reg_shift.attr,
	NULL,
	};

static const struct attribute_group tty_dev_attr_group = {
	.attrs = tty_dev_attrs,
	};

/**
 *	uart_add_one_port - attach a driver-defined port structure
 *	@drv: pointer to the uart low level driver structure for this port
 *	@uport: uart port structure to use for this port.
 *
 *	This allows the driver to register its own uart_port structure
 *	with the core driver.  The main purpose is to allow the low
 *	level uart drivers to expand uart_port, rather than having yet
 *	more levels of structures.
 */
int uart_add_one_port(struct uart_driver *drv, struct uart_port *uport)
{
	struct uart_state *state;
	struct tty_port *port;
	int ret = 0;
	struct device *tty_dev;
	int num_groups;

	BUG_ON(in_interrupt());

	if (uport->line >= drv->nr)
		return -EINVAL;

	state = drv->state + uport->line;
	port = &state->port;

	mutex_lock(&port_mutex);
	mutex_lock(&port->mutex);
	if (state->uart_port) {
		ret = -EINVAL;
		goto out;
	}

	/* Link the port to the driver state table and vice versa */
	atomic_set(&state->refcount, 1);
	init_waitqueue_head(&state->remove_wait);
	state->uart_port = uport;
	uport->state = state;

	state->pm_state = UART_PM_STATE_UNDEFINED;
	uport->cons = drv->cons;
	uport->minor = drv->tty_driver->minor_start + uport->line;

	/*
	 * If this port is a console, then the spinlock is already
	 * initialised.
	 */
	if (!(uart_console(uport) && (uport->cons->flags & CON_ENABLED))) {
		spin_lock_init(&uport->lock);
		lockdep_set_class(&uport->lock, &port_lock_key);
	}
	if (uport->cons && uport->dev)
		of_console_check(uport->dev->of_node, uport->cons->name, uport->line);

	tty_port_link_device(port, drv->tty_driver, uport->line);
	uart_configure_port(drv, state, uport);

	port->console = uart_console(uport);

	num_groups = 2;
	if (uport->attr_group)
		num_groups++;

	uport->tty_groups = kcalloc(num_groups, sizeof(*uport->tty_groups),
				    GFP_KERNEL);
	if (!uport->tty_groups) {
		ret = -ENOMEM;
		goto out;
	}
	uport->tty_groups[0] = &tty_dev_attr_group;
	if (uport->attr_group)
		uport->tty_groups[1] = uport->attr_group;

	/*
	 * Register the port whether it's detected or not.  This allows
	 * setserial to be used to alter this port's parameters.
	 */
	tty_dev = tty_port_register_device_attr(port, drv->tty_driver,
			uport->line, uport->dev, port, uport->tty_groups);
	if (likely(!IS_ERR(tty_dev))) {
		device_set_wakeup_capable(tty_dev, 1);
	} else {
		dev_err(uport->dev, "Cannot register tty device on line %d\n",
		       uport->line);
	}

	/*
	 * Ensure UPF_DEAD is not set.
	 */
	uport->flags &= ~UPF_DEAD;

 out:
	mutex_unlock(&port->mutex);
	mutex_unlock(&port_mutex);

	return ret;
}

/**
 *	uart_remove_one_port - detach a driver defined port structure
 *	@drv: pointer to the uart low level driver structure for this port
 *	@uport: uart port structure for this port
 *
 *	This unhooks (and hangs up) the specified port structure from the
 *	core driver.  No further calls will be made to the low-level code
 *	for this port.
 */
int uart_remove_one_port(struct uart_driver *drv, struct uart_port *uport)
{
	struct uart_state *state = drv->state + uport->line;
	struct tty_port *port = &state->port;
	struct uart_port *uart_port;
	struct tty_struct *tty;
	int ret = 0;

	BUG_ON(in_interrupt());

	mutex_lock(&port_mutex);

	/*
	 * Mark the port "dead" - this prevents any opens from
	 * succeeding while we shut down the port.
	 */
	mutex_lock(&port->mutex);
	uart_port = uart_port_check(state);
	if (uart_port != uport)
		dev_alert(uport->dev, "Removing wrong port: %p != %p\n",
			  uart_port, uport);

	if (!uart_port) {
		mutex_unlock(&port->mutex);
		ret = -EINVAL;
		goto out;
	}
	uport->flags |= UPF_DEAD;
	mutex_unlock(&port->mutex);

	/*
	 * Remove the devices from the tty layer
	 */
	tty_unregister_device(drv->tty_driver, uport->line);

	tty = tty_port_tty_get(port);
	if (tty) {
		tty_vhangup(port->tty);
		tty_kref_put(tty);
	}

	/*
	 * If the port is used as a console, unregister it
	 */
	if (uart_console(uport))
		unregister_console(uport->cons);

	/*
	 * Free the port IO and memory resources, if any.
	 */
	if (uport->type != PORT_UNKNOWN && uport->ops->release_port)
		uport->ops->release_port(uport);
	kfree(uport->tty_groups);

	/*
	 * Indicate that there isn't a port here anymore.
	 */
	uport->type = PORT_UNKNOWN;

	mutex_lock(&port->mutex);
	WARN_ON(atomic_dec_return(&state->refcount) < 0);
	wait_event(state->remove_wait, !atomic_read(&state->refcount));
	state->uart_port = NULL;
	mutex_unlock(&port->mutex);
out:
	mutex_unlock(&port_mutex);

	return ret;
}

/*
 *	Are the two ports equivalent?
 */
int uart_match_port(struct uart_port *port1, struct uart_port *port2)
{
	if (port1->iotype != port2->iotype)
		return 0;

	switch (port1->iotype) {
	case UPIO_PORT:
		return (port1->iobase == port2->iobase);
	case UPIO_HUB6:
		return (port1->iobase == port2->iobase) &&
		       (port1->hub6   == port2->hub6);
	case UPIO_MEM:
	case UPIO_MEM16:
	case UPIO_MEM32:
	case UPIO_MEM32BE:
	case UPIO_AU:
	case UPIO_TSI:
		return (port1->mapbase == port2->mapbase);
	}
	return 0;
}
EXPORT_SYMBOL(uart_match_port);

/**
 *	uart_handle_dcd_change - handle a change of carrier detect state
 *	@uport: uart_port structure for the open port
 *	@status: new carrier detect status, nonzero if active
 *
 *	Caller must hold uport->lock
 */
void uart_handle_dcd_change(struct uart_port *uport, unsigned int status)
{
	struct tty_port *port = &uport->state->port;
	struct tty_struct *tty = port->tty;
	struct tty_ldisc *ld;

	lockdep_assert_held_once(&uport->lock);

	if (tty) {
		ld = tty_ldisc_ref(tty);
		if (ld) {
			if (ld->ops->dcd_change)
				ld->ops->dcd_change(tty, status);
			tty_ldisc_deref(ld);
		}
	}

	uport->icount.dcd++;

	if (uart_dcd_enabled(uport)) {
		if (status)
			wake_up_interruptible(&port->open_wait);
		else if (tty)
			tty_hangup(tty);
	}
}
EXPORT_SYMBOL_GPL(uart_handle_dcd_change);

/**
 *	uart_handle_cts_change - handle a change of clear-to-send state
 *	@uport: uart_port structure for the open port
 *	@status: new clear to send status, nonzero if active
 *
 *	Caller must hold uport->lock
 */
void uart_handle_cts_change(struct uart_port *uport, unsigned int status)
{
	lockdep_assert_held_once(&uport->lock);

	uport->icount.cts++;

	if (uart_softcts_mode(uport)) {
		if (uport->hw_stopped) {
			if (status) {
				uport->hw_stopped = 0;
				uport->ops->start_tx(uport);
				uart_write_wakeup(uport);
			}
		} else {
			if (!status) {
				uport->hw_stopped = 1;
				uport->ops->stop_tx(uport);
			}
		}

	}
}
EXPORT_SYMBOL_GPL(uart_handle_cts_change);

/**
 * uart_insert_char - push a char to the uart layer
 *
 * User is responsible to call tty_flip_buffer_push when they are done with
 * insertion.
 *
 * @port: corresponding port
 * @status: state of the serial port RX buffer (LSR for 8250)
 * @overrun: mask of overrun bits in @status
 * @ch: character to push
 * @flag: flag for the character (see TTY_NORMAL and friends)
 */
void uart_insert_char(struct uart_port *port, unsigned int status,
		 unsigned int overrun, unsigned int ch, unsigned int flag)
{
	struct tty_port *tport = &port->state->port;

	if ((status & port->ignore_status_mask & ~overrun) == 0)
		if (tty_insert_flip_char(tport, ch, flag) == 0) {
			pr_err("[tty] uart insert fail");
			++port->icount.buf_overrun;
		}

	/*
	 * Overrun is special.  Since it's reported immediately,
	 * it doesn't affect the current character.
	 */
	if (status & ~port->ignore_status_mask & overrun)
		if (tty_insert_flip_char(tport, 0, TTY_OVERRUN) == 0) {
			pr_err("[tty] uart insert fail overrun");
			++port->icount.buf_overrun;
		}
}
EXPORT_SYMBOL_GPL(uart_insert_char);

EXPORT_SYMBOL(uart_write_wakeup);
EXPORT_SYMBOL(uart_register_driver);
EXPORT_SYMBOL(uart_unregister_driver);
EXPORT_SYMBOL(uart_suspend_port);
EXPORT_SYMBOL(uart_resume_port);
EXPORT_SYMBOL(uart_add_one_port);
EXPORT_SYMBOL(uart_remove_one_port);

MODULE_DESCRIPTION("Serial driver core");
MODULE_LICENSE("GPL");<|MERGE_RESOLUTION|>--- conflicted
+++ resolved
@@ -175,12 +175,8 @@
 		int init_hw)
 {
 	struct uart_port *uport = uart_port_check(state);
-<<<<<<< HEAD
-	unsigned long page;
+	void *addr;
 	unsigned long flags = 0;
-=======
-	void *addr;
->>>>>>> 64d24fca
 	int retval = 0;
 
 	if (uport->type == PORT_UNKNOWN)
@@ -195,15 +191,7 @@
 	 * Initialise and allocate the transmit and temporary
 	 * buffer.
 	 */
-<<<<<<< HEAD
-	page = get_zeroed_page(GFP_KERNEL);
-	if (!page)
-		return -ENOMEM;
-
 	uart_port_lock(state, flags);
-	if (!state->xmit.buf) {
-		state->xmit.buf = (unsigned char *) page;
-=======
 	if (!state->xmit.buf) {
 		/* This is protected by the per port mutex */
 		addr = alloc_pages_exact(PAGE_SIZE * 4, GFP_KERNEL|__GFP_ZERO);
@@ -211,17 +199,9 @@
 			return -ENOMEM;
 
 		state->xmit.buf = (unsigned char *) addr;
->>>>>>> 64d24fca
 		uart_circ_clear(&state->xmit);
-		uart_port_unlock(uport, flags);
-	} else {
-		uart_port_unlock(uport, flags);
-		/*
-		 * Do not free() the page under the port lock, see
-		 * uart_shutdown().
-		 */
-		free_page(page);
-	}
+	}
+	uart_port_unlock(uport, flags);
 
 	retval = uport->ops->startup(uport);
 	if (retval == 0) {
@@ -317,20 +297,13 @@
 	 * console driver may need to allocate/free a debug object, which
 	 * can endup in printk() recursion.
 	 */
-<<<<<<< HEAD
 	uart_port_lock(state, flags);
 	xmit_buf = state->xmit.buf;
 	state->xmit.buf = NULL;
 	uart_port_unlock(uport, flags);
 
 	if (xmit_buf)
-		free_page((unsigned long)xmit_buf);
-=======
-	if (state->xmit.buf) {
 		free_pages_exact((void *)state->xmit.buf, PAGE_SIZE * 4);
-		state->xmit.buf = NULL;
-	}
->>>>>>> 64d24fca
 }
 
 /**
