/*
 * Copyright 2011 Advanced Micro Devices, Inc.
 *
 * Permission is hereby granted, free of charge, to any person obtaining a
 * copy of this software and associated documentation files (the "Software"),
 * to deal in the Software without restriction, including without limitation
 * the rights to use, copy, modify, merge, publish, distribute, sublicense,
 * and/or sell copies of the Software, and to permit persons to whom the
 * Software is furnished to do so, subject to the following conditions:
 *
 * The above copyright notice and this permission notice shall be included in
 * all copies or substantial portions of the Software.
 *
 * THE SOFTWARE IS PROVIDED "AS IS", WITHOUT WARRANTY OF ANY KIND, EXPRESS OR
 * IMPLIED, INCLUDING BUT NOT LIMITED TO THE WARRANTIES OF MERCHANTABILITY,
 * FITNESS FOR A PARTICULAR PURPOSE AND NONINFRINGEMENT.  IN NO EVENT SHALL
 * THE COPYRIGHT HOLDER(S) OR AUTHOR(S) BE LIABLE FOR ANY CLAIM, DAMAGES OR
 * OTHER LIABILITY, WHETHER IN AN ACTION OF CONTRACT, TORT OR OTHERWISE,
 * ARISING FROM, OUT OF OR IN CONNECTION WITH THE SOFTWARE OR THE USE OR
 * OTHER DEALINGS IN THE SOFTWARE.
 *
 * Authors: Alex Deucher
 */
#include <linux/firmware.h>
#include <linux/slab.h>
#include <linux/module.h>
#include <drm/drmP.h>
#include "radeon.h"
#include "radeon_asic.h"
#include <drm/radeon_drm.h>
#include "sid.h"
#include "atom.h"
#include "si_blit_shaders.h"
#include "clearstate_si.h"
#include "radeon_ucode.h"


MODULE_FIRMWARE("radeon/TAHITI_pfp.bin");
MODULE_FIRMWARE("radeon/TAHITI_me.bin");
MODULE_FIRMWARE("radeon/TAHITI_ce.bin");
MODULE_FIRMWARE("radeon/TAHITI_mc.bin");
MODULE_FIRMWARE("radeon/TAHITI_mc2.bin");
MODULE_FIRMWARE("radeon/TAHITI_rlc.bin");
MODULE_FIRMWARE("radeon/TAHITI_smc.bin");

MODULE_FIRMWARE("radeon/tahiti_pfp.bin");
MODULE_FIRMWARE("radeon/tahiti_me.bin");
MODULE_FIRMWARE("radeon/tahiti_ce.bin");
MODULE_FIRMWARE("radeon/tahiti_mc.bin");
MODULE_FIRMWARE("radeon/tahiti_rlc.bin");
MODULE_FIRMWARE("radeon/tahiti_smc.bin");

MODULE_FIRMWARE("radeon/PITCAIRN_pfp.bin");
MODULE_FIRMWARE("radeon/PITCAIRN_me.bin");
MODULE_FIRMWARE("radeon/PITCAIRN_ce.bin");
MODULE_FIRMWARE("radeon/PITCAIRN_mc.bin");
MODULE_FIRMWARE("radeon/PITCAIRN_mc2.bin");
MODULE_FIRMWARE("radeon/PITCAIRN_rlc.bin");
MODULE_FIRMWARE("radeon/PITCAIRN_smc.bin");

MODULE_FIRMWARE("radeon/pitcairn_pfp.bin");
MODULE_FIRMWARE("radeon/pitcairn_me.bin");
MODULE_FIRMWARE("radeon/pitcairn_ce.bin");
MODULE_FIRMWARE("radeon/pitcairn_mc.bin");
MODULE_FIRMWARE("radeon/pitcairn_rlc.bin");
MODULE_FIRMWARE("radeon/pitcairn_smc.bin");

MODULE_FIRMWARE("radeon/VERDE_pfp.bin");
MODULE_FIRMWARE("radeon/VERDE_me.bin");
MODULE_FIRMWARE("radeon/VERDE_ce.bin");
MODULE_FIRMWARE("radeon/VERDE_mc.bin");
MODULE_FIRMWARE("radeon/VERDE_mc2.bin");
MODULE_FIRMWARE("radeon/VERDE_rlc.bin");
MODULE_FIRMWARE("radeon/VERDE_smc.bin");

MODULE_FIRMWARE("radeon/verde_pfp.bin");
MODULE_FIRMWARE("radeon/verde_me.bin");
MODULE_FIRMWARE("radeon/verde_ce.bin");
MODULE_FIRMWARE("radeon/verde_mc.bin");
MODULE_FIRMWARE("radeon/verde_rlc.bin");
MODULE_FIRMWARE("radeon/verde_smc.bin");

MODULE_FIRMWARE("radeon/OLAND_pfp.bin");
MODULE_FIRMWARE("radeon/OLAND_me.bin");
MODULE_FIRMWARE("radeon/OLAND_ce.bin");
MODULE_FIRMWARE("radeon/OLAND_mc.bin");
MODULE_FIRMWARE("radeon/OLAND_mc2.bin");
MODULE_FIRMWARE("radeon/OLAND_rlc.bin");
MODULE_FIRMWARE("radeon/OLAND_smc.bin");

MODULE_FIRMWARE("radeon/oland_pfp.bin");
MODULE_FIRMWARE("radeon/oland_me.bin");
MODULE_FIRMWARE("radeon/oland_ce.bin");
MODULE_FIRMWARE("radeon/oland_mc.bin");
MODULE_FIRMWARE("radeon/oland_rlc.bin");
MODULE_FIRMWARE("radeon/oland_smc.bin");

MODULE_FIRMWARE("radeon/HAINAN_pfp.bin");
MODULE_FIRMWARE("radeon/HAINAN_me.bin");
MODULE_FIRMWARE("radeon/HAINAN_ce.bin");
MODULE_FIRMWARE("radeon/HAINAN_mc.bin");
MODULE_FIRMWARE("radeon/HAINAN_mc2.bin");
MODULE_FIRMWARE("radeon/HAINAN_rlc.bin");
MODULE_FIRMWARE("radeon/HAINAN_smc.bin");

MODULE_FIRMWARE("radeon/hainan_pfp.bin");
MODULE_FIRMWARE("radeon/hainan_me.bin");
MODULE_FIRMWARE("radeon/hainan_ce.bin");
MODULE_FIRMWARE("radeon/hainan_mc.bin");
MODULE_FIRMWARE("radeon/hainan_rlc.bin");
MODULE_FIRMWARE("radeon/hainan_smc.bin");

static u32 si_get_cu_active_bitmap(struct radeon_device *rdev, u32 se, u32 sh);
static void si_pcie_gen3_enable(struct radeon_device *rdev);
static void si_program_aspm(struct radeon_device *rdev);
extern void sumo_rlc_fini(struct radeon_device *rdev);
extern int sumo_rlc_init(struct radeon_device *rdev);
extern int r600_ih_ring_alloc(struct radeon_device *rdev);
extern void r600_ih_ring_fini(struct radeon_device *rdev);
extern void evergreen_fix_pci_max_read_req_size(struct radeon_device *rdev);
extern void evergreen_mc_stop(struct radeon_device *rdev, struct evergreen_mc_save *save);
extern void evergreen_mc_resume(struct radeon_device *rdev, struct evergreen_mc_save *save);
extern u32 evergreen_get_number_of_dram_channels(struct radeon_device *rdev);
extern void evergreen_print_gpu_status_regs(struct radeon_device *rdev);
extern bool evergreen_is_display_hung(struct radeon_device *rdev);
static void si_enable_gui_idle_interrupt(struct radeon_device *rdev,
					 bool enable);
static void si_init_pg(struct radeon_device *rdev);
static void si_init_cg(struct radeon_device *rdev);
static void si_fini_pg(struct radeon_device *rdev);
static void si_fini_cg(struct radeon_device *rdev);
static void si_rlc_stop(struct radeon_device *rdev);

static const u32 verde_rlc_save_restore_register_list[] =
{
	(0x8000 << 16) | (0x98f4 >> 2),
	0x00000000,
	(0x8040 << 16) | (0x98f4 >> 2),
	0x00000000,
	(0x8000 << 16) | (0xe80 >> 2),
	0x00000000,
	(0x8040 << 16) | (0xe80 >> 2),
	0x00000000,
	(0x8000 << 16) | (0x89bc >> 2),
	0x00000000,
	(0x8040 << 16) | (0x89bc >> 2),
	0x00000000,
	(0x8000 << 16) | (0x8c1c >> 2),
	0x00000000,
	(0x8040 << 16) | (0x8c1c >> 2),
	0x00000000,
	(0x9c00 << 16) | (0x98f0 >> 2),
	0x00000000,
	(0x9c00 << 16) | (0xe7c >> 2),
	0x00000000,
	(0x8000 << 16) | (0x9148 >> 2),
	0x00000000,
	(0x8040 << 16) | (0x9148 >> 2),
	0x00000000,
	(0x9c00 << 16) | (0x9150 >> 2),
	0x00000000,
	(0x9c00 << 16) | (0x897c >> 2),
	0x00000000,
	(0x9c00 << 16) | (0x8d8c >> 2),
	0x00000000,
	(0x9c00 << 16) | (0xac54 >> 2),
	0X00000000,
	0x3,
	(0x9c00 << 16) | (0x98f8 >> 2),
	0x00000000,
	(0x9c00 << 16) | (0x9910 >> 2),
	0x00000000,
	(0x9c00 << 16) | (0x9914 >> 2),
	0x00000000,
	(0x9c00 << 16) | (0x9918 >> 2),
	0x00000000,
	(0x9c00 << 16) | (0x991c >> 2),
	0x00000000,
	(0x9c00 << 16) | (0x9920 >> 2),
	0x00000000,
	(0x9c00 << 16) | (0x9924 >> 2),
	0x00000000,
	(0x9c00 << 16) | (0x9928 >> 2),
	0x00000000,
	(0x9c00 << 16) | (0x992c >> 2),
	0x00000000,
	(0x9c00 << 16) | (0x9930 >> 2),
	0x00000000,
	(0x9c00 << 16) | (0x9934 >> 2),
	0x00000000,
	(0x9c00 << 16) | (0x9938 >> 2),
	0x00000000,
	(0x9c00 << 16) | (0x993c >> 2),
	0x00000000,
	(0x9c00 << 16) | (0x9940 >> 2),
	0x00000000,
	(0x9c00 << 16) | (0x9944 >> 2),
	0x00000000,
	(0x9c00 << 16) | (0x9948 >> 2),
	0x00000000,
	(0x9c00 << 16) | (0x994c >> 2),
	0x00000000,
	(0x9c00 << 16) | (0x9950 >> 2),
	0x00000000,
	(0x9c00 << 16) | (0x9954 >> 2),
	0x00000000,
	(0x9c00 << 16) | (0x9958 >> 2),
	0x00000000,
	(0x9c00 << 16) | (0x995c >> 2),
	0x00000000,
	(0x9c00 << 16) | (0x9960 >> 2),
	0x00000000,
	(0x9c00 << 16) | (0x9964 >> 2),
	0x00000000,
	(0x9c00 << 16) | (0x9968 >> 2),
	0x00000000,
	(0x9c00 << 16) | (0x996c >> 2),
	0x00000000,
	(0x9c00 << 16) | (0x9970 >> 2),
	0x00000000,
	(0x9c00 << 16) | (0x9974 >> 2),
	0x00000000,
	(0x9c00 << 16) | (0x9978 >> 2),
	0x00000000,
	(0x9c00 << 16) | (0x997c >> 2),
	0x00000000,
	(0x9c00 << 16) | (0x9980 >> 2),
	0x00000000,
	(0x9c00 << 16) | (0x9984 >> 2),
	0x00000000,
	(0x9c00 << 16) | (0x9988 >> 2),
	0x00000000,
	(0x9c00 << 16) | (0x998c >> 2),
	0x00000000,
	(0x9c00 << 16) | (0x8c00 >> 2),
	0x00000000,
	(0x9c00 << 16) | (0x8c14 >> 2),
	0x00000000,
	(0x9c00 << 16) | (0x8c04 >> 2),
	0x00000000,
	(0x9c00 << 16) | (0x8c08 >> 2),
	0x00000000,
	(0x8000 << 16) | (0x9b7c >> 2),
	0x00000000,
	(0x8040 << 16) | (0x9b7c >> 2),
	0x00000000,
	(0x8000 << 16) | (0xe84 >> 2),
	0x00000000,
	(0x8040 << 16) | (0xe84 >> 2),
	0x00000000,
	(0x8000 << 16) | (0x89c0 >> 2),
	0x00000000,
	(0x8040 << 16) | (0x89c0 >> 2),
	0x00000000,
	(0x8000 << 16) | (0x914c >> 2),
	0x00000000,
	(0x8040 << 16) | (0x914c >> 2),
	0x00000000,
	(0x8000 << 16) | (0x8c20 >> 2),
	0x00000000,
	(0x8040 << 16) | (0x8c20 >> 2),
	0x00000000,
	(0x8000 << 16) | (0x9354 >> 2),
	0x00000000,
	(0x8040 << 16) | (0x9354 >> 2),
	0x00000000,
	(0x9c00 << 16) | (0x9060 >> 2),
	0x00000000,
	(0x9c00 << 16) | (0x9364 >> 2),
	0x00000000,
	(0x9c00 << 16) | (0x9100 >> 2),
	0x00000000,
	(0x9c00 << 16) | (0x913c >> 2),
	0x00000000,
	(0x8000 << 16) | (0x90e0 >> 2),
	0x00000000,
	(0x8000 << 16) | (0x90e4 >> 2),
	0x00000000,
	(0x8000 << 16) | (0x90e8 >> 2),
	0x00000000,
	(0x8040 << 16) | (0x90e0 >> 2),
	0x00000000,
	(0x8040 << 16) | (0x90e4 >> 2),
	0x00000000,
	(0x8040 << 16) | (0x90e8 >> 2),
	0x00000000,
	(0x9c00 << 16) | (0x8bcc >> 2),
	0x00000000,
	(0x9c00 << 16) | (0x8b24 >> 2),
	0x00000000,
	(0x9c00 << 16) | (0x88c4 >> 2),
	0x00000000,
	(0x9c00 << 16) | (0x8e50 >> 2),
	0x00000000,
	(0x9c00 << 16) | (0x8c0c >> 2),
	0x00000000,
	(0x9c00 << 16) | (0x8e58 >> 2),
	0x00000000,
	(0x9c00 << 16) | (0x8e5c >> 2),
	0x00000000,
	(0x9c00 << 16) | (0x9508 >> 2),
	0x00000000,
	(0x9c00 << 16) | (0x950c >> 2),
	0x00000000,
	(0x9c00 << 16) | (0x9494 >> 2),
	0x00000000,
	(0x9c00 << 16) | (0xac0c >> 2),
	0x00000000,
	(0x9c00 << 16) | (0xac10 >> 2),
	0x00000000,
	(0x9c00 << 16) | (0xac14 >> 2),
	0x00000000,
	(0x9c00 << 16) | (0xae00 >> 2),
	0x00000000,
	(0x9c00 << 16) | (0xac08 >> 2),
	0x00000000,
	(0x9c00 << 16) | (0x88d4 >> 2),
	0x00000000,
	(0x9c00 << 16) | (0x88c8 >> 2),
	0x00000000,
	(0x9c00 << 16) | (0x88cc >> 2),
	0x00000000,
	(0x9c00 << 16) | (0x89b0 >> 2),
	0x00000000,
	(0x9c00 << 16) | (0x8b10 >> 2),
	0x00000000,
	(0x9c00 << 16) | (0x8a14 >> 2),
	0x00000000,
	(0x9c00 << 16) | (0x9830 >> 2),
	0x00000000,
	(0x9c00 << 16) | (0x9834 >> 2),
	0x00000000,
	(0x9c00 << 16) | (0x9838 >> 2),
	0x00000000,
	(0x9c00 << 16) | (0x9a10 >> 2),
	0x00000000,
	(0x8000 << 16) | (0x9870 >> 2),
	0x00000000,
	(0x8000 << 16) | (0x9874 >> 2),
	0x00000000,
	(0x8001 << 16) | (0x9870 >> 2),
	0x00000000,
	(0x8001 << 16) | (0x9874 >> 2),
	0x00000000,
	(0x8040 << 16) | (0x9870 >> 2),
	0x00000000,
	(0x8040 << 16) | (0x9874 >> 2),
	0x00000000,
	(0x8041 << 16) | (0x9870 >> 2),
	0x00000000,
	(0x8041 << 16) | (0x9874 >> 2),
	0x00000000,
	0x00000000
};

static const u32 tahiti_golden_rlc_registers[] =
{
	0xc424, 0xffffffff, 0x00601005,
	0xc47c, 0xffffffff, 0x10104040,
	0xc488, 0xffffffff, 0x0100000a,
	0xc314, 0xffffffff, 0x00000800,
	0xc30c, 0xffffffff, 0x800000f4,
	0xf4a8, 0xffffffff, 0x00000000
};

static const u32 tahiti_golden_registers[] =
{
	0x9a10, 0x00010000, 0x00018208,
	0x9830, 0xffffffff, 0x00000000,
	0x9834, 0xf00fffff, 0x00000400,
	0x9838, 0x0002021c, 0x00020200,
	0xc78, 0x00000080, 0x00000000,
	0xd030, 0x000300c0, 0x00800040,
	0xd830, 0x000300c0, 0x00800040,
	0x5bb0, 0x000000f0, 0x00000070,
	0x5bc0, 0x00200000, 0x50100000,
	0x7030, 0x31000311, 0x00000011,
	0x277c, 0x00000003, 0x000007ff,
	0x240c, 0x000007ff, 0x00000000,
	0x8a14, 0xf000001f, 0x00000007,
	0x8b24, 0xffffffff, 0x00ffffff,
	0x8b10, 0x0000ff0f, 0x00000000,
	0x28a4c, 0x07ffffff, 0x4e000000,
	0x28350, 0x3f3f3fff, 0x2a00126a,
	0x30, 0x000000ff, 0x0040,
	0x34, 0x00000040, 0x00004040,
	0x9100, 0x07ffffff, 0x03000000,
	0x8e88, 0x01ff1f3f, 0x00000000,
	0x8e84, 0x01ff1f3f, 0x00000000,
	0x9060, 0x0000007f, 0x00000020,
	0x9508, 0x00010000, 0x00010000,
	0xac14, 0x00000200, 0x000002fb,
	0xac10, 0xffffffff, 0x0000543b,
	0xac0c, 0xffffffff, 0xa9210876,
	0x88d0, 0xffffffff, 0x000fff40,
	0x88d4, 0x0000001f, 0x00000010,
	0x1410, 0x20000000, 0x20fffed8,
	0x15c0, 0x000c0fc0, 0x000c0400
};

static const u32 tahiti_golden_registers2[] =
{
	0xc64, 0x00000001, 0x00000001
};

static const u32 pitcairn_golden_rlc_registers[] =
{
	0xc424, 0xffffffff, 0x00601004,
	0xc47c, 0xffffffff, 0x10102020,
	0xc488, 0xffffffff, 0x01000020,
	0xc314, 0xffffffff, 0x00000800,
	0xc30c, 0xffffffff, 0x800000a4
};

static const u32 pitcairn_golden_registers[] =
{
	0x9a10, 0x00010000, 0x00018208,
	0x9830, 0xffffffff, 0x00000000,
	0x9834, 0xf00fffff, 0x00000400,
	0x9838, 0x0002021c, 0x00020200,
	0xc78, 0x00000080, 0x00000000,
	0xd030, 0x000300c0, 0x00800040,
	0xd830, 0x000300c0, 0x00800040,
	0x5bb0, 0x000000f0, 0x00000070,
	0x5bc0, 0x00200000, 0x50100000,
	0x7030, 0x31000311, 0x00000011,
	0x2ae4, 0x00073ffe, 0x000022a2,
	0x240c, 0x000007ff, 0x00000000,
	0x8a14, 0xf000001f, 0x00000007,
	0x8b24, 0xffffffff, 0x00ffffff,
	0x8b10, 0x0000ff0f, 0x00000000,
	0x28a4c, 0x07ffffff, 0x4e000000,
	0x28350, 0x3f3f3fff, 0x2a00126a,
	0x30, 0x000000ff, 0x0040,
	0x34, 0x00000040, 0x00004040,
	0x9100, 0x07ffffff, 0x03000000,
	0x9060, 0x0000007f, 0x00000020,
	0x9508, 0x00010000, 0x00010000,
	0xac14, 0x000003ff, 0x000000f7,
	0xac10, 0xffffffff, 0x00000000,
	0xac0c, 0xffffffff, 0x32761054,
	0x88d4, 0x0000001f, 0x00000010,
	0x15c0, 0x000c0fc0, 0x000c0400
};

static const u32 verde_golden_rlc_registers[] =
{
	0xc424, 0xffffffff, 0x033f1005,
	0xc47c, 0xffffffff, 0x10808020,
	0xc488, 0xffffffff, 0x00800008,
	0xc314, 0xffffffff, 0x00001000,
	0xc30c, 0xffffffff, 0x80010014
};

static const u32 verde_golden_registers[] =
{
	0x9a10, 0x00010000, 0x00018208,
	0x9830, 0xffffffff, 0x00000000,
	0x9834, 0xf00fffff, 0x00000400,
	0x9838, 0x0002021c, 0x00020200,
	0xc78, 0x00000080, 0x00000000,
	0xd030, 0x000300c0, 0x00800040,
	0xd030, 0x000300c0, 0x00800040,
	0xd830, 0x000300c0, 0x00800040,
	0xd830, 0x000300c0, 0x00800040,
	0x5bb0, 0x000000f0, 0x00000070,
	0x5bc0, 0x00200000, 0x50100000,
	0x7030, 0x31000311, 0x00000011,
	0x2ae4, 0x00073ffe, 0x000022a2,
	0x2ae4, 0x00073ffe, 0x000022a2,
	0x2ae4, 0x00073ffe, 0x000022a2,
	0x240c, 0x000007ff, 0x00000000,
	0x240c, 0x000007ff, 0x00000000,
	0x240c, 0x000007ff, 0x00000000,
	0x8a14, 0xf000001f, 0x00000007,
	0x8a14, 0xf000001f, 0x00000007,
	0x8a14, 0xf000001f, 0x00000007,
	0x8b24, 0xffffffff, 0x00ffffff,
	0x8b10, 0x0000ff0f, 0x00000000,
	0x28a4c, 0x07ffffff, 0x4e000000,
	0x28350, 0x3f3f3fff, 0x0000124a,
	0x28350, 0x3f3f3fff, 0x0000124a,
	0x28350, 0x3f3f3fff, 0x0000124a,
	0x30, 0x000000ff, 0x0040,
	0x34, 0x00000040, 0x00004040,
	0x9100, 0x07ffffff, 0x03000000,
	0x9100, 0x07ffffff, 0x03000000,
	0x8e88, 0x01ff1f3f, 0x00000000,
	0x8e88, 0x01ff1f3f, 0x00000000,
	0x8e88, 0x01ff1f3f, 0x00000000,
	0x8e84, 0x01ff1f3f, 0x00000000,
	0x8e84, 0x01ff1f3f, 0x00000000,
	0x8e84, 0x01ff1f3f, 0x00000000,
	0x9060, 0x0000007f, 0x00000020,
	0x9508, 0x00010000, 0x00010000,
	0xac14, 0x000003ff, 0x00000003,
	0xac14, 0x000003ff, 0x00000003,
	0xac14, 0x000003ff, 0x00000003,
	0xac10, 0xffffffff, 0x00000000,
	0xac10, 0xffffffff, 0x00000000,
	0xac10, 0xffffffff, 0x00000000,
	0xac0c, 0xffffffff, 0x00001032,
	0xac0c, 0xffffffff, 0x00001032,
	0xac0c, 0xffffffff, 0x00001032,
	0x88d4, 0x0000001f, 0x00000010,
	0x88d4, 0x0000001f, 0x00000010,
	0x88d4, 0x0000001f, 0x00000010,
	0x15c0, 0x000c0fc0, 0x000c0400
};

static const u32 oland_golden_rlc_registers[] =
{
	0xc424, 0xffffffff, 0x00601005,
	0xc47c, 0xffffffff, 0x10104040,
	0xc488, 0xffffffff, 0x0100000a,
	0xc314, 0xffffffff, 0x00000800,
	0xc30c, 0xffffffff, 0x800000f4
};

static const u32 oland_golden_registers[] =
{
	0x9a10, 0x00010000, 0x00018208,
	0x9830, 0xffffffff, 0x00000000,
	0x9834, 0xf00fffff, 0x00000400,
	0x9838, 0x0002021c, 0x00020200,
	0xc78, 0x00000080, 0x00000000,
	0xd030, 0x000300c0, 0x00800040,
	0xd830, 0x000300c0, 0x00800040,
	0x5bb0, 0x000000f0, 0x00000070,
	0x5bc0, 0x00200000, 0x50100000,
	0x7030, 0x31000311, 0x00000011,
	0x2ae4, 0x00073ffe, 0x000022a2,
	0x240c, 0x000007ff, 0x00000000,
	0x8a14, 0xf000001f, 0x00000007,
	0x8b24, 0xffffffff, 0x00ffffff,
	0x8b10, 0x0000ff0f, 0x00000000,
	0x28a4c, 0x07ffffff, 0x4e000000,
	0x28350, 0x3f3f3fff, 0x00000082,
	0x30, 0x000000ff, 0x0040,
	0x34, 0x00000040, 0x00004040,
	0x9100, 0x07ffffff, 0x03000000,
	0x9060, 0x0000007f, 0x00000020,
	0x9508, 0x00010000, 0x00010000,
	0xac14, 0x000003ff, 0x000000f3,
	0xac10, 0xffffffff, 0x00000000,
	0xac0c, 0xffffffff, 0x00003210,
	0x88d4, 0x0000001f, 0x00000010,
	0x15c0, 0x000c0fc0, 0x000c0400
};

static const u32 hainan_golden_registers[] =
{
	0x9a10, 0x00010000, 0x00018208,
	0x9830, 0xffffffff, 0x00000000,
	0x9834, 0xf00fffff, 0x00000400,
	0x9838, 0x0002021c, 0x00020200,
	0xd0c0, 0xff000fff, 0x00000100,
	0xd030, 0x000300c0, 0x00800040,
	0xd8c0, 0xff000fff, 0x00000100,
	0xd830, 0x000300c0, 0x00800040,
	0x2ae4, 0x00073ffe, 0x000022a2,
	0x240c, 0x000007ff, 0x00000000,
	0x8a14, 0xf000001f, 0x00000007,
	0x8b24, 0xffffffff, 0x00ffffff,
	0x8b10, 0x0000ff0f, 0x00000000,
	0x28a4c, 0x07ffffff, 0x4e000000,
	0x28350, 0x3f3f3fff, 0x00000000,
	0x30, 0x000000ff, 0x0040,
	0x34, 0x00000040, 0x00004040,
	0x9100, 0x03e00000, 0x03600000,
	0x9060, 0x0000007f, 0x00000020,
	0x9508, 0x00010000, 0x00010000,
	0xac14, 0x000003ff, 0x000000f1,
	0xac10, 0xffffffff, 0x00000000,
	0xac0c, 0xffffffff, 0x00003210,
	0x88d4, 0x0000001f, 0x00000010,
	0x15c0, 0x000c0fc0, 0x000c0400
};

static const u32 hainan_golden_registers2[] =
{
	0x98f8, 0xffffffff, 0x02010001
};

static const u32 tahiti_mgcg_cgcg_init[] =
{
	0xc400, 0xffffffff, 0xfffffffc,
	0x802c, 0xffffffff, 0xe0000000,
	0x9a60, 0xffffffff, 0x00000100,
	0x92a4, 0xffffffff, 0x00000100,
	0xc164, 0xffffffff, 0x00000100,
	0x9774, 0xffffffff, 0x00000100,
	0x8984, 0xffffffff, 0x06000100,
	0x8a18, 0xffffffff, 0x00000100,
	0x92a0, 0xffffffff, 0x00000100,
	0xc380, 0xffffffff, 0x00000100,
	0x8b28, 0xffffffff, 0x00000100,
	0x9144, 0xffffffff, 0x00000100,
	0x8d88, 0xffffffff, 0x00000100,
	0x8d8c, 0xffffffff, 0x00000100,
	0x9030, 0xffffffff, 0x00000100,
	0x9034, 0xffffffff, 0x00000100,
	0x9038, 0xffffffff, 0x00000100,
	0x903c, 0xffffffff, 0x00000100,
	0xad80, 0xffffffff, 0x00000100,
	0xac54, 0xffffffff, 0x00000100,
	0x897c, 0xffffffff, 0x06000100,
	0x9868, 0xffffffff, 0x00000100,
	0x9510, 0xffffffff, 0x00000100,
	0xaf04, 0xffffffff, 0x00000100,
	0xae04, 0xffffffff, 0x00000100,
	0x949c, 0xffffffff, 0x00000100,
	0x802c, 0xffffffff, 0xe0000000,
	0x9160, 0xffffffff, 0x00010000,
	0x9164, 0xffffffff, 0x00030002,
	0x9168, 0xffffffff, 0x00040007,
	0x916c, 0xffffffff, 0x00060005,
	0x9170, 0xffffffff, 0x00090008,
	0x9174, 0xffffffff, 0x00020001,
	0x9178, 0xffffffff, 0x00040003,
	0x917c, 0xffffffff, 0x00000007,
	0x9180, 0xffffffff, 0x00060005,
	0x9184, 0xffffffff, 0x00090008,
	0x9188, 0xffffffff, 0x00030002,
	0x918c, 0xffffffff, 0x00050004,
	0x9190, 0xffffffff, 0x00000008,
	0x9194, 0xffffffff, 0x00070006,
	0x9198, 0xffffffff, 0x000a0009,
	0x919c, 0xffffffff, 0x00040003,
	0x91a0, 0xffffffff, 0x00060005,
	0x91a4, 0xffffffff, 0x00000009,
	0x91a8, 0xffffffff, 0x00080007,
	0x91ac, 0xffffffff, 0x000b000a,
	0x91b0, 0xffffffff, 0x00050004,
	0x91b4, 0xffffffff, 0x00070006,
	0x91b8, 0xffffffff, 0x0008000b,
	0x91bc, 0xffffffff, 0x000a0009,
	0x91c0, 0xffffffff, 0x000d000c,
	0x91c4, 0xffffffff, 0x00060005,
	0x91c8, 0xffffffff, 0x00080007,
	0x91cc, 0xffffffff, 0x0000000b,
	0x91d0, 0xffffffff, 0x000a0009,
	0x91d4, 0xffffffff, 0x000d000c,
	0x91d8, 0xffffffff, 0x00070006,
	0x91dc, 0xffffffff, 0x00090008,
	0x91e0, 0xffffffff, 0x0000000c,
	0x91e4, 0xffffffff, 0x000b000a,
	0x91e8, 0xffffffff, 0x000e000d,
	0x91ec, 0xffffffff, 0x00080007,
	0x91f0, 0xffffffff, 0x000a0009,
	0x91f4, 0xffffffff, 0x0000000d,
	0x91f8, 0xffffffff, 0x000c000b,
	0x91fc, 0xffffffff, 0x000f000e,
	0x9200, 0xffffffff, 0x00090008,
	0x9204, 0xffffffff, 0x000b000a,
	0x9208, 0xffffffff, 0x000c000f,
	0x920c, 0xffffffff, 0x000e000d,
	0x9210, 0xffffffff, 0x00110010,
	0x9214, 0xffffffff, 0x000a0009,
	0x9218, 0xffffffff, 0x000c000b,
	0x921c, 0xffffffff, 0x0000000f,
	0x9220, 0xffffffff, 0x000e000d,
	0x9224, 0xffffffff, 0x00110010,
	0x9228, 0xffffffff, 0x000b000a,
	0x922c, 0xffffffff, 0x000d000c,
	0x9230, 0xffffffff, 0x00000010,
	0x9234, 0xffffffff, 0x000f000e,
	0x9238, 0xffffffff, 0x00120011,
	0x923c, 0xffffffff, 0x000c000b,
	0x9240, 0xffffffff, 0x000e000d,
	0x9244, 0xffffffff, 0x00000011,
	0x9248, 0xffffffff, 0x0010000f,
	0x924c, 0xffffffff, 0x00130012,
	0x9250, 0xffffffff, 0x000d000c,
	0x9254, 0xffffffff, 0x000f000e,
	0x9258, 0xffffffff, 0x00100013,
	0x925c, 0xffffffff, 0x00120011,
	0x9260, 0xffffffff, 0x00150014,
	0x9264, 0xffffffff, 0x000e000d,
	0x9268, 0xffffffff, 0x0010000f,
	0x926c, 0xffffffff, 0x00000013,
	0x9270, 0xffffffff, 0x00120011,
	0x9274, 0xffffffff, 0x00150014,
	0x9278, 0xffffffff, 0x000f000e,
	0x927c, 0xffffffff, 0x00110010,
	0x9280, 0xffffffff, 0x00000014,
	0x9284, 0xffffffff, 0x00130012,
	0x9288, 0xffffffff, 0x00160015,
	0x928c, 0xffffffff, 0x0010000f,
	0x9290, 0xffffffff, 0x00120011,
	0x9294, 0xffffffff, 0x00000015,
	0x9298, 0xffffffff, 0x00140013,
	0x929c, 0xffffffff, 0x00170016,
	0x9150, 0xffffffff, 0x96940200,
	0x8708, 0xffffffff, 0x00900100,
	0xc478, 0xffffffff, 0x00000080,
	0xc404, 0xffffffff, 0x0020003f,
	0x30, 0xffffffff, 0x0000001c,
	0x34, 0x000f0000, 0x000f0000,
	0x160c, 0xffffffff, 0x00000100,
	0x1024, 0xffffffff, 0x00000100,
	0x102c, 0x00000101, 0x00000000,
	0x20a8, 0xffffffff, 0x00000104,
	0x264c, 0x000c0000, 0x000c0000,
	0x2648, 0x000c0000, 0x000c0000,
	0x55e4, 0xff000fff, 0x00000100,
	0x55e8, 0x00000001, 0x00000001,
	0x2f50, 0x00000001, 0x00000001,
	0x30cc, 0xc0000fff, 0x00000104,
	0xc1e4, 0x00000001, 0x00000001,
	0xd0c0, 0xfffffff0, 0x00000100,
	0xd8c0, 0xfffffff0, 0x00000100
};

static const u32 pitcairn_mgcg_cgcg_init[] =
{
	0xc400, 0xffffffff, 0xfffffffc,
	0x802c, 0xffffffff, 0xe0000000,
	0x9a60, 0xffffffff, 0x00000100,
	0x92a4, 0xffffffff, 0x00000100,
	0xc164, 0xffffffff, 0x00000100,
	0x9774, 0xffffffff, 0x00000100,
	0x8984, 0xffffffff, 0x06000100,
	0x8a18, 0xffffffff, 0x00000100,
	0x92a0, 0xffffffff, 0x00000100,
	0xc380, 0xffffffff, 0x00000100,
	0x8b28, 0xffffffff, 0x00000100,
	0x9144, 0xffffffff, 0x00000100,
	0x8d88, 0xffffffff, 0x00000100,
	0x8d8c, 0xffffffff, 0x00000100,
	0x9030, 0xffffffff, 0x00000100,
	0x9034, 0xffffffff, 0x00000100,
	0x9038, 0xffffffff, 0x00000100,
	0x903c, 0xffffffff, 0x00000100,
	0xad80, 0xffffffff, 0x00000100,
	0xac54, 0xffffffff, 0x00000100,
	0x897c, 0xffffffff, 0x06000100,
	0x9868, 0xffffffff, 0x00000100,
	0x9510, 0xffffffff, 0x00000100,
	0xaf04, 0xffffffff, 0x00000100,
	0xae04, 0xffffffff, 0x00000100,
	0x949c, 0xffffffff, 0x00000100,
	0x802c, 0xffffffff, 0xe0000000,
	0x9160, 0xffffffff, 0x00010000,
	0x9164, 0xffffffff, 0x00030002,
	0x9168, 0xffffffff, 0x00040007,
	0x916c, 0xffffffff, 0x00060005,
	0x9170, 0xffffffff, 0x00090008,
	0x9174, 0xffffffff, 0x00020001,
	0x9178, 0xffffffff, 0x00040003,
	0x917c, 0xffffffff, 0x00000007,
	0x9180, 0xffffffff, 0x00060005,
	0x9184, 0xffffffff, 0x00090008,
	0x9188, 0xffffffff, 0x00030002,
	0x918c, 0xffffffff, 0x00050004,
	0x9190, 0xffffffff, 0x00000008,
	0x9194, 0xffffffff, 0x00070006,
	0x9198, 0xffffffff, 0x000a0009,
	0x919c, 0xffffffff, 0x00040003,
	0x91a0, 0xffffffff, 0x00060005,
	0x91a4, 0xffffffff, 0x00000009,
	0x91a8, 0xffffffff, 0x00080007,
	0x91ac, 0xffffffff, 0x000b000a,
	0x91b0, 0xffffffff, 0x00050004,
	0x91b4, 0xffffffff, 0x00070006,
	0x91b8, 0xffffffff, 0x0008000b,
	0x91bc, 0xffffffff, 0x000a0009,
	0x91c0, 0xffffffff, 0x000d000c,
	0x9200, 0xffffffff, 0x00090008,
	0x9204, 0xffffffff, 0x000b000a,
	0x9208, 0xffffffff, 0x000c000f,
	0x920c, 0xffffffff, 0x000e000d,
	0x9210, 0xffffffff, 0x00110010,
	0x9214, 0xffffffff, 0x000a0009,
	0x9218, 0xffffffff, 0x000c000b,
	0x921c, 0xffffffff, 0x0000000f,
	0x9220, 0xffffffff, 0x000e000d,
	0x9224, 0xffffffff, 0x00110010,
	0x9228, 0xffffffff, 0x000b000a,
	0x922c, 0xffffffff, 0x000d000c,
	0x9230, 0xffffffff, 0x00000010,
	0x9234, 0xffffffff, 0x000f000e,
	0x9238, 0xffffffff, 0x00120011,
	0x923c, 0xffffffff, 0x000c000b,
	0x9240, 0xffffffff, 0x000e000d,
	0x9244, 0xffffffff, 0x00000011,
	0x9248, 0xffffffff, 0x0010000f,
	0x924c, 0xffffffff, 0x00130012,
	0x9250, 0xffffffff, 0x000d000c,
	0x9254, 0xffffffff, 0x000f000e,
	0x9258, 0xffffffff, 0x00100013,
	0x925c, 0xffffffff, 0x00120011,
	0x9260, 0xffffffff, 0x00150014,
	0x9150, 0xffffffff, 0x96940200,
	0x8708, 0xffffffff, 0x00900100,
	0xc478, 0xffffffff, 0x00000080,
	0xc404, 0xffffffff, 0x0020003f,
	0x30, 0xffffffff, 0x0000001c,
	0x34, 0x000f0000, 0x000f0000,
	0x160c, 0xffffffff, 0x00000100,
	0x1024, 0xffffffff, 0x00000100,
	0x102c, 0x00000101, 0x00000000,
	0x20a8, 0xffffffff, 0x00000104,
	0x55e4, 0xff000fff, 0x00000100,
	0x55e8, 0x00000001, 0x00000001,
	0x2f50, 0x00000001, 0x00000001,
	0x30cc, 0xc0000fff, 0x00000104,
	0xc1e4, 0x00000001, 0x00000001,
	0xd0c0, 0xfffffff0, 0x00000100,
	0xd8c0, 0xfffffff0, 0x00000100
};

static const u32 verde_mgcg_cgcg_init[] =
{
	0xc400, 0xffffffff, 0xfffffffc,
	0x802c, 0xffffffff, 0xe0000000,
	0x9a60, 0xffffffff, 0x00000100,
	0x92a4, 0xffffffff, 0x00000100,
	0xc164, 0xffffffff, 0x00000100,
	0x9774, 0xffffffff, 0x00000100,
	0x8984, 0xffffffff, 0x06000100,
	0x8a18, 0xffffffff, 0x00000100,
	0x92a0, 0xffffffff, 0x00000100,
	0xc380, 0xffffffff, 0x00000100,
	0x8b28, 0xffffffff, 0x00000100,
	0x9144, 0xffffffff, 0x00000100,
	0x8d88, 0xffffffff, 0x00000100,
	0x8d8c, 0xffffffff, 0x00000100,
	0x9030, 0xffffffff, 0x00000100,
	0x9034, 0xffffffff, 0x00000100,
	0x9038, 0xffffffff, 0x00000100,
	0x903c, 0xffffffff, 0x00000100,
	0xad80, 0xffffffff, 0x00000100,
	0xac54, 0xffffffff, 0x00000100,
	0x897c, 0xffffffff, 0x06000100,
	0x9868, 0xffffffff, 0x00000100,
	0x9510, 0xffffffff, 0x00000100,
	0xaf04, 0xffffffff, 0x00000100,
	0xae04, 0xffffffff, 0x00000100,
	0x949c, 0xffffffff, 0x00000100,
	0x802c, 0xffffffff, 0xe0000000,
	0x9160, 0xffffffff, 0x00010000,
	0x9164, 0xffffffff, 0x00030002,
	0x9168, 0xffffffff, 0x00040007,
	0x916c, 0xffffffff, 0x00060005,
	0x9170, 0xffffffff, 0x00090008,
	0x9174, 0xffffffff, 0x00020001,
	0x9178, 0xffffffff, 0x00040003,
	0x917c, 0xffffffff, 0x00000007,
	0x9180, 0xffffffff, 0x00060005,
	0x9184, 0xffffffff, 0x00090008,
	0x9188, 0xffffffff, 0x00030002,
	0x918c, 0xffffffff, 0x00050004,
	0x9190, 0xffffffff, 0x00000008,
	0x9194, 0xffffffff, 0x00070006,
	0x9198, 0xffffffff, 0x000a0009,
	0x919c, 0xffffffff, 0x00040003,
	0x91a0, 0xffffffff, 0x00060005,
	0x91a4, 0xffffffff, 0x00000009,
	0x91a8, 0xffffffff, 0x00080007,
	0x91ac, 0xffffffff, 0x000b000a,
	0x91b0, 0xffffffff, 0x00050004,
	0x91b4, 0xffffffff, 0x00070006,
	0x91b8, 0xffffffff, 0x0008000b,
	0x91bc, 0xffffffff, 0x000a0009,
	0x91c0, 0xffffffff, 0x000d000c,
	0x9200, 0xffffffff, 0x00090008,
	0x9204, 0xffffffff, 0x000b000a,
	0x9208, 0xffffffff, 0x000c000f,
	0x920c, 0xffffffff, 0x000e000d,
	0x9210, 0xffffffff, 0x00110010,
	0x9214, 0xffffffff, 0x000a0009,
	0x9218, 0xffffffff, 0x000c000b,
	0x921c, 0xffffffff, 0x0000000f,
	0x9220, 0xffffffff, 0x000e000d,
	0x9224, 0xffffffff, 0x00110010,
	0x9228, 0xffffffff, 0x000b000a,
	0x922c, 0xffffffff, 0x000d000c,
	0x9230, 0xffffffff, 0x00000010,
	0x9234, 0xffffffff, 0x000f000e,
	0x9238, 0xffffffff, 0x00120011,
	0x923c, 0xffffffff, 0x000c000b,
	0x9240, 0xffffffff, 0x000e000d,
	0x9244, 0xffffffff, 0x00000011,
	0x9248, 0xffffffff, 0x0010000f,
	0x924c, 0xffffffff, 0x00130012,
	0x9250, 0xffffffff, 0x000d000c,
	0x9254, 0xffffffff, 0x000f000e,
	0x9258, 0xffffffff, 0x00100013,
	0x925c, 0xffffffff, 0x00120011,
	0x9260, 0xffffffff, 0x00150014,
	0x9150, 0xffffffff, 0x96940200,
	0x8708, 0xffffffff, 0x00900100,
	0xc478, 0xffffffff, 0x00000080,
	0xc404, 0xffffffff, 0x0020003f,
	0x30, 0xffffffff, 0x0000001c,
	0x34, 0x000f0000, 0x000f0000,
	0x160c, 0xffffffff, 0x00000100,
	0x1024, 0xffffffff, 0x00000100,
	0x102c, 0x00000101, 0x00000000,
	0x20a8, 0xffffffff, 0x00000104,
	0x264c, 0x000c0000, 0x000c0000,
	0x2648, 0x000c0000, 0x000c0000,
	0x55e4, 0xff000fff, 0x00000100,
	0x55e8, 0x00000001, 0x00000001,
	0x2f50, 0x00000001, 0x00000001,
	0x30cc, 0xc0000fff, 0x00000104,
	0xc1e4, 0x00000001, 0x00000001,
	0xd0c0, 0xfffffff0, 0x00000100,
	0xd8c0, 0xfffffff0, 0x00000100
};

static const u32 oland_mgcg_cgcg_init[] =
{
	0xc400, 0xffffffff, 0xfffffffc,
	0x802c, 0xffffffff, 0xe0000000,
	0x9a60, 0xffffffff, 0x00000100,
	0x92a4, 0xffffffff, 0x00000100,
	0xc164, 0xffffffff, 0x00000100,
	0x9774, 0xffffffff, 0x00000100,
	0x8984, 0xffffffff, 0x06000100,
	0x8a18, 0xffffffff, 0x00000100,
	0x92a0, 0xffffffff, 0x00000100,
	0xc380, 0xffffffff, 0x00000100,
	0x8b28, 0xffffffff, 0x00000100,
	0x9144, 0xffffffff, 0x00000100,
	0x8d88, 0xffffffff, 0x00000100,
	0x8d8c, 0xffffffff, 0x00000100,
	0x9030, 0xffffffff, 0x00000100,
	0x9034, 0xffffffff, 0x00000100,
	0x9038, 0xffffffff, 0x00000100,
	0x903c, 0xffffffff, 0x00000100,
	0xad80, 0xffffffff, 0x00000100,
	0xac54, 0xffffffff, 0x00000100,
	0x897c, 0xffffffff, 0x06000100,
	0x9868, 0xffffffff, 0x00000100,
	0x9510, 0xffffffff, 0x00000100,
	0xaf04, 0xffffffff, 0x00000100,
	0xae04, 0xffffffff, 0x00000100,
	0x949c, 0xffffffff, 0x00000100,
	0x802c, 0xffffffff, 0xe0000000,
	0x9160, 0xffffffff, 0x00010000,
	0x9164, 0xffffffff, 0x00030002,
	0x9168, 0xffffffff, 0x00040007,
	0x916c, 0xffffffff, 0x00060005,
	0x9170, 0xffffffff, 0x00090008,
	0x9174, 0xffffffff, 0x00020001,
	0x9178, 0xffffffff, 0x00040003,
	0x917c, 0xffffffff, 0x00000007,
	0x9180, 0xffffffff, 0x00060005,
	0x9184, 0xffffffff, 0x00090008,
	0x9188, 0xffffffff, 0x00030002,
	0x918c, 0xffffffff, 0x00050004,
	0x9190, 0xffffffff, 0x00000008,
	0x9194, 0xffffffff, 0x00070006,
	0x9198, 0xffffffff, 0x000a0009,
	0x919c, 0xffffffff, 0x00040003,
	0x91a0, 0xffffffff, 0x00060005,
	0x91a4, 0xffffffff, 0x00000009,
	0x91a8, 0xffffffff, 0x00080007,
	0x91ac, 0xffffffff, 0x000b000a,
	0x91b0, 0xffffffff, 0x00050004,
	0x91b4, 0xffffffff, 0x00070006,
	0x91b8, 0xffffffff, 0x0008000b,
	0x91bc, 0xffffffff, 0x000a0009,
	0x91c0, 0xffffffff, 0x000d000c,
	0x91c4, 0xffffffff, 0x00060005,
	0x91c8, 0xffffffff, 0x00080007,
	0x91cc, 0xffffffff, 0x0000000b,
	0x91d0, 0xffffffff, 0x000a0009,
	0x91d4, 0xffffffff, 0x000d000c,
	0x9150, 0xffffffff, 0x96940200,
	0x8708, 0xffffffff, 0x00900100,
	0xc478, 0xffffffff, 0x00000080,
	0xc404, 0xffffffff, 0x0020003f,
	0x30, 0xffffffff, 0x0000001c,
	0x34, 0x000f0000, 0x000f0000,
	0x160c, 0xffffffff, 0x00000100,
	0x1024, 0xffffffff, 0x00000100,
	0x102c, 0x00000101, 0x00000000,
	0x20a8, 0xffffffff, 0x00000104,
	0x264c, 0x000c0000, 0x000c0000,
	0x2648, 0x000c0000, 0x000c0000,
	0x55e4, 0xff000fff, 0x00000100,
	0x55e8, 0x00000001, 0x00000001,
	0x2f50, 0x00000001, 0x00000001,
	0x30cc, 0xc0000fff, 0x00000104,
	0xc1e4, 0x00000001, 0x00000001,
	0xd0c0, 0xfffffff0, 0x00000100,
	0xd8c0, 0xfffffff0, 0x00000100
};

static const u32 hainan_mgcg_cgcg_init[] =
{
	0xc400, 0xffffffff, 0xfffffffc,
	0x802c, 0xffffffff, 0xe0000000,
	0x9a60, 0xffffffff, 0x00000100,
	0x92a4, 0xffffffff, 0x00000100,
	0xc164, 0xffffffff, 0x00000100,
	0x9774, 0xffffffff, 0x00000100,
	0x8984, 0xffffffff, 0x06000100,
	0x8a18, 0xffffffff, 0x00000100,
	0x92a0, 0xffffffff, 0x00000100,
	0xc380, 0xffffffff, 0x00000100,
	0x8b28, 0xffffffff, 0x00000100,
	0x9144, 0xffffffff, 0x00000100,
	0x8d88, 0xffffffff, 0x00000100,
	0x8d8c, 0xffffffff, 0x00000100,
	0x9030, 0xffffffff, 0x00000100,
	0x9034, 0xffffffff, 0x00000100,
	0x9038, 0xffffffff, 0x00000100,
	0x903c, 0xffffffff, 0x00000100,
	0xad80, 0xffffffff, 0x00000100,
	0xac54, 0xffffffff, 0x00000100,
	0x897c, 0xffffffff, 0x06000100,
	0x9868, 0xffffffff, 0x00000100,
	0x9510, 0xffffffff, 0x00000100,
	0xaf04, 0xffffffff, 0x00000100,
	0xae04, 0xffffffff, 0x00000100,
	0x949c, 0xffffffff, 0x00000100,
	0x802c, 0xffffffff, 0xe0000000,
	0x9160, 0xffffffff, 0x00010000,
	0x9164, 0xffffffff, 0x00030002,
	0x9168, 0xffffffff, 0x00040007,
	0x916c, 0xffffffff, 0x00060005,
	0x9170, 0xffffffff, 0x00090008,
	0x9174, 0xffffffff, 0x00020001,
	0x9178, 0xffffffff, 0x00040003,
	0x917c, 0xffffffff, 0x00000007,
	0x9180, 0xffffffff, 0x00060005,
	0x9184, 0xffffffff, 0x00090008,
	0x9188, 0xffffffff, 0x00030002,
	0x918c, 0xffffffff, 0x00050004,
	0x9190, 0xffffffff, 0x00000008,
	0x9194, 0xffffffff, 0x00070006,
	0x9198, 0xffffffff, 0x000a0009,
	0x919c, 0xffffffff, 0x00040003,
	0x91a0, 0xffffffff, 0x00060005,
	0x91a4, 0xffffffff, 0x00000009,
	0x91a8, 0xffffffff, 0x00080007,
	0x91ac, 0xffffffff, 0x000b000a,
	0x91b0, 0xffffffff, 0x00050004,
	0x91b4, 0xffffffff, 0x00070006,
	0x91b8, 0xffffffff, 0x0008000b,
	0x91bc, 0xffffffff, 0x000a0009,
	0x91c0, 0xffffffff, 0x000d000c,
	0x91c4, 0xffffffff, 0x00060005,
	0x91c8, 0xffffffff, 0x00080007,
	0x91cc, 0xffffffff, 0x0000000b,
	0x91d0, 0xffffffff, 0x000a0009,
	0x91d4, 0xffffffff, 0x000d000c,
	0x9150, 0xffffffff, 0x96940200,
	0x8708, 0xffffffff, 0x00900100,
	0xc478, 0xffffffff, 0x00000080,
	0xc404, 0xffffffff, 0x0020003f,
	0x30, 0xffffffff, 0x0000001c,
	0x34, 0x000f0000, 0x000f0000,
	0x160c, 0xffffffff, 0x00000100,
	0x1024, 0xffffffff, 0x00000100,
	0x20a8, 0xffffffff, 0x00000104,
	0x264c, 0x000c0000, 0x000c0000,
	0x2648, 0x000c0000, 0x000c0000,
	0x2f50, 0x00000001, 0x00000001,
	0x30cc, 0xc0000fff, 0x00000104,
	0xc1e4, 0x00000001, 0x00000001,
	0xd0c0, 0xfffffff0, 0x00000100,
	0xd8c0, 0xfffffff0, 0x00000100
};

static u32 verde_pg_init[] =
{
	0x353c, 0xffffffff, 0x40000,
	0x3538, 0xffffffff, 0x200010ff,
	0x353c, 0xffffffff, 0x0,
	0x353c, 0xffffffff, 0x0,
	0x353c, 0xffffffff, 0x0,
	0x353c, 0xffffffff, 0x0,
	0x353c, 0xffffffff, 0x0,
	0x353c, 0xffffffff, 0x7007,
	0x3538, 0xffffffff, 0x300010ff,
	0x353c, 0xffffffff, 0x0,
	0x353c, 0xffffffff, 0x0,
	0x353c, 0xffffffff, 0x0,
	0x353c, 0xffffffff, 0x0,
	0x353c, 0xffffffff, 0x0,
	0x353c, 0xffffffff, 0x400000,
	0x3538, 0xffffffff, 0x100010ff,
	0x353c, 0xffffffff, 0x0,
	0x353c, 0xffffffff, 0x0,
	0x353c, 0xffffffff, 0x0,
	0x353c, 0xffffffff, 0x0,
	0x353c, 0xffffffff, 0x0,
	0x353c, 0xffffffff, 0x120200,
	0x3538, 0xffffffff, 0x500010ff,
	0x353c, 0xffffffff, 0x0,
	0x353c, 0xffffffff, 0x0,
	0x353c, 0xffffffff, 0x0,
	0x353c, 0xffffffff, 0x0,
	0x353c, 0xffffffff, 0x0,
	0x353c, 0xffffffff, 0x1e1e16,
	0x3538, 0xffffffff, 0x600010ff,
	0x353c, 0xffffffff, 0x0,
	0x353c, 0xffffffff, 0x0,
	0x353c, 0xffffffff, 0x0,
	0x353c, 0xffffffff, 0x0,
	0x353c, 0xffffffff, 0x0,
	0x353c, 0xffffffff, 0x171f1e,
	0x3538, 0xffffffff, 0x700010ff,
	0x353c, 0xffffffff, 0x0,
	0x353c, 0xffffffff, 0x0,
	0x353c, 0xffffffff, 0x0,
	0x353c, 0xffffffff, 0x0,
	0x353c, 0xffffffff, 0x0,
	0x353c, 0xffffffff, 0x0,
	0x3538, 0xffffffff, 0x9ff,
	0x3500, 0xffffffff, 0x0,
	0x3504, 0xffffffff, 0x10000800,
	0x3504, 0xffffffff, 0xf,
	0x3504, 0xffffffff, 0xf,
	0x3500, 0xffffffff, 0x4,
	0x3504, 0xffffffff, 0x1000051e,
	0x3504, 0xffffffff, 0xffff,
	0x3504, 0xffffffff, 0xffff,
	0x3500, 0xffffffff, 0x8,
	0x3504, 0xffffffff, 0x80500,
	0x3500, 0xffffffff, 0x12,
	0x3504, 0xffffffff, 0x9050c,
	0x3500, 0xffffffff, 0x1d,
	0x3504, 0xffffffff, 0xb052c,
	0x3500, 0xffffffff, 0x2a,
	0x3504, 0xffffffff, 0x1053e,
	0x3500, 0xffffffff, 0x2d,
	0x3504, 0xffffffff, 0x10546,
	0x3500, 0xffffffff, 0x30,
	0x3504, 0xffffffff, 0xa054e,
	0x3500, 0xffffffff, 0x3c,
	0x3504, 0xffffffff, 0x1055f,
	0x3500, 0xffffffff, 0x3f,
	0x3504, 0xffffffff, 0x10567,
	0x3500, 0xffffffff, 0x42,
	0x3504, 0xffffffff, 0x1056f,
	0x3500, 0xffffffff, 0x45,
	0x3504, 0xffffffff, 0x10572,
	0x3500, 0xffffffff, 0x48,
	0x3504, 0xffffffff, 0x20575,
	0x3500, 0xffffffff, 0x4c,
	0x3504, 0xffffffff, 0x190801,
	0x3500, 0xffffffff, 0x67,
	0x3504, 0xffffffff, 0x1082a,
	0x3500, 0xffffffff, 0x6a,
	0x3504, 0xffffffff, 0x1b082d,
	0x3500, 0xffffffff, 0x87,
	0x3504, 0xffffffff, 0x310851,
	0x3500, 0xffffffff, 0xba,
	0x3504, 0xffffffff, 0x891,
	0x3500, 0xffffffff, 0xbc,
	0x3504, 0xffffffff, 0x893,
	0x3500, 0xffffffff, 0xbe,
	0x3504, 0xffffffff, 0x20895,
	0x3500, 0xffffffff, 0xc2,
	0x3504, 0xffffffff, 0x20899,
	0x3500, 0xffffffff, 0xc6,
	0x3504, 0xffffffff, 0x2089d,
	0x3500, 0xffffffff, 0xca,
	0x3504, 0xffffffff, 0x8a1,
	0x3500, 0xffffffff, 0xcc,
	0x3504, 0xffffffff, 0x8a3,
	0x3500, 0xffffffff, 0xce,
	0x3504, 0xffffffff, 0x308a5,
	0x3500, 0xffffffff, 0xd3,
	0x3504, 0xffffffff, 0x6d08cd,
	0x3500, 0xffffffff, 0x142,
	0x3504, 0xffffffff, 0x2000095a,
	0x3504, 0xffffffff, 0x1,
	0x3500, 0xffffffff, 0x144,
	0x3504, 0xffffffff, 0x301f095b,
	0x3500, 0xffffffff, 0x165,
	0x3504, 0xffffffff, 0xc094d,
	0x3500, 0xffffffff, 0x173,
	0x3504, 0xffffffff, 0xf096d,
	0x3500, 0xffffffff, 0x184,
	0x3504, 0xffffffff, 0x15097f,
	0x3500, 0xffffffff, 0x19b,
	0x3504, 0xffffffff, 0xc0998,
	0x3500, 0xffffffff, 0x1a9,
	0x3504, 0xffffffff, 0x409a7,
	0x3500, 0xffffffff, 0x1af,
	0x3504, 0xffffffff, 0xcdc,
	0x3500, 0xffffffff, 0x1b1,
	0x3504, 0xffffffff, 0x800,
	0x3508, 0xffffffff, 0x6c9b2000,
	0x3510, 0xfc00, 0x2000,
	0x3544, 0xffffffff, 0xfc0,
	0x28d4, 0x00000100, 0x100
};

static void si_init_golden_registers(struct radeon_device *rdev)
{
	switch (rdev->family) {
	case CHIP_TAHITI:
		radeon_program_register_sequence(rdev,
						 tahiti_golden_registers,
						 (const u32)ARRAY_SIZE(tahiti_golden_registers));
		radeon_program_register_sequence(rdev,
						 tahiti_golden_rlc_registers,
						 (const u32)ARRAY_SIZE(tahiti_golden_rlc_registers));
		radeon_program_register_sequence(rdev,
						 tahiti_mgcg_cgcg_init,
						 (const u32)ARRAY_SIZE(tahiti_mgcg_cgcg_init));
		radeon_program_register_sequence(rdev,
						 tahiti_golden_registers2,
						 (const u32)ARRAY_SIZE(tahiti_golden_registers2));
		break;
	case CHIP_PITCAIRN:
		radeon_program_register_sequence(rdev,
						 pitcairn_golden_registers,
						 (const u32)ARRAY_SIZE(pitcairn_golden_registers));
		radeon_program_register_sequence(rdev,
						 pitcairn_golden_rlc_registers,
						 (const u32)ARRAY_SIZE(pitcairn_golden_rlc_registers));
		radeon_program_register_sequence(rdev,
						 pitcairn_mgcg_cgcg_init,
						 (const u32)ARRAY_SIZE(pitcairn_mgcg_cgcg_init));
		break;
	case CHIP_VERDE:
		radeon_program_register_sequence(rdev,
						 verde_golden_registers,
						 (const u32)ARRAY_SIZE(verde_golden_registers));
		radeon_program_register_sequence(rdev,
						 verde_golden_rlc_registers,
						 (const u32)ARRAY_SIZE(verde_golden_rlc_registers));
		radeon_program_register_sequence(rdev,
						 verde_mgcg_cgcg_init,
						 (const u32)ARRAY_SIZE(verde_mgcg_cgcg_init));
		radeon_program_register_sequence(rdev,
						 verde_pg_init,
						 (const u32)ARRAY_SIZE(verde_pg_init));
		break;
	case CHIP_OLAND:
		radeon_program_register_sequence(rdev,
						 oland_golden_registers,
						 (const u32)ARRAY_SIZE(oland_golden_registers));
		radeon_program_register_sequence(rdev,
						 oland_golden_rlc_registers,
						 (const u32)ARRAY_SIZE(oland_golden_rlc_registers));
		radeon_program_register_sequence(rdev,
						 oland_mgcg_cgcg_init,
						 (const u32)ARRAY_SIZE(oland_mgcg_cgcg_init));
		break;
	case CHIP_HAINAN:
		radeon_program_register_sequence(rdev,
						 hainan_golden_registers,
						 (const u32)ARRAY_SIZE(hainan_golden_registers));
		radeon_program_register_sequence(rdev,
						 hainan_golden_registers2,
						 (const u32)ARRAY_SIZE(hainan_golden_registers2));
		radeon_program_register_sequence(rdev,
						 hainan_mgcg_cgcg_init,
						 (const u32)ARRAY_SIZE(hainan_mgcg_cgcg_init));
		break;
	default:
		break;
	}
}

#define PCIE_BUS_CLK                10000
#define TCLK                        (PCIE_BUS_CLK / 10)

/**
 * si_get_xclk - get the xclk
 *
 * @rdev: radeon_device pointer
 *
 * Returns the reference clock used by the gfx engine
 * (SI).
 */
u32 si_get_xclk(struct radeon_device *rdev)
{
        u32 reference_clock = rdev->clock.spll.reference_freq;
	u32 tmp;

	tmp = RREG32(CG_CLKPIN_CNTL_2);
	if (tmp & MUX_TCLK_TO_XCLK)
		return TCLK;

	tmp = RREG32(CG_CLKPIN_CNTL);
	if (tmp & XTALIN_DIVIDE)
		return reference_clock / 4;

	return reference_clock;
}

/* get temperature in millidegrees */
int si_get_temp(struct radeon_device *rdev)
{
	u32 temp;
	int actual_temp = 0;

	temp = (RREG32(CG_MULT_THERMAL_STATUS) & CTF_TEMP_MASK) >>
		CTF_TEMP_SHIFT;

	if (temp & 0x200)
		actual_temp = 255;
	else
		actual_temp = temp & 0x1ff;

	actual_temp = (actual_temp * 1000);

	return actual_temp;
}

#define TAHITI_IO_MC_REGS_SIZE 36

static const u32 tahiti_io_mc_regs[TAHITI_IO_MC_REGS_SIZE][2] = {
	{0x0000006f, 0x03044000},
	{0x00000070, 0x0480c018},
	{0x00000071, 0x00000040},
	{0x00000072, 0x01000000},
	{0x00000074, 0x000000ff},
	{0x00000075, 0x00143400},
	{0x00000076, 0x08ec0800},
	{0x00000077, 0x040000cc},
	{0x00000079, 0x00000000},
	{0x0000007a, 0x21000409},
	{0x0000007c, 0x00000000},
	{0x0000007d, 0xe8000000},
	{0x0000007e, 0x044408a8},
	{0x0000007f, 0x00000003},
	{0x00000080, 0x00000000},
	{0x00000081, 0x01000000},
	{0x00000082, 0x02000000},
	{0x00000083, 0x00000000},
	{0x00000084, 0xe3f3e4f4},
	{0x00000085, 0x00052024},
	{0x00000087, 0x00000000},
	{0x00000088, 0x66036603},
	{0x00000089, 0x01000000},
	{0x0000008b, 0x1c0a0000},
	{0x0000008c, 0xff010000},
	{0x0000008e, 0xffffefff},
	{0x0000008f, 0xfff3efff},
	{0x00000090, 0xfff3efbf},
	{0x00000094, 0x00101101},
	{0x00000095, 0x00000fff},
	{0x00000096, 0x00116fff},
	{0x00000097, 0x60010000},
	{0x00000098, 0x10010000},
	{0x00000099, 0x00006000},
	{0x0000009a, 0x00001000},
	{0x0000009f, 0x00a77400}
};

static const u32 pitcairn_io_mc_regs[TAHITI_IO_MC_REGS_SIZE][2] = {
	{0x0000006f, 0x03044000},
	{0x00000070, 0x0480c018},
	{0x00000071, 0x00000040},
	{0x00000072, 0x01000000},
	{0x00000074, 0x000000ff},
	{0x00000075, 0x00143400},
	{0x00000076, 0x08ec0800},
	{0x00000077, 0x040000cc},
	{0x00000079, 0x00000000},
	{0x0000007a, 0x21000409},
	{0x0000007c, 0x00000000},
	{0x0000007d, 0xe8000000},
	{0x0000007e, 0x044408a8},
	{0x0000007f, 0x00000003},
	{0x00000080, 0x00000000},
	{0x00000081, 0x01000000},
	{0x00000082, 0x02000000},
	{0x00000083, 0x00000000},
	{0x00000084, 0xe3f3e4f4},
	{0x00000085, 0x00052024},
	{0x00000087, 0x00000000},
	{0x00000088, 0x66036603},
	{0x00000089, 0x01000000},
	{0x0000008b, 0x1c0a0000},
	{0x0000008c, 0xff010000},
	{0x0000008e, 0xffffefff},
	{0x0000008f, 0xfff3efff},
	{0x00000090, 0xfff3efbf},
	{0x00000094, 0x00101101},
	{0x00000095, 0x00000fff},
	{0x00000096, 0x00116fff},
	{0x00000097, 0x60010000},
	{0x00000098, 0x10010000},
	{0x00000099, 0x00006000},
	{0x0000009a, 0x00001000},
	{0x0000009f, 0x00a47400}
};

static const u32 verde_io_mc_regs[TAHITI_IO_MC_REGS_SIZE][2] = {
	{0x0000006f, 0x03044000},
	{0x00000070, 0x0480c018},
	{0x00000071, 0x00000040},
	{0x00000072, 0x01000000},
	{0x00000074, 0x000000ff},
	{0x00000075, 0x00143400},
	{0x00000076, 0x08ec0800},
	{0x00000077, 0x040000cc},
	{0x00000079, 0x00000000},
	{0x0000007a, 0x21000409},
	{0x0000007c, 0x00000000},
	{0x0000007d, 0xe8000000},
	{0x0000007e, 0x044408a8},
	{0x0000007f, 0x00000003},
	{0x00000080, 0x00000000},
	{0x00000081, 0x01000000},
	{0x00000082, 0x02000000},
	{0x00000083, 0x00000000},
	{0x00000084, 0xe3f3e4f4},
	{0x00000085, 0x00052024},
	{0x00000087, 0x00000000},
	{0x00000088, 0x66036603},
	{0x00000089, 0x01000000},
	{0x0000008b, 0x1c0a0000},
	{0x0000008c, 0xff010000},
	{0x0000008e, 0xffffefff},
	{0x0000008f, 0xfff3efff},
	{0x00000090, 0xfff3efbf},
	{0x00000094, 0x00101101},
	{0x00000095, 0x00000fff},
	{0x00000096, 0x00116fff},
	{0x00000097, 0x60010000},
	{0x00000098, 0x10010000},
	{0x00000099, 0x00006000},
	{0x0000009a, 0x00001000},
	{0x0000009f, 0x00a37400}
};

static const u32 oland_io_mc_regs[TAHITI_IO_MC_REGS_SIZE][2] = {
	{0x0000006f, 0x03044000},
	{0x00000070, 0x0480c018},
	{0x00000071, 0x00000040},
	{0x00000072, 0x01000000},
	{0x00000074, 0x000000ff},
	{0x00000075, 0x00143400},
	{0x00000076, 0x08ec0800},
	{0x00000077, 0x040000cc},
	{0x00000079, 0x00000000},
	{0x0000007a, 0x21000409},
	{0x0000007c, 0x00000000},
	{0x0000007d, 0xe8000000},
	{0x0000007e, 0x044408a8},
	{0x0000007f, 0x00000003},
	{0x00000080, 0x00000000},
	{0x00000081, 0x01000000},
	{0x00000082, 0x02000000},
	{0x00000083, 0x00000000},
	{0x00000084, 0xe3f3e4f4},
	{0x00000085, 0x00052024},
	{0x00000087, 0x00000000},
	{0x00000088, 0x66036603},
	{0x00000089, 0x01000000},
	{0x0000008b, 0x1c0a0000},
	{0x0000008c, 0xff010000},
	{0x0000008e, 0xffffefff},
	{0x0000008f, 0xfff3efff},
	{0x00000090, 0xfff3efbf},
	{0x00000094, 0x00101101},
	{0x00000095, 0x00000fff},
	{0x00000096, 0x00116fff},
	{0x00000097, 0x60010000},
	{0x00000098, 0x10010000},
	{0x00000099, 0x00006000},
	{0x0000009a, 0x00001000},
	{0x0000009f, 0x00a17730}
};

static const u32 hainan_io_mc_regs[TAHITI_IO_MC_REGS_SIZE][2] = {
	{0x0000006f, 0x03044000},
	{0x00000070, 0x0480c018},
	{0x00000071, 0x00000040},
	{0x00000072, 0x01000000},
	{0x00000074, 0x000000ff},
	{0x00000075, 0x00143400},
	{0x00000076, 0x08ec0800},
	{0x00000077, 0x040000cc},
	{0x00000079, 0x00000000},
	{0x0000007a, 0x21000409},
	{0x0000007c, 0x00000000},
	{0x0000007d, 0xe8000000},
	{0x0000007e, 0x044408a8},
	{0x0000007f, 0x00000003},
	{0x00000080, 0x00000000},
	{0x00000081, 0x01000000},
	{0x00000082, 0x02000000},
	{0x00000083, 0x00000000},
	{0x00000084, 0xe3f3e4f4},
	{0x00000085, 0x00052024},
	{0x00000087, 0x00000000},
	{0x00000088, 0x66036603},
	{0x00000089, 0x01000000},
	{0x0000008b, 0x1c0a0000},
	{0x0000008c, 0xff010000},
	{0x0000008e, 0xffffefff},
	{0x0000008f, 0xfff3efff},
	{0x00000090, 0xfff3efbf},
	{0x00000094, 0x00101101},
	{0x00000095, 0x00000fff},
	{0x00000096, 0x00116fff},
	{0x00000097, 0x60010000},
	{0x00000098, 0x10010000},
	{0x00000099, 0x00006000},
	{0x0000009a, 0x00001000},
	{0x0000009f, 0x00a07730}
};

/* ucode loading */
int si_mc_load_microcode(struct radeon_device *rdev)
{
	const __be32 *fw_data = NULL;
	const __le32 *new_fw_data = NULL;
	u32 running, blackout = 0;
	u32 *io_mc_regs = NULL;
	const __le32 *new_io_mc_regs = NULL;
	int i, regs_size, ucode_size;

	if (!rdev->mc_fw)
		return -EINVAL;

	if (rdev->new_fw) {
		const struct mc_firmware_header_v1_0 *hdr =
			(const struct mc_firmware_header_v1_0 *)rdev->mc_fw->data;

		radeon_ucode_print_mc_hdr(&hdr->header);
		regs_size = le32_to_cpu(hdr->io_debug_size_bytes) / (4 * 2);
		new_io_mc_regs = (const __le32 *)
			(rdev->mc_fw->data + le32_to_cpu(hdr->io_debug_array_offset_bytes));
		ucode_size = le32_to_cpu(hdr->header.ucode_size_bytes) / 4;
		new_fw_data = (const __le32 *)
			(rdev->mc_fw->data + le32_to_cpu(hdr->header.ucode_array_offset_bytes));
	} else {
		ucode_size = rdev->mc_fw->size / 4;

		switch (rdev->family) {
		case CHIP_TAHITI:
			io_mc_regs = (u32 *)&tahiti_io_mc_regs;
			regs_size = TAHITI_IO_MC_REGS_SIZE;
			break;
		case CHIP_PITCAIRN:
			io_mc_regs = (u32 *)&pitcairn_io_mc_regs;
			regs_size = TAHITI_IO_MC_REGS_SIZE;
			break;
		case CHIP_VERDE:
		default:
			io_mc_regs = (u32 *)&verde_io_mc_regs;
			regs_size = TAHITI_IO_MC_REGS_SIZE;
			break;
		case CHIP_OLAND:
			io_mc_regs = (u32 *)&oland_io_mc_regs;
			regs_size = TAHITI_IO_MC_REGS_SIZE;
			break;
		case CHIP_HAINAN:
			io_mc_regs = (u32 *)&hainan_io_mc_regs;
			regs_size = TAHITI_IO_MC_REGS_SIZE;
			break;
		}
		fw_data = (const __be32 *)rdev->mc_fw->data;
	}

	running = RREG32(MC_SEQ_SUP_CNTL) & RUN_MASK;

	if (running == 0) {
		if (running) {
			blackout = RREG32(MC_SHARED_BLACKOUT_CNTL);
			WREG32(MC_SHARED_BLACKOUT_CNTL, blackout | 1);
		}

		/* reset the engine and set to writable */
		WREG32(MC_SEQ_SUP_CNTL, 0x00000008);
		WREG32(MC_SEQ_SUP_CNTL, 0x00000010);

		/* load mc io regs */
		for (i = 0; i < regs_size; i++) {
			if (rdev->new_fw) {
				WREG32(MC_SEQ_IO_DEBUG_INDEX, le32_to_cpup(new_io_mc_regs++));
				WREG32(MC_SEQ_IO_DEBUG_DATA, le32_to_cpup(new_io_mc_regs++));
			} else {
				WREG32(MC_SEQ_IO_DEBUG_INDEX, io_mc_regs[(i << 1)]);
				WREG32(MC_SEQ_IO_DEBUG_DATA, io_mc_regs[(i << 1) + 1]);
			}
		}
		/* load the MC ucode */
		for (i = 0; i < ucode_size; i++) {
			if (rdev->new_fw)
				WREG32(MC_SEQ_SUP_PGM, le32_to_cpup(new_fw_data++));
			else
				WREG32(MC_SEQ_SUP_PGM, be32_to_cpup(fw_data++));
		}

		/* put the engine back into the active state */
		WREG32(MC_SEQ_SUP_CNTL, 0x00000008);
		WREG32(MC_SEQ_SUP_CNTL, 0x00000004);
		WREG32(MC_SEQ_SUP_CNTL, 0x00000001);

		/* wait for training to complete */
		for (i = 0; i < rdev->usec_timeout; i++) {
			if (RREG32(MC_SEQ_TRAIN_WAKEUP_CNTL) & TRAIN_DONE_D0)
				break;
			udelay(1);
		}
		for (i = 0; i < rdev->usec_timeout; i++) {
			if (RREG32(MC_SEQ_TRAIN_WAKEUP_CNTL) & TRAIN_DONE_D1)
				break;
			udelay(1);
		}

		if (running)
			WREG32(MC_SHARED_BLACKOUT_CNTL, blackout);
	}

	return 0;
}

static int si_init_microcode(struct radeon_device *rdev)
{
	const char *chip_name;
	const char *new_chip_name;
	size_t pfp_req_size, me_req_size, ce_req_size, rlc_req_size, mc_req_size;
	size_t smc_req_size, mc2_req_size;
	char fw_name[30];
	int err;
	int new_fw = 0;

	DRM_DEBUG("\n");

	switch (rdev->family) {
	case CHIP_TAHITI:
		chip_name = "TAHITI";
		new_chip_name = "tahiti";
		pfp_req_size = SI_PFP_UCODE_SIZE * 4;
		me_req_size = SI_PM4_UCODE_SIZE * 4;
		ce_req_size = SI_CE_UCODE_SIZE * 4;
		rlc_req_size = SI_RLC_UCODE_SIZE * 4;
		mc_req_size = SI_MC_UCODE_SIZE * 4;
		mc2_req_size = TAHITI_MC_UCODE_SIZE * 4;
		smc_req_size = ALIGN(TAHITI_SMC_UCODE_SIZE, 4);
		break;
	case CHIP_PITCAIRN:
		chip_name = "PITCAIRN";
		new_chip_name = "pitcairn";
		pfp_req_size = SI_PFP_UCODE_SIZE * 4;
		me_req_size = SI_PM4_UCODE_SIZE * 4;
		ce_req_size = SI_CE_UCODE_SIZE * 4;
		rlc_req_size = SI_RLC_UCODE_SIZE * 4;
		mc_req_size = SI_MC_UCODE_SIZE * 4;
		mc2_req_size = PITCAIRN_MC_UCODE_SIZE * 4;
		smc_req_size = ALIGN(PITCAIRN_SMC_UCODE_SIZE, 4);
		break;
	case CHIP_VERDE:
		chip_name = "VERDE";
		new_chip_name = "verde";
		pfp_req_size = SI_PFP_UCODE_SIZE * 4;
		me_req_size = SI_PM4_UCODE_SIZE * 4;
		ce_req_size = SI_CE_UCODE_SIZE * 4;
		rlc_req_size = SI_RLC_UCODE_SIZE * 4;
		mc_req_size = SI_MC_UCODE_SIZE * 4;
		mc2_req_size = VERDE_MC_UCODE_SIZE * 4;
		smc_req_size = ALIGN(VERDE_SMC_UCODE_SIZE, 4);
		break;
	case CHIP_OLAND:
		chip_name = "OLAND";
		new_chip_name = "oland";
		pfp_req_size = SI_PFP_UCODE_SIZE * 4;
		me_req_size = SI_PM4_UCODE_SIZE * 4;
		ce_req_size = SI_CE_UCODE_SIZE * 4;
		rlc_req_size = SI_RLC_UCODE_SIZE * 4;
		mc_req_size = mc2_req_size = OLAND_MC_UCODE_SIZE * 4;
		smc_req_size = ALIGN(OLAND_SMC_UCODE_SIZE, 4);
		break;
	case CHIP_HAINAN:
		chip_name = "HAINAN";
		new_chip_name = "hainan";
		pfp_req_size = SI_PFP_UCODE_SIZE * 4;
		me_req_size = SI_PM4_UCODE_SIZE * 4;
		ce_req_size = SI_CE_UCODE_SIZE * 4;
		rlc_req_size = SI_RLC_UCODE_SIZE * 4;
		mc_req_size = mc2_req_size = OLAND_MC_UCODE_SIZE * 4;
		smc_req_size = ALIGN(HAINAN_SMC_UCODE_SIZE, 4);
		break;
	default: BUG();
	}

	DRM_INFO("Loading %s Microcode\n", new_chip_name);

	snprintf(fw_name, sizeof(fw_name), "radeon/%s_pfp.bin", new_chip_name);
	err = request_firmware(&rdev->pfp_fw, fw_name, rdev->dev);
	if (err) {
		snprintf(fw_name, sizeof(fw_name), "radeon/%s_pfp.bin", chip_name);
		err = request_firmware(&rdev->pfp_fw, fw_name, rdev->dev);
		if (err)
			goto out;
		if (rdev->pfp_fw->size != pfp_req_size) {
			printk(KERN_ERR
			       "si_cp: Bogus length %zu in firmware \"%s\"\n",
			       rdev->pfp_fw->size, fw_name);
			err = -EINVAL;
			goto out;
		}
	} else {
		err = radeon_ucode_validate(rdev->pfp_fw);
		if (err) {
			printk(KERN_ERR
			       "si_cp: validation failed for firmware \"%s\"\n",
			       fw_name);
			goto out;
		} else {
			new_fw++;
		}
	}

	snprintf(fw_name, sizeof(fw_name), "radeon/%s_me.bin", new_chip_name);
	err = request_firmware(&rdev->me_fw, fw_name, rdev->dev);
	if (err) {
		snprintf(fw_name, sizeof(fw_name), "radeon/%s_me.bin", chip_name);
		err = request_firmware(&rdev->me_fw, fw_name, rdev->dev);
		if (err)
			goto out;
		if (rdev->me_fw->size != me_req_size) {
			printk(KERN_ERR
			       "si_cp: Bogus length %zu in firmware \"%s\"\n",
			       rdev->me_fw->size, fw_name);
			err = -EINVAL;
		}
	} else {
		err = radeon_ucode_validate(rdev->me_fw);
		if (err) {
			printk(KERN_ERR
			       "si_cp: validation failed for firmware \"%s\"\n",
			       fw_name);
			goto out;
		} else {
			new_fw++;
		}
	}

	snprintf(fw_name, sizeof(fw_name), "radeon/%s_ce.bin", new_chip_name);
	err = request_firmware(&rdev->ce_fw, fw_name, rdev->dev);
	if (err) {
		snprintf(fw_name, sizeof(fw_name), "radeon/%s_ce.bin", chip_name);
		err = request_firmware(&rdev->ce_fw, fw_name, rdev->dev);
		if (err)
			goto out;
		if (rdev->ce_fw->size != ce_req_size) {
			printk(KERN_ERR
			       "si_cp: Bogus length %zu in firmware \"%s\"\n",
			       rdev->ce_fw->size, fw_name);
			err = -EINVAL;
		}
	} else {
		err = radeon_ucode_validate(rdev->ce_fw);
		if (err) {
			printk(KERN_ERR
			       "si_cp: validation failed for firmware \"%s\"\n",
			       fw_name);
			goto out;
		} else {
			new_fw++;
		}
	}

	snprintf(fw_name, sizeof(fw_name), "radeon/%s_rlc.bin", new_chip_name);
	err = request_firmware(&rdev->rlc_fw, fw_name, rdev->dev);
	if (err) {
		snprintf(fw_name, sizeof(fw_name), "radeon/%s_rlc.bin", chip_name);
		err = request_firmware(&rdev->rlc_fw, fw_name, rdev->dev);
		if (err)
			goto out;
		if (rdev->rlc_fw->size != rlc_req_size) {
			printk(KERN_ERR
			       "si_rlc: Bogus length %zu in firmware \"%s\"\n",
			       rdev->rlc_fw->size, fw_name);
			err = -EINVAL;
		}
	} else {
		err = radeon_ucode_validate(rdev->rlc_fw);
		if (err) {
			printk(KERN_ERR
			       "si_cp: validation failed for firmware \"%s\"\n",
			       fw_name);
			goto out;
		} else {
			new_fw++;
		}
	}

	snprintf(fw_name, sizeof(fw_name), "radeon/%s_mc.bin", new_chip_name);
	err = request_firmware(&rdev->mc_fw, fw_name, rdev->dev);
	if (err) {
		snprintf(fw_name, sizeof(fw_name), "radeon/%s_mc2.bin", chip_name);
		err = request_firmware(&rdev->mc_fw, fw_name, rdev->dev);
		if (err) {
			snprintf(fw_name, sizeof(fw_name), "radeon/%s_mc.bin", chip_name);
			err = request_firmware(&rdev->mc_fw, fw_name, rdev->dev);
			if (err)
				goto out;
		}
		if ((rdev->mc_fw->size != mc_req_size) &&
		    (rdev->mc_fw->size != mc2_req_size)) {
			printk(KERN_ERR
			       "si_mc: Bogus length %zu in firmware \"%s\"\n",
			       rdev->mc_fw->size, fw_name);
			err = -EINVAL;
		}
		DRM_INFO("%s: %zu bytes\n", fw_name, rdev->mc_fw->size);
	} else {
		err = radeon_ucode_validate(rdev->mc_fw);
		if (err) {
			printk(KERN_ERR
			       "si_cp: validation failed for firmware \"%s\"\n",
			       fw_name);
			goto out;
		} else {
			new_fw++;
		}
	}

	snprintf(fw_name, sizeof(fw_name), "radeon/%s_smc.bin", new_chip_name);
	err = request_firmware(&rdev->smc_fw, fw_name, rdev->dev);
	if (err) {
		snprintf(fw_name, sizeof(fw_name), "radeon/%s_smc.bin", chip_name);
		err = request_firmware(&rdev->smc_fw, fw_name, rdev->dev);
		if (err) {
			printk(KERN_ERR
			       "smc: error loading firmware \"%s\"\n",
			       fw_name);
			release_firmware(rdev->smc_fw);
			rdev->smc_fw = NULL;
			err = 0;
		} else if (rdev->smc_fw->size != smc_req_size) {
			printk(KERN_ERR
			       "si_smc: Bogus length %zu in firmware \"%s\"\n",
			       rdev->smc_fw->size, fw_name);
			err = -EINVAL;
		}
	} else {
		err = radeon_ucode_validate(rdev->smc_fw);
		if (err) {
			printk(KERN_ERR
			       "si_cp: validation failed for firmware \"%s\"\n",
			       fw_name);
			goto out;
		} else {
			new_fw++;
		}
	}

	if (new_fw == 0) {
		rdev->new_fw = false;
	} else if (new_fw < 6) {
		printk(KERN_ERR "si_fw: mixing new and old firmware!\n");
		err = -EINVAL;
	} else {
		rdev->new_fw = true;
	}
out:
	if (err) {
		if (err != -EINVAL)
			printk(KERN_ERR
			       "si_cp: Failed to load firmware \"%s\"\n",
			       fw_name);
		release_firmware(rdev->pfp_fw);
		rdev->pfp_fw = NULL;
		release_firmware(rdev->me_fw);
		rdev->me_fw = NULL;
		release_firmware(rdev->ce_fw);
		rdev->ce_fw = NULL;
		release_firmware(rdev->rlc_fw);
		rdev->rlc_fw = NULL;
		release_firmware(rdev->mc_fw);
		rdev->mc_fw = NULL;
		release_firmware(rdev->smc_fw);
		rdev->smc_fw = NULL;
	}
	return err;
}

/* watermark setup */
static u32 dce6_line_buffer_adjust(struct radeon_device *rdev,
				   struct radeon_crtc *radeon_crtc,
				   struct drm_display_mode *mode,
				   struct drm_display_mode *other_mode)
{
	u32 tmp, buffer_alloc, i;
	u32 pipe_offset = radeon_crtc->crtc_id * 0x20;
	/*
	 * Line Buffer Setup
	 * There are 3 line buffers, each one shared by 2 display controllers.
	 * DC_LB_MEMORY_SPLIT controls how that line buffer is shared between
	 * the display controllers.  The paritioning is done via one of four
	 * preset allocations specified in bits 21:20:
	 *  0 - half lb
	 *  2 - whole lb, other crtc must be disabled
	 */
	/* this can get tricky if we have two large displays on a paired group
	 * of crtcs.  Ideally for multiple large displays we'd assign them to
	 * non-linked crtcs for maximum line buffer allocation.
	 */
	if (radeon_crtc->base.enabled && mode) {
		if (other_mode) {
			tmp = 0; /* 1/2 */
			buffer_alloc = 1;
		} else {
			tmp = 2; /* whole */
			buffer_alloc = 2;
		}
	} else {
		tmp = 0;
		buffer_alloc = 0;
	}

	WREG32(DC_LB_MEMORY_SPLIT + radeon_crtc->crtc_offset,
	       DC_LB_MEMORY_CONFIG(tmp));

	WREG32(PIPE0_DMIF_BUFFER_CONTROL + pipe_offset,
	       DMIF_BUFFERS_ALLOCATED(buffer_alloc));
	for (i = 0; i < rdev->usec_timeout; i++) {
		if (RREG32(PIPE0_DMIF_BUFFER_CONTROL + pipe_offset) &
		    DMIF_BUFFERS_ALLOCATED_COMPLETED)
			break;
		udelay(1);
	}

	if (radeon_crtc->base.enabled && mode) {
		switch (tmp) {
		case 0:
		default:
			return 4096 * 2;
		case 2:
			return 8192 * 2;
		}
	}

	/* controller not enabled, so no lb used */
	return 0;
}

static u32 si_get_number_of_dram_channels(struct radeon_device *rdev)
{
	u32 tmp = RREG32(MC_SHARED_CHMAP);

	switch ((tmp & NOOFCHAN_MASK) >> NOOFCHAN_SHIFT) {
	case 0:
	default:
		return 1;
	case 1:
		return 2;
	case 2:
		return 4;
	case 3:
		return 8;
	case 4:
		return 3;
	case 5:
		return 6;
	case 6:
		return 10;
	case 7:
		return 12;
	case 8:
		return 16;
	}
}

struct dce6_wm_params {
	u32 dram_channels; /* number of dram channels */
	u32 yclk;          /* bandwidth per dram data pin in kHz */
	u32 sclk;          /* engine clock in kHz */
	u32 disp_clk;      /* display clock in kHz */
	u32 src_width;     /* viewport width */
	u32 active_time;   /* active display time in ns */
	u32 blank_time;    /* blank time in ns */
	bool interlaced;    /* mode is interlaced */
	fixed20_12 vsc;    /* vertical scale ratio */
	u32 num_heads;     /* number of active crtcs */
	u32 bytes_per_pixel; /* bytes per pixel display + overlay */
	u32 lb_size;       /* line buffer allocated to pipe */
	u32 vtaps;         /* vertical scaler taps */
};

static u32 dce6_dram_bandwidth(struct dce6_wm_params *wm)
{
	/* Calculate raw DRAM Bandwidth */
	fixed20_12 dram_efficiency; /* 0.7 */
	fixed20_12 yclk, dram_channels, bandwidth;
	fixed20_12 a;

	a.full = dfixed_const(1000);
	yclk.full = dfixed_const(wm->yclk);
	yclk.full = dfixed_div(yclk, a);
	dram_channels.full = dfixed_const(wm->dram_channels * 4);
	a.full = dfixed_const(10);
	dram_efficiency.full = dfixed_const(7);
	dram_efficiency.full = dfixed_div(dram_efficiency, a);
	bandwidth.full = dfixed_mul(dram_channels, yclk);
	bandwidth.full = dfixed_mul(bandwidth, dram_efficiency);

	return dfixed_trunc(bandwidth);
}

static u32 dce6_dram_bandwidth_for_display(struct dce6_wm_params *wm)
{
	/* Calculate DRAM Bandwidth and the part allocated to display. */
	fixed20_12 disp_dram_allocation; /* 0.3 to 0.7 */
	fixed20_12 yclk, dram_channels, bandwidth;
	fixed20_12 a;

	a.full = dfixed_const(1000);
	yclk.full = dfixed_const(wm->yclk);
	yclk.full = dfixed_div(yclk, a);
	dram_channels.full = dfixed_const(wm->dram_channels * 4);
	a.full = dfixed_const(10);
	disp_dram_allocation.full = dfixed_const(3); /* XXX worse case value 0.3 */
	disp_dram_allocation.full = dfixed_div(disp_dram_allocation, a);
	bandwidth.full = dfixed_mul(dram_channels, yclk);
	bandwidth.full = dfixed_mul(bandwidth, disp_dram_allocation);

	return dfixed_trunc(bandwidth);
}

static u32 dce6_data_return_bandwidth(struct dce6_wm_params *wm)
{
	/* Calculate the display Data return Bandwidth */
	fixed20_12 return_efficiency; /* 0.8 */
	fixed20_12 sclk, bandwidth;
	fixed20_12 a;

	a.full = dfixed_const(1000);
	sclk.full = dfixed_const(wm->sclk);
	sclk.full = dfixed_div(sclk, a);
	a.full = dfixed_const(10);
	return_efficiency.full = dfixed_const(8);
	return_efficiency.full = dfixed_div(return_efficiency, a);
	a.full = dfixed_const(32);
	bandwidth.full = dfixed_mul(a, sclk);
	bandwidth.full = dfixed_mul(bandwidth, return_efficiency);

	return dfixed_trunc(bandwidth);
}

static u32 dce6_get_dmif_bytes_per_request(struct dce6_wm_params *wm)
{
	return 32;
}

static u32 dce6_dmif_request_bandwidth(struct dce6_wm_params *wm)
{
	/* Calculate the DMIF Request Bandwidth */
	fixed20_12 disp_clk_request_efficiency; /* 0.8 */
	fixed20_12 disp_clk, sclk, bandwidth;
	fixed20_12 a, b1, b2;
	u32 min_bandwidth;

	a.full = dfixed_const(1000);
	disp_clk.full = dfixed_const(wm->disp_clk);
	disp_clk.full = dfixed_div(disp_clk, a);
	a.full = dfixed_const(dce6_get_dmif_bytes_per_request(wm) / 2);
	b1.full = dfixed_mul(a, disp_clk);

	a.full = dfixed_const(1000);
	sclk.full = dfixed_const(wm->sclk);
	sclk.full = dfixed_div(sclk, a);
	a.full = dfixed_const(dce6_get_dmif_bytes_per_request(wm));
	b2.full = dfixed_mul(a, sclk);

	a.full = dfixed_const(10);
	disp_clk_request_efficiency.full = dfixed_const(8);
	disp_clk_request_efficiency.full = dfixed_div(disp_clk_request_efficiency, a);

	min_bandwidth = min(dfixed_trunc(b1), dfixed_trunc(b2));

	a.full = dfixed_const(min_bandwidth);
	bandwidth.full = dfixed_mul(a, disp_clk_request_efficiency);

	return dfixed_trunc(bandwidth);
}

static u32 dce6_available_bandwidth(struct dce6_wm_params *wm)
{
	/* Calculate the Available bandwidth. Display can use this temporarily but not in average. */
	u32 dram_bandwidth = dce6_dram_bandwidth(wm);
	u32 data_return_bandwidth = dce6_data_return_bandwidth(wm);
	u32 dmif_req_bandwidth = dce6_dmif_request_bandwidth(wm);

	return min(dram_bandwidth, min(data_return_bandwidth, dmif_req_bandwidth));
}

static u32 dce6_average_bandwidth(struct dce6_wm_params *wm)
{
	/* Calculate the display mode Average Bandwidth
	 * DisplayMode should contain the source and destination dimensions,
	 * timing, etc.
	 */
	fixed20_12 bpp;
	fixed20_12 line_time;
	fixed20_12 src_width;
	fixed20_12 bandwidth;
	fixed20_12 a;

	a.full = dfixed_const(1000);
	line_time.full = dfixed_const(wm->active_time + wm->blank_time);
	line_time.full = dfixed_div(line_time, a);
	bpp.full = dfixed_const(wm->bytes_per_pixel);
	src_width.full = dfixed_const(wm->src_width);
	bandwidth.full = dfixed_mul(src_width, bpp);
	bandwidth.full = dfixed_mul(bandwidth, wm->vsc);
	bandwidth.full = dfixed_div(bandwidth, line_time);

	return dfixed_trunc(bandwidth);
}

static u32 dce6_latency_watermark(struct dce6_wm_params *wm)
{
	/* First calcualte the latency in ns */
	u32 mc_latency = 2000; /* 2000 ns. */
	u32 available_bandwidth = dce6_available_bandwidth(wm);
	u32 worst_chunk_return_time = (512 * 8 * 1000) / available_bandwidth;
	u32 cursor_line_pair_return_time = (128 * 4 * 1000) / available_bandwidth;
	u32 dc_latency = 40000000 / wm->disp_clk; /* dc pipe latency */
	u32 other_heads_data_return_time = ((wm->num_heads + 1) * worst_chunk_return_time) +
		(wm->num_heads * cursor_line_pair_return_time);
	u32 latency = mc_latency + other_heads_data_return_time + dc_latency;
	u32 max_src_lines_per_dst_line, lb_fill_bw, line_fill_time;
	u32 tmp, dmif_size = 12288;
	fixed20_12 a, b, c;

	if (wm->num_heads == 0)
		return 0;

	a.full = dfixed_const(2);
	b.full = dfixed_const(1);
	if ((wm->vsc.full > a.full) ||
	    ((wm->vsc.full > b.full) && (wm->vtaps >= 3)) ||
	    (wm->vtaps >= 5) ||
	    ((wm->vsc.full >= a.full) && wm->interlaced))
		max_src_lines_per_dst_line = 4;
	else
		max_src_lines_per_dst_line = 2;

	a.full = dfixed_const(available_bandwidth);
	b.full = dfixed_const(wm->num_heads);
	a.full = dfixed_div(a, b);

	b.full = dfixed_const(mc_latency + 512);
	c.full = dfixed_const(wm->disp_clk);
	b.full = dfixed_div(b, c);

	c.full = dfixed_const(dmif_size);
	b.full = dfixed_div(c, b);

	tmp = min(dfixed_trunc(a), dfixed_trunc(b));

	b.full = dfixed_const(1000);
	c.full = dfixed_const(wm->disp_clk);
	b.full = dfixed_div(c, b);
	c.full = dfixed_const(wm->bytes_per_pixel);
	b.full = dfixed_mul(b, c);

	lb_fill_bw = min(tmp, dfixed_trunc(b));

	a.full = dfixed_const(max_src_lines_per_dst_line * wm->src_width * wm->bytes_per_pixel);
	b.full = dfixed_const(1000);
	c.full = dfixed_const(lb_fill_bw);
	b.full = dfixed_div(c, b);
	a.full = dfixed_div(a, b);
	line_fill_time = dfixed_trunc(a);

	if (line_fill_time < wm->active_time)
		return latency;
	else
		return latency + (line_fill_time - wm->active_time);

}

static bool dce6_average_bandwidth_vs_dram_bandwidth_for_display(struct dce6_wm_params *wm)
{
	if (dce6_average_bandwidth(wm) <=
	    (dce6_dram_bandwidth_for_display(wm) / wm->num_heads))
		return true;
	else
		return false;
};

static bool dce6_average_bandwidth_vs_available_bandwidth(struct dce6_wm_params *wm)
{
	if (dce6_average_bandwidth(wm) <=
	    (dce6_available_bandwidth(wm) / wm->num_heads))
		return true;
	else
		return false;
};

static bool dce6_check_latency_hiding(struct dce6_wm_params *wm)
{
	u32 lb_partitions = wm->lb_size / wm->src_width;
	u32 line_time = wm->active_time + wm->blank_time;
	u32 latency_tolerant_lines;
	u32 latency_hiding;
	fixed20_12 a;

	a.full = dfixed_const(1);
	if (wm->vsc.full > a.full)
		latency_tolerant_lines = 1;
	else {
		if (lb_partitions <= (wm->vtaps + 1))
			latency_tolerant_lines = 1;
		else
			latency_tolerant_lines = 2;
	}

	latency_hiding = (latency_tolerant_lines * line_time + wm->blank_time);

	if (dce6_latency_watermark(wm) <= latency_hiding)
		return true;
	else
		return false;
}

static void dce6_program_watermarks(struct radeon_device *rdev,
					 struct radeon_crtc *radeon_crtc,
					 u32 lb_size, u32 num_heads)
{
	struct drm_display_mode *mode = &radeon_crtc->base.mode;
	struct dce6_wm_params wm_low, wm_high;
	u32 dram_channels;
	u32 pixel_period;
	u32 line_time = 0;
	u32 latency_watermark_a = 0, latency_watermark_b = 0;
	u32 priority_a_mark = 0, priority_b_mark = 0;
	u32 priority_a_cnt = PRIORITY_OFF;
	u32 priority_b_cnt = PRIORITY_OFF;
	u32 tmp, arb_control3;
	fixed20_12 a, b, c;

	if (radeon_crtc->base.enabled && num_heads && mode) {
		pixel_period = 1000000 / (u32)mode->clock;
		line_time = min((u32)mode->crtc_htotal * pixel_period, (u32)65535);
		priority_a_cnt = 0;
		priority_b_cnt = 0;

		if (rdev->family == CHIP_ARUBA)
			dram_channels = evergreen_get_number_of_dram_channels(rdev);
		else
			dram_channels = si_get_number_of_dram_channels(rdev);

		/* watermark for high clocks */
		if ((rdev->pm.pm_method == PM_METHOD_DPM) && rdev->pm.dpm_enabled) {
			wm_high.yclk =
				radeon_dpm_get_mclk(rdev, false) * 10;
			wm_high.sclk =
				radeon_dpm_get_sclk(rdev, false) * 10;
		} else {
			wm_high.yclk = rdev->pm.current_mclk * 10;
			wm_high.sclk = rdev->pm.current_sclk * 10;
		}

		wm_high.disp_clk = mode->clock;
		wm_high.src_width = mode->crtc_hdisplay;
		wm_high.active_time = mode->crtc_hdisplay * pixel_period;
		wm_high.blank_time = line_time - wm_high.active_time;
		wm_high.interlaced = false;
		if (mode->flags & DRM_MODE_FLAG_INTERLACE)
			wm_high.interlaced = true;
		wm_high.vsc = radeon_crtc->vsc;
		wm_high.vtaps = 1;
		if (radeon_crtc->rmx_type != RMX_OFF)
			wm_high.vtaps = 2;
		wm_high.bytes_per_pixel = 4; /* XXX: get this from fb config */
		wm_high.lb_size = lb_size;
		wm_high.dram_channels = dram_channels;
		wm_high.num_heads = num_heads;

		/* watermark for low clocks */
		if ((rdev->pm.pm_method == PM_METHOD_DPM) && rdev->pm.dpm_enabled) {
			wm_low.yclk =
				radeon_dpm_get_mclk(rdev, true) * 10;
			wm_low.sclk =
				radeon_dpm_get_sclk(rdev, true) * 10;
		} else {
			wm_low.yclk = rdev->pm.current_mclk * 10;
			wm_low.sclk = rdev->pm.current_sclk * 10;
		}

		wm_low.disp_clk = mode->clock;
		wm_low.src_width = mode->crtc_hdisplay;
		wm_low.active_time = mode->crtc_hdisplay * pixel_period;
		wm_low.blank_time = line_time - wm_low.active_time;
		wm_low.interlaced = false;
		if (mode->flags & DRM_MODE_FLAG_INTERLACE)
			wm_low.interlaced = true;
		wm_low.vsc = radeon_crtc->vsc;
		wm_low.vtaps = 1;
		if (radeon_crtc->rmx_type != RMX_OFF)
			wm_low.vtaps = 2;
		wm_low.bytes_per_pixel = 4; /* XXX: get this from fb config */
		wm_low.lb_size = lb_size;
		wm_low.dram_channels = dram_channels;
		wm_low.num_heads = num_heads;

		/* set for high clocks */
		latency_watermark_a = min(dce6_latency_watermark(&wm_high), (u32)65535);
		/* set for low clocks */
		latency_watermark_b = min(dce6_latency_watermark(&wm_low), (u32)65535);

		/* possibly force display priority to high */
		/* should really do this at mode validation time... */
		if (!dce6_average_bandwidth_vs_dram_bandwidth_for_display(&wm_high) ||
		    !dce6_average_bandwidth_vs_available_bandwidth(&wm_high) ||
		    !dce6_check_latency_hiding(&wm_high) ||
		    (rdev->disp_priority == 2)) {
			DRM_DEBUG_KMS("force priority to high\n");
			priority_a_cnt |= PRIORITY_ALWAYS_ON;
			priority_b_cnt |= PRIORITY_ALWAYS_ON;
		}
		if (!dce6_average_bandwidth_vs_dram_bandwidth_for_display(&wm_low) ||
		    !dce6_average_bandwidth_vs_available_bandwidth(&wm_low) ||
		    !dce6_check_latency_hiding(&wm_low) ||
		    (rdev->disp_priority == 2)) {
			DRM_DEBUG_KMS("force priority to high\n");
			priority_a_cnt |= PRIORITY_ALWAYS_ON;
			priority_b_cnt |= PRIORITY_ALWAYS_ON;
		}

		a.full = dfixed_const(1000);
		b.full = dfixed_const(mode->clock);
		b.full = dfixed_div(b, a);
		c.full = dfixed_const(latency_watermark_a);
		c.full = dfixed_mul(c, b);
		c.full = dfixed_mul(c, radeon_crtc->hsc);
		c.full = dfixed_div(c, a);
		a.full = dfixed_const(16);
		c.full = dfixed_div(c, a);
		priority_a_mark = dfixed_trunc(c);
		priority_a_cnt |= priority_a_mark & PRIORITY_MARK_MASK;

		a.full = dfixed_const(1000);
		b.full = dfixed_const(mode->clock);
		b.full = dfixed_div(b, a);
		c.full = dfixed_const(latency_watermark_b);
		c.full = dfixed_mul(c, b);
		c.full = dfixed_mul(c, radeon_crtc->hsc);
		c.full = dfixed_div(c, a);
		a.full = dfixed_const(16);
		c.full = dfixed_div(c, a);
		priority_b_mark = dfixed_trunc(c);
		priority_b_cnt |= priority_b_mark & PRIORITY_MARK_MASK;
	}

	/* select wm A */
	arb_control3 = RREG32(DPG_PIPE_ARBITRATION_CONTROL3 + radeon_crtc->crtc_offset);
	tmp = arb_control3;
	tmp &= ~LATENCY_WATERMARK_MASK(3);
	tmp |= LATENCY_WATERMARK_MASK(1);
	WREG32(DPG_PIPE_ARBITRATION_CONTROL3 + radeon_crtc->crtc_offset, tmp);
	WREG32(DPG_PIPE_LATENCY_CONTROL + radeon_crtc->crtc_offset,
	       (LATENCY_LOW_WATERMARK(latency_watermark_a) |
		LATENCY_HIGH_WATERMARK(line_time)));
	/* select wm B */
	tmp = RREG32(DPG_PIPE_ARBITRATION_CONTROL3 + radeon_crtc->crtc_offset);
	tmp &= ~LATENCY_WATERMARK_MASK(3);
	tmp |= LATENCY_WATERMARK_MASK(2);
	WREG32(DPG_PIPE_ARBITRATION_CONTROL3 + radeon_crtc->crtc_offset, tmp);
	WREG32(DPG_PIPE_LATENCY_CONTROL + radeon_crtc->crtc_offset,
	       (LATENCY_LOW_WATERMARK(latency_watermark_b) |
		LATENCY_HIGH_WATERMARK(line_time)));
	/* restore original selection */
	WREG32(DPG_PIPE_ARBITRATION_CONTROL3 + radeon_crtc->crtc_offset, arb_control3);

	/* write the priority marks */
	WREG32(PRIORITY_A_CNT + radeon_crtc->crtc_offset, priority_a_cnt);
	WREG32(PRIORITY_B_CNT + radeon_crtc->crtc_offset, priority_b_cnt);

	/* save values for DPM */
	radeon_crtc->line_time = line_time;
	radeon_crtc->wm_high = latency_watermark_a;
	radeon_crtc->wm_low = latency_watermark_b;
}

void dce6_bandwidth_update(struct radeon_device *rdev)
{
	struct drm_display_mode *mode0 = NULL;
	struct drm_display_mode *mode1 = NULL;
	u32 num_heads = 0, lb_size;
	int i;

	if (!rdev->mode_info.mode_config_initialized)
		return;

	radeon_update_display_priority(rdev);

	for (i = 0; i < rdev->num_crtc; i++) {
		if (rdev->mode_info.crtcs[i]->base.enabled)
			num_heads++;
	}
	for (i = 0; i < rdev->num_crtc; i += 2) {
		mode0 = &rdev->mode_info.crtcs[i]->base.mode;
		mode1 = &rdev->mode_info.crtcs[i+1]->base.mode;
		lb_size = dce6_line_buffer_adjust(rdev, rdev->mode_info.crtcs[i], mode0, mode1);
		dce6_program_watermarks(rdev, rdev->mode_info.crtcs[i], lb_size, num_heads);
		lb_size = dce6_line_buffer_adjust(rdev, rdev->mode_info.crtcs[i+1], mode1, mode0);
		dce6_program_watermarks(rdev, rdev->mode_info.crtcs[i+1], lb_size, num_heads);
	}
}

/*
 * Core functions
 */
static void si_tiling_mode_table_init(struct radeon_device *rdev)
{
	const u32 num_tile_mode_states = 32;
	u32 reg_offset, gb_tile_moden, split_equal_to_row_size;

	switch (rdev->config.si.mem_row_size_in_kb) {
	case 1:
		split_equal_to_row_size = ADDR_SURF_TILE_SPLIT_1KB;
		break;
	case 2:
	default:
		split_equal_to_row_size = ADDR_SURF_TILE_SPLIT_2KB;
		break;
	case 4:
		split_equal_to_row_size = ADDR_SURF_TILE_SPLIT_4KB;
		break;
	}

	if ((rdev->family == CHIP_TAHITI) ||
	    (rdev->family == CHIP_PITCAIRN)) {
		for (reg_offset = 0; reg_offset < num_tile_mode_states; reg_offset++) {
			switch (reg_offset) {
			case 0:  /* non-AA compressed depth or any compressed stencil */
				gb_tile_moden = (ARRAY_MODE(ARRAY_2D_TILED_THIN1) |
						 MICRO_TILE_MODE(ADDR_SURF_DEPTH_MICRO_TILING) |
						 PIPE_CONFIG(ADDR_SURF_P8_32x32_8x16) |
						 TILE_SPLIT(ADDR_SURF_TILE_SPLIT_64B) |
						 NUM_BANKS(ADDR_SURF_16_BANK) |
						 BANK_WIDTH(ADDR_SURF_BANK_WIDTH_1) |
						 BANK_HEIGHT(ADDR_SURF_BANK_HEIGHT_4) |
						 MACRO_TILE_ASPECT(ADDR_SURF_MACRO_ASPECT_2));
				break;
			case 1:  /* 2xAA/4xAA compressed depth only */
				gb_tile_moden = (ARRAY_MODE(ARRAY_2D_TILED_THIN1) |
						 MICRO_TILE_MODE(ADDR_SURF_DEPTH_MICRO_TILING) |
						 PIPE_CONFIG(ADDR_SURF_P8_32x32_8x16) |
						 TILE_SPLIT(ADDR_SURF_TILE_SPLIT_128B) |
						 NUM_BANKS(ADDR_SURF_16_BANK) |
						 BANK_WIDTH(ADDR_SURF_BANK_WIDTH_1) |
						 BANK_HEIGHT(ADDR_SURF_BANK_HEIGHT_4) |
						 MACRO_TILE_ASPECT(ADDR_SURF_MACRO_ASPECT_2));
				break;
			case 2:  /* 8xAA compressed depth only */
				gb_tile_moden = (ARRAY_MODE(ARRAY_2D_TILED_THIN1) |
						 MICRO_TILE_MODE(ADDR_SURF_DEPTH_MICRO_TILING) |
						 PIPE_CONFIG(ADDR_SURF_P8_32x32_8x16) |
						 TILE_SPLIT(ADDR_SURF_TILE_SPLIT_256B) |
						 NUM_BANKS(ADDR_SURF_16_BANK) |
						 BANK_WIDTH(ADDR_SURF_BANK_WIDTH_1) |
						 BANK_HEIGHT(ADDR_SURF_BANK_HEIGHT_4) |
						 MACRO_TILE_ASPECT(ADDR_SURF_MACRO_ASPECT_2));
				break;
			case 3:  /* 2xAA/4xAA compressed depth with stencil (for depth buffer) */
				gb_tile_moden = (ARRAY_MODE(ARRAY_2D_TILED_THIN1) |
						 MICRO_TILE_MODE(ADDR_SURF_DEPTH_MICRO_TILING) |
						 PIPE_CONFIG(ADDR_SURF_P8_32x32_8x16) |
						 TILE_SPLIT(ADDR_SURF_TILE_SPLIT_128B) |
						 NUM_BANKS(ADDR_SURF_16_BANK) |
						 BANK_WIDTH(ADDR_SURF_BANK_WIDTH_1) |
						 BANK_HEIGHT(ADDR_SURF_BANK_HEIGHT_4) |
						 MACRO_TILE_ASPECT(ADDR_SURF_MACRO_ASPECT_2));
				break;
			case 4:  /* Maps w/ a dimension less than the 2D macro-tile dimensions (for mipmapped depth textures) */
				gb_tile_moden = (ARRAY_MODE(ARRAY_1D_TILED_THIN1) |
						 MICRO_TILE_MODE(ADDR_SURF_DEPTH_MICRO_TILING) |
						 PIPE_CONFIG(ADDR_SURF_P8_32x32_8x16) |
						 TILE_SPLIT(ADDR_SURF_TILE_SPLIT_64B) |
						 NUM_BANKS(ADDR_SURF_16_BANK) |
						 BANK_WIDTH(ADDR_SURF_BANK_WIDTH_1) |
						 BANK_HEIGHT(ADDR_SURF_BANK_HEIGHT_2) |
						 MACRO_TILE_ASPECT(ADDR_SURF_MACRO_ASPECT_2));
				break;
			case 5:  /* Uncompressed 16bpp depth - and stencil buffer allocated with it */
				gb_tile_moden = (ARRAY_MODE(ARRAY_2D_TILED_THIN1) |
						 MICRO_TILE_MODE(ADDR_SURF_DEPTH_MICRO_TILING) |
						 PIPE_CONFIG(ADDR_SURF_P8_32x32_8x16) |
						 TILE_SPLIT(split_equal_to_row_size) |
						 NUM_BANKS(ADDR_SURF_16_BANK) |
						 BANK_WIDTH(ADDR_SURF_BANK_WIDTH_1) |
						 BANK_HEIGHT(ADDR_SURF_BANK_HEIGHT_2) |
						 MACRO_TILE_ASPECT(ADDR_SURF_MACRO_ASPECT_2));
				break;
			case 6:  /* Uncompressed 32bpp depth - and stencil buffer allocated with it */
				gb_tile_moden = (ARRAY_MODE(ARRAY_2D_TILED_THIN1) |
						 MICRO_TILE_MODE(ADDR_SURF_DEPTH_MICRO_TILING) |
						 PIPE_CONFIG(ADDR_SURF_P8_32x32_8x16) |
						 TILE_SPLIT(split_equal_to_row_size) |
						 NUM_BANKS(ADDR_SURF_16_BANK) |
						 BANK_WIDTH(ADDR_SURF_BANK_WIDTH_1) |
						 BANK_HEIGHT(ADDR_SURF_BANK_HEIGHT_1) |
						 MACRO_TILE_ASPECT(ADDR_SURF_MACRO_ASPECT_1));
				break;
			case 7:  /* Uncompressed 8bpp stencil without depth (drivers typically do not use) */
				gb_tile_moden = (ARRAY_MODE(ARRAY_2D_TILED_THIN1) |
						 MICRO_TILE_MODE(ADDR_SURF_DEPTH_MICRO_TILING) |
						 PIPE_CONFIG(ADDR_SURF_P8_32x32_8x16) |
						 TILE_SPLIT(split_equal_to_row_size) |
						 NUM_BANKS(ADDR_SURF_16_BANK) |
						 BANK_WIDTH(ADDR_SURF_BANK_WIDTH_1) |
						 BANK_HEIGHT(ADDR_SURF_BANK_HEIGHT_4) |
						 MACRO_TILE_ASPECT(ADDR_SURF_MACRO_ASPECT_2));
				break;
			case 8:  /* 1D and 1D Array Surfaces */
				gb_tile_moden = (ARRAY_MODE(ARRAY_LINEAR_ALIGNED) |
						 MICRO_TILE_MODE(ADDR_SURF_DISPLAY_MICRO_TILING) |
						 PIPE_CONFIG(ADDR_SURF_P8_32x32_8x16) |
						 TILE_SPLIT(ADDR_SURF_TILE_SPLIT_64B) |
						 NUM_BANKS(ADDR_SURF_16_BANK) |
						 BANK_WIDTH(ADDR_SURF_BANK_WIDTH_1) |
						 BANK_HEIGHT(ADDR_SURF_BANK_HEIGHT_2) |
						 MACRO_TILE_ASPECT(ADDR_SURF_MACRO_ASPECT_2));
				break;
			case 9:  /* Displayable maps. */
				gb_tile_moden = (ARRAY_MODE(ARRAY_1D_TILED_THIN1) |
						 MICRO_TILE_MODE(ADDR_SURF_DISPLAY_MICRO_TILING) |
						 PIPE_CONFIG(ADDR_SURF_P8_32x32_8x16) |
						 TILE_SPLIT(ADDR_SURF_TILE_SPLIT_64B) |
						 NUM_BANKS(ADDR_SURF_16_BANK) |
						 BANK_WIDTH(ADDR_SURF_BANK_WIDTH_1) |
						 BANK_HEIGHT(ADDR_SURF_BANK_HEIGHT_2) |
						 MACRO_TILE_ASPECT(ADDR_SURF_MACRO_ASPECT_2));
				break;
			case 10:  /* Display 8bpp. */
				gb_tile_moden = (ARRAY_MODE(ARRAY_2D_TILED_THIN1) |
						 MICRO_TILE_MODE(ADDR_SURF_DISPLAY_MICRO_TILING) |
						 PIPE_CONFIG(ADDR_SURF_P8_32x32_8x16) |
						 TILE_SPLIT(ADDR_SURF_TILE_SPLIT_256B) |
						 NUM_BANKS(ADDR_SURF_16_BANK) |
						 BANK_WIDTH(ADDR_SURF_BANK_WIDTH_1) |
						 BANK_HEIGHT(ADDR_SURF_BANK_HEIGHT_4) |
						 MACRO_TILE_ASPECT(ADDR_SURF_MACRO_ASPECT_2));
				break;
			case 11:  /* Display 16bpp. */
				gb_tile_moden = (ARRAY_MODE(ARRAY_2D_TILED_THIN1) |
						 MICRO_TILE_MODE(ADDR_SURF_DISPLAY_MICRO_TILING) |
						 PIPE_CONFIG(ADDR_SURF_P8_32x32_8x16) |
						 TILE_SPLIT(ADDR_SURF_TILE_SPLIT_256B) |
						 NUM_BANKS(ADDR_SURF_16_BANK) |
						 BANK_WIDTH(ADDR_SURF_BANK_WIDTH_1) |
						 BANK_HEIGHT(ADDR_SURF_BANK_HEIGHT_2) |
						 MACRO_TILE_ASPECT(ADDR_SURF_MACRO_ASPECT_2));
				break;
			case 12:  /* Display 32bpp. */
				gb_tile_moden = (ARRAY_MODE(ARRAY_2D_TILED_THIN1) |
						 MICRO_TILE_MODE(ADDR_SURF_DISPLAY_MICRO_TILING) |
						 PIPE_CONFIG(ADDR_SURF_P8_32x32_8x16) |
						 TILE_SPLIT(ADDR_SURF_TILE_SPLIT_512B) |
						 NUM_BANKS(ADDR_SURF_16_BANK) |
						 BANK_WIDTH(ADDR_SURF_BANK_WIDTH_1) |
						 BANK_HEIGHT(ADDR_SURF_BANK_HEIGHT_1) |
						 MACRO_TILE_ASPECT(ADDR_SURF_MACRO_ASPECT_1));
				break;
			case 13:  /* Thin. */
				gb_tile_moden = (ARRAY_MODE(ARRAY_1D_TILED_THIN1) |
						 MICRO_TILE_MODE(ADDR_SURF_THIN_MICRO_TILING) |
						 PIPE_CONFIG(ADDR_SURF_P8_32x32_8x16) |
						 TILE_SPLIT(ADDR_SURF_TILE_SPLIT_64B) |
						 NUM_BANKS(ADDR_SURF_16_BANK) |
						 BANK_WIDTH(ADDR_SURF_BANK_WIDTH_1) |
						 BANK_HEIGHT(ADDR_SURF_BANK_HEIGHT_2) |
						 MACRO_TILE_ASPECT(ADDR_SURF_MACRO_ASPECT_2));
				break;
			case 14:  /* Thin 8 bpp. */
				gb_tile_moden = (ARRAY_MODE(ARRAY_2D_TILED_THIN1) |
						 MICRO_TILE_MODE(ADDR_SURF_THIN_MICRO_TILING) |
						 PIPE_CONFIG(ADDR_SURF_P8_32x32_8x16) |
						 TILE_SPLIT(ADDR_SURF_TILE_SPLIT_256B) |
						 NUM_BANKS(ADDR_SURF_16_BANK) |
						 BANK_WIDTH(ADDR_SURF_BANK_WIDTH_1) |
						 BANK_HEIGHT(ADDR_SURF_BANK_HEIGHT_4) |
						 MACRO_TILE_ASPECT(ADDR_SURF_MACRO_ASPECT_1));
				break;
			case 15:  /* Thin 16 bpp. */
				gb_tile_moden = (ARRAY_MODE(ARRAY_2D_TILED_THIN1) |
						 MICRO_TILE_MODE(ADDR_SURF_THIN_MICRO_TILING) |
						 PIPE_CONFIG(ADDR_SURF_P8_32x32_8x16) |
						 TILE_SPLIT(ADDR_SURF_TILE_SPLIT_256B) |
						 NUM_BANKS(ADDR_SURF_16_BANK) |
						 BANK_WIDTH(ADDR_SURF_BANK_WIDTH_1) |
						 BANK_HEIGHT(ADDR_SURF_BANK_HEIGHT_2) |
						 MACRO_TILE_ASPECT(ADDR_SURF_MACRO_ASPECT_1));
				break;
			case 16:  /* Thin 32 bpp. */
				gb_tile_moden = (ARRAY_MODE(ARRAY_2D_TILED_THIN1) |
						 MICRO_TILE_MODE(ADDR_SURF_THIN_MICRO_TILING) |
						 PIPE_CONFIG(ADDR_SURF_P8_32x32_8x16) |
						 TILE_SPLIT(ADDR_SURF_TILE_SPLIT_512B) |
						 NUM_BANKS(ADDR_SURF_16_BANK) |
						 BANK_WIDTH(ADDR_SURF_BANK_WIDTH_1) |
						 BANK_HEIGHT(ADDR_SURF_BANK_HEIGHT_1) |
						 MACRO_TILE_ASPECT(ADDR_SURF_MACRO_ASPECT_1));
				break;
			case 17:  /* Thin 64 bpp. */
				gb_tile_moden = (ARRAY_MODE(ARRAY_2D_TILED_THIN1) |
						 MICRO_TILE_MODE(ADDR_SURF_THIN_MICRO_TILING) |
						 PIPE_CONFIG(ADDR_SURF_P8_32x32_8x16) |
						 TILE_SPLIT(split_equal_to_row_size) |
						 NUM_BANKS(ADDR_SURF_16_BANK) |
						 BANK_WIDTH(ADDR_SURF_BANK_WIDTH_1) |
						 BANK_HEIGHT(ADDR_SURF_BANK_HEIGHT_1) |
						 MACRO_TILE_ASPECT(ADDR_SURF_MACRO_ASPECT_1));
				break;
			case 21:  /* 8 bpp PRT. */
				gb_tile_moden = (ARRAY_MODE(ARRAY_2D_TILED_THIN1) |
						 MICRO_TILE_MODE(ADDR_SURF_THIN_MICRO_TILING) |
						 PIPE_CONFIG(ADDR_SURF_P8_32x32_8x16) |
						 TILE_SPLIT(ADDR_SURF_TILE_SPLIT_256B) |
						 NUM_BANKS(ADDR_SURF_16_BANK) |
						 BANK_WIDTH(ADDR_SURF_BANK_WIDTH_2) |
						 BANK_HEIGHT(ADDR_SURF_BANK_HEIGHT_4) |
						 MACRO_TILE_ASPECT(ADDR_SURF_MACRO_ASPECT_2));
				break;
			case 22:  /* 16 bpp PRT */
				gb_tile_moden = (ARRAY_MODE(ARRAY_2D_TILED_THIN1) |
						 MICRO_TILE_MODE(ADDR_SURF_THIN_MICRO_TILING) |
						 PIPE_CONFIG(ADDR_SURF_P8_32x32_8x16) |
						 TILE_SPLIT(ADDR_SURF_TILE_SPLIT_256B) |
						 NUM_BANKS(ADDR_SURF_16_BANK) |
						 BANK_WIDTH(ADDR_SURF_BANK_WIDTH_1) |
						 BANK_HEIGHT(ADDR_SURF_BANK_HEIGHT_4) |
						 MACRO_TILE_ASPECT(ADDR_SURF_MACRO_ASPECT_4));
				break;
			case 23:  /* 32 bpp PRT */
				gb_tile_moden = (ARRAY_MODE(ARRAY_2D_TILED_THIN1) |
						 MICRO_TILE_MODE(ADDR_SURF_THIN_MICRO_TILING) |
						 PIPE_CONFIG(ADDR_SURF_P8_32x32_8x16) |
						 TILE_SPLIT(ADDR_SURF_TILE_SPLIT_256B) |
						 NUM_BANKS(ADDR_SURF_16_BANK) |
						 BANK_WIDTH(ADDR_SURF_BANK_WIDTH_1) |
						 BANK_HEIGHT(ADDR_SURF_BANK_HEIGHT_2) |
						 MACRO_TILE_ASPECT(ADDR_SURF_MACRO_ASPECT_2));
				break;
			case 24:  /* 64 bpp PRT */
				gb_tile_moden = (ARRAY_MODE(ARRAY_2D_TILED_THIN1) |
						 MICRO_TILE_MODE(ADDR_SURF_THIN_MICRO_TILING) |
						 PIPE_CONFIG(ADDR_SURF_P8_32x32_8x16) |
						 TILE_SPLIT(ADDR_SURF_TILE_SPLIT_512B) |
						 NUM_BANKS(ADDR_SURF_16_BANK) |
						 BANK_WIDTH(ADDR_SURF_BANK_WIDTH_1) |
						 BANK_HEIGHT(ADDR_SURF_BANK_HEIGHT_1) |
						 MACRO_TILE_ASPECT(ADDR_SURF_MACRO_ASPECT_2));
				break;
			case 25:  /* 128 bpp PRT */
				gb_tile_moden = (ARRAY_MODE(ARRAY_2D_TILED_THIN1) |
						 MICRO_TILE_MODE(ADDR_SURF_THIN_MICRO_TILING) |
						 PIPE_CONFIG(ADDR_SURF_P8_32x32_8x16) |
						 TILE_SPLIT(ADDR_SURF_TILE_SPLIT_1KB) |
						 NUM_BANKS(ADDR_SURF_8_BANK) |
						 BANK_WIDTH(ADDR_SURF_BANK_WIDTH_1) |
						 BANK_HEIGHT(ADDR_SURF_BANK_HEIGHT_1) |
						 MACRO_TILE_ASPECT(ADDR_SURF_MACRO_ASPECT_1));
				break;
			default:
				gb_tile_moden = 0;
				break;
			}
			rdev->config.si.tile_mode_array[reg_offset] = gb_tile_moden;
			WREG32(GB_TILE_MODE0 + (reg_offset * 4), gb_tile_moden);
		}
	} else if ((rdev->family == CHIP_VERDE) ||
		   (rdev->family == CHIP_OLAND) ||
		   (rdev->family == CHIP_HAINAN)) {
		for (reg_offset = 0; reg_offset < num_tile_mode_states; reg_offset++) {
			switch (reg_offset) {
			case 0:  /* non-AA compressed depth or any compressed stencil */
				gb_tile_moden = (ARRAY_MODE(ARRAY_2D_TILED_THIN1) |
						 MICRO_TILE_MODE(ADDR_SURF_DEPTH_MICRO_TILING) |
						 PIPE_CONFIG(ADDR_SURF_P4_8x16) |
						 TILE_SPLIT(ADDR_SURF_TILE_SPLIT_64B) |
						 NUM_BANKS(ADDR_SURF_16_BANK) |
						 BANK_WIDTH(ADDR_SURF_BANK_WIDTH_1) |
						 BANK_HEIGHT(ADDR_SURF_BANK_HEIGHT_4) |
						 MACRO_TILE_ASPECT(ADDR_SURF_MACRO_ASPECT_4));
				break;
			case 1:  /* 2xAA/4xAA compressed depth only */
				gb_tile_moden = (ARRAY_MODE(ARRAY_2D_TILED_THIN1) |
						 MICRO_TILE_MODE(ADDR_SURF_DEPTH_MICRO_TILING) |
						 PIPE_CONFIG(ADDR_SURF_P4_8x16) |
						 TILE_SPLIT(ADDR_SURF_TILE_SPLIT_128B) |
						 NUM_BANKS(ADDR_SURF_16_BANK) |
						 BANK_WIDTH(ADDR_SURF_BANK_WIDTH_1) |
						 BANK_HEIGHT(ADDR_SURF_BANK_HEIGHT_4) |
						 MACRO_TILE_ASPECT(ADDR_SURF_MACRO_ASPECT_4));
				break;
			case 2:  /* 8xAA compressed depth only */
				gb_tile_moden = (ARRAY_MODE(ARRAY_2D_TILED_THIN1) |
						 MICRO_TILE_MODE(ADDR_SURF_DEPTH_MICRO_TILING) |
						 PIPE_CONFIG(ADDR_SURF_P4_8x16) |
						 TILE_SPLIT(ADDR_SURF_TILE_SPLIT_256B) |
						 NUM_BANKS(ADDR_SURF_16_BANK) |
						 BANK_WIDTH(ADDR_SURF_BANK_WIDTH_1) |
						 BANK_HEIGHT(ADDR_SURF_BANK_HEIGHT_4) |
						 MACRO_TILE_ASPECT(ADDR_SURF_MACRO_ASPECT_4));
				break;
			case 3:  /* 2xAA/4xAA compressed depth with stencil (for depth buffer) */
				gb_tile_moden = (ARRAY_MODE(ARRAY_2D_TILED_THIN1) |
						 MICRO_TILE_MODE(ADDR_SURF_DEPTH_MICRO_TILING) |
						 PIPE_CONFIG(ADDR_SURF_P4_8x16) |
						 TILE_SPLIT(ADDR_SURF_TILE_SPLIT_128B) |
						 NUM_BANKS(ADDR_SURF_16_BANK) |
						 BANK_WIDTH(ADDR_SURF_BANK_WIDTH_1) |
						 BANK_HEIGHT(ADDR_SURF_BANK_HEIGHT_4) |
						 MACRO_TILE_ASPECT(ADDR_SURF_MACRO_ASPECT_4));
				break;
			case 4:  /* Maps w/ a dimension less than the 2D macro-tile dimensions (for mipmapped depth textures) */
				gb_tile_moden = (ARRAY_MODE(ARRAY_1D_TILED_THIN1) |
						 MICRO_TILE_MODE(ADDR_SURF_DEPTH_MICRO_TILING) |
						 PIPE_CONFIG(ADDR_SURF_P4_8x16) |
						 TILE_SPLIT(ADDR_SURF_TILE_SPLIT_64B) |
						 NUM_BANKS(ADDR_SURF_16_BANK) |
						 BANK_WIDTH(ADDR_SURF_BANK_WIDTH_1) |
						 BANK_HEIGHT(ADDR_SURF_BANK_HEIGHT_2) |
						 MACRO_TILE_ASPECT(ADDR_SURF_MACRO_ASPECT_2));
				break;
			case 5:  /* Uncompressed 16bpp depth - and stencil buffer allocated with it */
				gb_tile_moden = (ARRAY_MODE(ARRAY_2D_TILED_THIN1) |
						 MICRO_TILE_MODE(ADDR_SURF_DEPTH_MICRO_TILING) |
						 PIPE_CONFIG(ADDR_SURF_P4_8x16) |
						 TILE_SPLIT(split_equal_to_row_size) |
						 NUM_BANKS(ADDR_SURF_16_BANK) |
						 BANK_WIDTH(ADDR_SURF_BANK_WIDTH_1) |
						 BANK_HEIGHT(ADDR_SURF_BANK_HEIGHT_2) |
						 MACRO_TILE_ASPECT(ADDR_SURF_MACRO_ASPECT_2));
				break;
			case 6:  /* Uncompressed 32bpp depth - and stencil buffer allocated with it */
				gb_tile_moden = (ARRAY_MODE(ARRAY_2D_TILED_THIN1) |
						 MICRO_TILE_MODE(ADDR_SURF_DEPTH_MICRO_TILING) |
						 PIPE_CONFIG(ADDR_SURF_P4_8x16) |
						 TILE_SPLIT(split_equal_to_row_size) |
						 NUM_BANKS(ADDR_SURF_16_BANK) |
						 BANK_WIDTH(ADDR_SURF_BANK_WIDTH_1) |
						 BANK_HEIGHT(ADDR_SURF_BANK_HEIGHT_1) |
						 MACRO_TILE_ASPECT(ADDR_SURF_MACRO_ASPECT_2));
				break;
			case 7:  /* Uncompressed 8bpp stencil without depth (drivers typically do not use) */
				gb_tile_moden = (ARRAY_MODE(ARRAY_2D_TILED_THIN1) |
						 MICRO_TILE_MODE(ADDR_SURF_DEPTH_MICRO_TILING) |
						 PIPE_CONFIG(ADDR_SURF_P4_8x16) |
						 TILE_SPLIT(split_equal_to_row_size) |
						 NUM_BANKS(ADDR_SURF_16_BANK) |
						 BANK_WIDTH(ADDR_SURF_BANK_WIDTH_1) |
						 BANK_HEIGHT(ADDR_SURF_BANK_HEIGHT_4) |
						 MACRO_TILE_ASPECT(ADDR_SURF_MACRO_ASPECT_4));
				break;
			case 8:  /* 1D and 1D Array Surfaces */
				gb_tile_moden = (ARRAY_MODE(ARRAY_LINEAR_ALIGNED) |
						 MICRO_TILE_MODE(ADDR_SURF_DISPLAY_MICRO_TILING) |
						 PIPE_CONFIG(ADDR_SURF_P4_8x16) |
						 TILE_SPLIT(ADDR_SURF_TILE_SPLIT_64B) |
						 NUM_BANKS(ADDR_SURF_16_BANK) |
						 BANK_WIDTH(ADDR_SURF_BANK_WIDTH_1) |
						 BANK_HEIGHT(ADDR_SURF_BANK_HEIGHT_2) |
						 MACRO_TILE_ASPECT(ADDR_SURF_MACRO_ASPECT_2));
				break;
			case 9:  /* Displayable maps. */
				gb_tile_moden = (ARRAY_MODE(ARRAY_1D_TILED_THIN1) |
						 MICRO_TILE_MODE(ADDR_SURF_DISPLAY_MICRO_TILING) |
						 PIPE_CONFIG(ADDR_SURF_P4_8x16) |
						 TILE_SPLIT(ADDR_SURF_TILE_SPLIT_64B) |
						 NUM_BANKS(ADDR_SURF_16_BANK) |
						 BANK_WIDTH(ADDR_SURF_BANK_WIDTH_1) |
						 BANK_HEIGHT(ADDR_SURF_BANK_HEIGHT_2) |
						 MACRO_TILE_ASPECT(ADDR_SURF_MACRO_ASPECT_2));
				break;
			case 10:  /* Display 8bpp. */
				gb_tile_moden = (ARRAY_MODE(ARRAY_2D_TILED_THIN1) |
						 MICRO_TILE_MODE(ADDR_SURF_DISPLAY_MICRO_TILING) |
						 PIPE_CONFIG(ADDR_SURF_P4_8x16) |
						 TILE_SPLIT(ADDR_SURF_TILE_SPLIT_256B) |
						 NUM_BANKS(ADDR_SURF_16_BANK) |
						 BANK_WIDTH(ADDR_SURF_BANK_WIDTH_1) |
						 BANK_HEIGHT(ADDR_SURF_BANK_HEIGHT_4) |
						 MACRO_TILE_ASPECT(ADDR_SURF_MACRO_ASPECT_4));
				break;
			case 11:  /* Display 16bpp. */
				gb_tile_moden = (ARRAY_MODE(ARRAY_2D_TILED_THIN1) |
						 MICRO_TILE_MODE(ADDR_SURF_DISPLAY_MICRO_TILING) |
						 PIPE_CONFIG(ADDR_SURF_P4_8x16) |
						 TILE_SPLIT(ADDR_SURF_TILE_SPLIT_256B) |
						 NUM_BANKS(ADDR_SURF_16_BANK) |
						 BANK_WIDTH(ADDR_SURF_BANK_WIDTH_1) |
						 BANK_HEIGHT(ADDR_SURF_BANK_HEIGHT_2) |
						 MACRO_TILE_ASPECT(ADDR_SURF_MACRO_ASPECT_2));
				break;
			case 12:  /* Display 32bpp. */
				gb_tile_moden = (ARRAY_MODE(ARRAY_2D_TILED_THIN1) |
						 MICRO_TILE_MODE(ADDR_SURF_DISPLAY_MICRO_TILING) |
						 PIPE_CONFIG(ADDR_SURF_P4_8x16) |
						 TILE_SPLIT(ADDR_SURF_TILE_SPLIT_512B) |
						 NUM_BANKS(ADDR_SURF_16_BANK) |
						 BANK_WIDTH(ADDR_SURF_BANK_WIDTH_1) |
						 BANK_HEIGHT(ADDR_SURF_BANK_HEIGHT_1) |
						 MACRO_TILE_ASPECT(ADDR_SURF_MACRO_ASPECT_2));
				break;
			case 13:  /* Thin. */
				gb_tile_moden = (ARRAY_MODE(ARRAY_1D_TILED_THIN1) |
						 MICRO_TILE_MODE(ADDR_SURF_THIN_MICRO_TILING) |
						 PIPE_CONFIG(ADDR_SURF_P4_8x16) |
						 TILE_SPLIT(ADDR_SURF_TILE_SPLIT_64B) |
						 NUM_BANKS(ADDR_SURF_16_BANK) |
						 BANK_WIDTH(ADDR_SURF_BANK_WIDTH_1) |
						 BANK_HEIGHT(ADDR_SURF_BANK_HEIGHT_2) |
						 MACRO_TILE_ASPECT(ADDR_SURF_MACRO_ASPECT_2));
				break;
			case 14:  /* Thin 8 bpp. */
				gb_tile_moden = (ARRAY_MODE(ARRAY_2D_TILED_THIN1) |
						 MICRO_TILE_MODE(ADDR_SURF_THIN_MICRO_TILING) |
						 PIPE_CONFIG(ADDR_SURF_P4_8x16) |
						 TILE_SPLIT(ADDR_SURF_TILE_SPLIT_256B) |
						 NUM_BANKS(ADDR_SURF_16_BANK) |
						 BANK_WIDTH(ADDR_SURF_BANK_WIDTH_1) |
						 BANK_HEIGHT(ADDR_SURF_BANK_HEIGHT_4) |
						 MACRO_TILE_ASPECT(ADDR_SURF_MACRO_ASPECT_2));
				break;
			case 15:  /* Thin 16 bpp. */
				gb_tile_moden = (ARRAY_MODE(ARRAY_2D_TILED_THIN1) |
						 MICRO_TILE_MODE(ADDR_SURF_THIN_MICRO_TILING) |
						 PIPE_CONFIG(ADDR_SURF_P4_8x16) |
						 TILE_SPLIT(ADDR_SURF_TILE_SPLIT_256B) |
						 NUM_BANKS(ADDR_SURF_16_BANK) |
						 BANK_WIDTH(ADDR_SURF_BANK_WIDTH_1) |
						 BANK_HEIGHT(ADDR_SURF_BANK_HEIGHT_2) |
						 MACRO_TILE_ASPECT(ADDR_SURF_MACRO_ASPECT_2));
				break;
			case 16:  /* Thin 32 bpp. */
				gb_tile_moden = (ARRAY_MODE(ARRAY_2D_TILED_THIN1) |
						 MICRO_TILE_MODE(ADDR_SURF_THIN_MICRO_TILING) |
						 PIPE_CONFIG(ADDR_SURF_P4_8x16) |
						 TILE_SPLIT(ADDR_SURF_TILE_SPLIT_512B) |
						 NUM_BANKS(ADDR_SURF_16_BANK) |
						 BANK_WIDTH(ADDR_SURF_BANK_WIDTH_1) |
						 BANK_HEIGHT(ADDR_SURF_BANK_HEIGHT_1) |
						 MACRO_TILE_ASPECT(ADDR_SURF_MACRO_ASPECT_2));
				break;
			case 17:  /* Thin 64 bpp. */
				gb_tile_moden = (ARRAY_MODE(ARRAY_2D_TILED_THIN1) |
						 MICRO_TILE_MODE(ADDR_SURF_THIN_MICRO_TILING) |
						 PIPE_CONFIG(ADDR_SURF_P4_8x16) |
						 TILE_SPLIT(split_equal_to_row_size) |
						 NUM_BANKS(ADDR_SURF_16_BANK) |
						 BANK_WIDTH(ADDR_SURF_BANK_WIDTH_1) |
						 BANK_HEIGHT(ADDR_SURF_BANK_HEIGHT_1) |
						 MACRO_TILE_ASPECT(ADDR_SURF_MACRO_ASPECT_2));
				break;
			case 21:  /* 8 bpp PRT. */
				gb_tile_moden = (ARRAY_MODE(ARRAY_2D_TILED_THIN1) |
						 MICRO_TILE_MODE(ADDR_SURF_THIN_MICRO_TILING) |
						 PIPE_CONFIG(ADDR_SURF_P8_32x32_8x16) |
						 TILE_SPLIT(ADDR_SURF_TILE_SPLIT_256B) |
						 NUM_BANKS(ADDR_SURF_16_BANK) |
						 BANK_WIDTH(ADDR_SURF_BANK_WIDTH_2) |
						 BANK_HEIGHT(ADDR_SURF_BANK_HEIGHT_4) |
						 MACRO_TILE_ASPECT(ADDR_SURF_MACRO_ASPECT_2));
				break;
			case 22:  /* 16 bpp PRT */
				gb_tile_moden = (ARRAY_MODE(ARRAY_2D_TILED_THIN1) |
						 MICRO_TILE_MODE(ADDR_SURF_THIN_MICRO_TILING) |
						 PIPE_CONFIG(ADDR_SURF_P8_32x32_8x16) |
						 TILE_SPLIT(ADDR_SURF_TILE_SPLIT_256B) |
						 NUM_BANKS(ADDR_SURF_16_BANK) |
						 BANK_WIDTH(ADDR_SURF_BANK_WIDTH_1) |
						 BANK_HEIGHT(ADDR_SURF_BANK_HEIGHT_4) |
						 MACRO_TILE_ASPECT(ADDR_SURF_MACRO_ASPECT_4));
				break;
			case 23:  /* 32 bpp PRT */
				gb_tile_moden = (ARRAY_MODE(ARRAY_2D_TILED_THIN1) |
						 MICRO_TILE_MODE(ADDR_SURF_THIN_MICRO_TILING) |
						 PIPE_CONFIG(ADDR_SURF_P8_32x32_8x16) |
						 TILE_SPLIT(ADDR_SURF_TILE_SPLIT_256B) |
						 NUM_BANKS(ADDR_SURF_16_BANK) |
						 BANK_WIDTH(ADDR_SURF_BANK_WIDTH_1) |
						 BANK_HEIGHT(ADDR_SURF_BANK_HEIGHT_2) |
						 MACRO_TILE_ASPECT(ADDR_SURF_MACRO_ASPECT_2));
				break;
			case 24:  /* 64 bpp PRT */
				gb_tile_moden = (ARRAY_MODE(ARRAY_2D_TILED_THIN1) |
						 MICRO_TILE_MODE(ADDR_SURF_THIN_MICRO_TILING) |
						 PIPE_CONFIG(ADDR_SURF_P8_32x32_8x16) |
						 TILE_SPLIT(ADDR_SURF_TILE_SPLIT_512B) |
						 NUM_BANKS(ADDR_SURF_16_BANK) |
						 BANK_WIDTH(ADDR_SURF_BANK_WIDTH_1) |
						 BANK_HEIGHT(ADDR_SURF_BANK_HEIGHT_1) |
						 MACRO_TILE_ASPECT(ADDR_SURF_MACRO_ASPECT_2));
				break;
			case 25:  /* 128 bpp PRT */
				gb_tile_moden = (ARRAY_MODE(ARRAY_2D_TILED_THIN1) |
						 MICRO_TILE_MODE(ADDR_SURF_THIN_MICRO_TILING) |
						 PIPE_CONFIG(ADDR_SURF_P8_32x32_8x16) |
						 TILE_SPLIT(ADDR_SURF_TILE_SPLIT_1KB) |
						 NUM_BANKS(ADDR_SURF_8_BANK) |
						 BANK_WIDTH(ADDR_SURF_BANK_WIDTH_1) |
						 BANK_HEIGHT(ADDR_SURF_BANK_HEIGHT_1) |
						 MACRO_TILE_ASPECT(ADDR_SURF_MACRO_ASPECT_1));
				break;
			default:
				gb_tile_moden = 0;
				break;
			}
			rdev->config.si.tile_mode_array[reg_offset] = gb_tile_moden;
			WREG32(GB_TILE_MODE0 + (reg_offset * 4), gb_tile_moden);
		}
	} else
		DRM_ERROR("unknown asic: 0x%x\n", rdev->family);
}

static void si_select_se_sh(struct radeon_device *rdev,
			    u32 se_num, u32 sh_num)
{
	u32 data = INSTANCE_BROADCAST_WRITES;

	if ((se_num == 0xffffffff) && (sh_num == 0xffffffff))
		data |= SH_BROADCAST_WRITES | SE_BROADCAST_WRITES;
	else if (se_num == 0xffffffff)
		data |= SE_BROADCAST_WRITES | SH_INDEX(sh_num);
	else if (sh_num == 0xffffffff)
		data |= SH_BROADCAST_WRITES | SE_INDEX(se_num);
	else
		data |= SH_INDEX(sh_num) | SE_INDEX(se_num);
	WREG32(GRBM_GFX_INDEX, data);
}

static u32 si_create_bitmask(u32 bit_width)
{
	u32 i, mask = 0;

	for (i = 0; i < bit_width; i++) {
		mask <<= 1;
		mask |= 1;
	}
	return mask;
}

static u32 si_get_cu_enabled(struct radeon_device *rdev, u32 cu_per_sh)
{
	u32 data, mask;

	data = RREG32(CC_GC_SHADER_ARRAY_CONFIG);
	if (data & 1)
		data &= INACTIVE_CUS_MASK;
	else
		data = 0;
	data |= RREG32(GC_USER_SHADER_ARRAY_CONFIG);

	data >>= INACTIVE_CUS_SHIFT;

	mask = si_create_bitmask(cu_per_sh);

	return ~data & mask;
}

static void si_setup_spi(struct radeon_device *rdev,
			 u32 se_num, u32 sh_per_se,
			 u32 cu_per_sh)
{
	int i, j, k;
	u32 data, mask, active_cu;

	for (i = 0; i < se_num; i++) {
		for (j = 0; j < sh_per_se; j++) {
			si_select_se_sh(rdev, i, j);
			data = RREG32(SPI_STATIC_THREAD_MGMT_3);
			active_cu = si_get_cu_enabled(rdev, cu_per_sh);

			mask = 1;
			for (k = 0; k < 16; k++) {
				mask <<= k;
				if (active_cu & mask) {
					data &= ~mask;
					WREG32(SPI_STATIC_THREAD_MGMT_3, data);
					break;
				}
			}
		}
	}
	si_select_se_sh(rdev, 0xffffffff, 0xffffffff);
}

static u32 si_get_rb_disabled(struct radeon_device *rdev,
			      u32 max_rb_num_per_se,
			      u32 sh_per_se)
{
	u32 data, mask;

	data = RREG32(CC_RB_BACKEND_DISABLE);
	if (data & 1)
		data &= BACKEND_DISABLE_MASK;
	else
		data = 0;
	data |= RREG32(GC_USER_RB_BACKEND_DISABLE);

	data >>= BACKEND_DISABLE_SHIFT;

	mask = si_create_bitmask(max_rb_num_per_se / sh_per_se);

	return data & mask;
}

static void si_setup_rb(struct radeon_device *rdev,
			u32 se_num, u32 sh_per_se,
			u32 max_rb_num_per_se)
{
	int i, j;
	u32 data, mask;
	u32 disabled_rbs = 0;
	u32 enabled_rbs = 0;

	for (i = 0; i < se_num; i++) {
		for (j = 0; j < sh_per_se; j++) {
			si_select_se_sh(rdev, i, j);
			data = si_get_rb_disabled(rdev, max_rb_num_per_se, sh_per_se);
			disabled_rbs |= data << ((i * sh_per_se + j) * TAHITI_RB_BITMAP_WIDTH_PER_SH);
		}
	}
	si_select_se_sh(rdev, 0xffffffff, 0xffffffff);

	mask = 1;
	for (i = 0; i < max_rb_num_per_se * se_num; i++) {
		if (!(disabled_rbs & mask))
			enabled_rbs |= mask;
		mask <<= 1;
	}

	rdev->config.si.backend_enable_mask = enabled_rbs;

	for (i = 0; i < se_num; i++) {
		si_select_se_sh(rdev, i, 0xffffffff);
		data = 0;
		for (j = 0; j < sh_per_se; j++) {
			switch (enabled_rbs & 3) {
			case 1:
				data |= (RASTER_CONFIG_RB_MAP_0 << (i * sh_per_se + j) * 2);
				break;
			case 2:
				data |= (RASTER_CONFIG_RB_MAP_3 << (i * sh_per_se + j) * 2);
				break;
			case 3:
			default:
				data |= (RASTER_CONFIG_RB_MAP_2 << (i * sh_per_se + j) * 2);
				break;
			}
			enabled_rbs >>= 2;
		}
		WREG32(PA_SC_RASTER_CONFIG, data);
	}
	si_select_se_sh(rdev, 0xffffffff, 0xffffffff);
}

static void si_gpu_init(struct radeon_device *rdev)
{
	u32 gb_addr_config = 0;
	u32 mc_shared_chmap, mc_arb_ramcfg;
	u32 sx_debug_1;
	u32 hdp_host_path_cntl;
	u32 tmp;
	int i, j;

	switch (rdev->family) {
	case CHIP_TAHITI:
		rdev->config.si.max_shader_engines = 2;
		rdev->config.si.max_tile_pipes = 12;
		rdev->config.si.max_cu_per_sh = 8;
		rdev->config.si.max_sh_per_se = 2;
		rdev->config.si.max_backends_per_se = 4;
		rdev->config.si.max_texture_channel_caches = 12;
		rdev->config.si.max_gprs = 256;
		rdev->config.si.max_gs_threads = 32;
		rdev->config.si.max_hw_contexts = 8;

		rdev->config.si.sc_prim_fifo_size_frontend = 0x20;
		rdev->config.si.sc_prim_fifo_size_backend = 0x100;
		rdev->config.si.sc_hiz_tile_fifo_size = 0x30;
		rdev->config.si.sc_earlyz_tile_fifo_size = 0x130;
		gb_addr_config = TAHITI_GB_ADDR_CONFIG_GOLDEN;
		break;
	case CHIP_PITCAIRN:
		rdev->config.si.max_shader_engines = 2;
		rdev->config.si.max_tile_pipes = 8;
		rdev->config.si.max_cu_per_sh = 5;
		rdev->config.si.max_sh_per_se = 2;
		rdev->config.si.max_backends_per_se = 4;
		rdev->config.si.max_texture_channel_caches = 8;
		rdev->config.si.max_gprs = 256;
		rdev->config.si.max_gs_threads = 32;
		rdev->config.si.max_hw_contexts = 8;

		rdev->config.si.sc_prim_fifo_size_frontend = 0x20;
		rdev->config.si.sc_prim_fifo_size_backend = 0x100;
		rdev->config.si.sc_hiz_tile_fifo_size = 0x30;
		rdev->config.si.sc_earlyz_tile_fifo_size = 0x130;
		gb_addr_config = TAHITI_GB_ADDR_CONFIG_GOLDEN;
		break;
	case CHIP_VERDE:
	default:
		rdev->config.si.max_shader_engines = 1;
		rdev->config.si.max_tile_pipes = 4;
		rdev->config.si.max_cu_per_sh = 5;
		rdev->config.si.max_sh_per_se = 2;
		rdev->config.si.max_backends_per_se = 4;
		rdev->config.si.max_texture_channel_caches = 4;
		rdev->config.si.max_gprs = 256;
		rdev->config.si.max_gs_threads = 32;
		rdev->config.si.max_hw_contexts = 8;

		rdev->config.si.sc_prim_fifo_size_frontend = 0x20;
		rdev->config.si.sc_prim_fifo_size_backend = 0x40;
		rdev->config.si.sc_hiz_tile_fifo_size = 0x30;
		rdev->config.si.sc_earlyz_tile_fifo_size = 0x130;
		gb_addr_config = VERDE_GB_ADDR_CONFIG_GOLDEN;
		break;
	case CHIP_OLAND:
		rdev->config.si.max_shader_engines = 1;
		rdev->config.si.max_tile_pipes = 4;
		rdev->config.si.max_cu_per_sh = 6;
		rdev->config.si.max_sh_per_se = 1;
		rdev->config.si.max_backends_per_se = 2;
		rdev->config.si.max_texture_channel_caches = 4;
		rdev->config.si.max_gprs = 256;
		rdev->config.si.max_gs_threads = 16;
		rdev->config.si.max_hw_contexts = 8;

		rdev->config.si.sc_prim_fifo_size_frontend = 0x20;
		rdev->config.si.sc_prim_fifo_size_backend = 0x40;
		rdev->config.si.sc_hiz_tile_fifo_size = 0x30;
		rdev->config.si.sc_earlyz_tile_fifo_size = 0x130;
		gb_addr_config = VERDE_GB_ADDR_CONFIG_GOLDEN;
		break;
	case CHIP_HAINAN:
		rdev->config.si.max_shader_engines = 1;
		rdev->config.si.max_tile_pipes = 4;
		rdev->config.si.max_cu_per_sh = 5;
		rdev->config.si.max_sh_per_se = 1;
		rdev->config.si.max_backends_per_se = 1;
		rdev->config.si.max_texture_channel_caches = 2;
		rdev->config.si.max_gprs = 256;
		rdev->config.si.max_gs_threads = 16;
		rdev->config.si.max_hw_contexts = 8;

		rdev->config.si.sc_prim_fifo_size_frontend = 0x20;
		rdev->config.si.sc_prim_fifo_size_backend = 0x40;
		rdev->config.si.sc_hiz_tile_fifo_size = 0x30;
		rdev->config.si.sc_earlyz_tile_fifo_size = 0x130;
		gb_addr_config = HAINAN_GB_ADDR_CONFIG_GOLDEN;
		break;
	}

	/* Initialize HDP */
	for (i = 0, j = 0; i < 32; i++, j += 0x18) {
		WREG32((0x2c14 + j), 0x00000000);
		WREG32((0x2c18 + j), 0x00000000);
		WREG32((0x2c1c + j), 0x00000000);
		WREG32((0x2c20 + j), 0x00000000);
		WREG32((0x2c24 + j), 0x00000000);
	}

	WREG32(GRBM_CNTL, GRBM_READ_TIMEOUT(0xff));

	evergreen_fix_pci_max_read_req_size(rdev);

	WREG32(BIF_FB_EN, FB_READ_EN | FB_WRITE_EN);

	mc_shared_chmap = RREG32(MC_SHARED_CHMAP);
	mc_arb_ramcfg = RREG32(MC_ARB_RAMCFG);

	rdev->config.si.num_tile_pipes = rdev->config.si.max_tile_pipes;
	rdev->config.si.mem_max_burst_length_bytes = 256;
	tmp = (mc_arb_ramcfg & NOOFCOLS_MASK) >> NOOFCOLS_SHIFT;
	rdev->config.si.mem_row_size_in_kb = (4 * (1 << (8 + tmp))) / 1024;
	if (rdev->config.si.mem_row_size_in_kb > 4)
		rdev->config.si.mem_row_size_in_kb = 4;
	/* XXX use MC settings? */
	rdev->config.si.shader_engine_tile_size = 32;
	rdev->config.si.num_gpus = 1;
	rdev->config.si.multi_gpu_tile_size = 64;

	/* fix up row size */
	gb_addr_config &= ~ROW_SIZE_MASK;
	switch (rdev->config.si.mem_row_size_in_kb) {
	case 1:
	default:
		gb_addr_config |= ROW_SIZE(0);
		break;
	case 2:
		gb_addr_config |= ROW_SIZE(1);
		break;
	case 4:
		gb_addr_config |= ROW_SIZE(2);
		break;
	}

	/* setup tiling info dword.  gb_addr_config is not adequate since it does
	 * not have bank info, so create a custom tiling dword.
	 * bits 3:0   num_pipes
	 * bits 7:4   num_banks
	 * bits 11:8  group_size
	 * bits 15:12 row_size
	 */
	rdev->config.si.tile_config = 0;
	switch (rdev->config.si.num_tile_pipes) {
	case 1:
		rdev->config.si.tile_config |= (0 << 0);
		break;
	case 2:
		rdev->config.si.tile_config |= (1 << 0);
		break;
	case 4:
		rdev->config.si.tile_config |= (2 << 0);
		break;
	case 8:
	default:
		/* XXX what about 12? */
		rdev->config.si.tile_config |= (3 << 0);
		break;
	}	
	switch ((mc_arb_ramcfg & NOOFBANK_MASK) >> NOOFBANK_SHIFT) {
	case 0: /* four banks */
		rdev->config.si.tile_config |= 0 << 4;
		break;
	case 1: /* eight banks */
		rdev->config.si.tile_config |= 1 << 4;
		break;
	case 2: /* sixteen banks */
	default:
		rdev->config.si.tile_config |= 2 << 4;
		break;
	}
	rdev->config.si.tile_config |=
		((gb_addr_config & PIPE_INTERLEAVE_SIZE_MASK) >> PIPE_INTERLEAVE_SIZE_SHIFT) << 8;
	rdev->config.si.tile_config |=
		((gb_addr_config & ROW_SIZE_MASK) >> ROW_SIZE_SHIFT) << 12;

	WREG32(GB_ADDR_CONFIG, gb_addr_config);
	WREG32(DMIF_ADDR_CONFIG, gb_addr_config);
	WREG32(DMIF_ADDR_CALC, gb_addr_config);
	WREG32(HDP_ADDR_CONFIG, gb_addr_config);
	WREG32(DMA_TILING_CONFIG + DMA0_REGISTER_OFFSET, gb_addr_config);
	WREG32(DMA_TILING_CONFIG + DMA1_REGISTER_OFFSET, gb_addr_config);
	if (rdev->has_uvd) {
		WREG32(UVD_UDEC_ADDR_CONFIG, gb_addr_config);
		WREG32(UVD_UDEC_DB_ADDR_CONFIG, gb_addr_config);
		WREG32(UVD_UDEC_DBW_ADDR_CONFIG, gb_addr_config);
	}

	si_tiling_mode_table_init(rdev);

	si_setup_rb(rdev, rdev->config.si.max_shader_engines,
		    rdev->config.si.max_sh_per_se,
		    rdev->config.si.max_backends_per_se);

	si_setup_spi(rdev, rdev->config.si.max_shader_engines,
		     rdev->config.si.max_sh_per_se,
		     rdev->config.si.max_cu_per_sh);

	rdev->config.si.active_cus = 0;
	for (i = 0; i < rdev->config.si.max_shader_engines; i++) {
		for (j = 0; j < rdev->config.si.max_sh_per_se; j++) {
			rdev->config.si.active_cus +=
				hweight32(si_get_cu_active_bitmap(rdev, i, j));
		}
	}

	/* set HW defaults for 3D engine */
	WREG32(CP_QUEUE_THRESHOLDS, (ROQ_IB1_START(0x16) |
				     ROQ_IB2_START(0x2b)));
	WREG32(CP_MEQ_THRESHOLDS, MEQ1_START(0x30) | MEQ2_START(0x60));

	sx_debug_1 = RREG32(SX_DEBUG_1);
	WREG32(SX_DEBUG_1, sx_debug_1);

	WREG32(SPI_CONFIG_CNTL_1, VTX_DONE_DELAY(4));

	WREG32(PA_SC_FIFO_SIZE, (SC_FRONTEND_PRIM_FIFO_SIZE(rdev->config.si.sc_prim_fifo_size_frontend) |
				 SC_BACKEND_PRIM_FIFO_SIZE(rdev->config.si.sc_prim_fifo_size_backend) |
				 SC_HIZ_TILE_FIFO_SIZE(rdev->config.si.sc_hiz_tile_fifo_size) |
				 SC_EARLYZ_TILE_FIFO_SIZE(rdev->config.si.sc_earlyz_tile_fifo_size)));

	WREG32(VGT_NUM_INSTANCES, 1);

	WREG32(CP_PERFMON_CNTL, 0);

	WREG32(SQ_CONFIG, 0);

	WREG32(PA_SC_FORCE_EOV_MAX_CNTS, (FORCE_EOV_MAX_CLK_CNT(4095) |
					  FORCE_EOV_MAX_REZ_CNT(255)));

	WREG32(VGT_CACHE_INVALIDATION, CACHE_INVALIDATION(VC_AND_TC) |
	       AUTO_INVLD_EN(ES_AND_GS_AUTO));

	WREG32(VGT_GS_VERTEX_REUSE, 16);
	WREG32(PA_SC_LINE_STIPPLE_STATE, 0);

	WREG32(CB_PERFCOUNTER0_SELECT0, 0);
	WREG32(CB_PERFCOUNTER0_SELECT1, 0);
	WREG32(CB_PERFCOUNTER1_SELECT0, 0);
	WREG32(CB_PERFCOUNTER1_SELECT1, 0);
	WREG32(CB_PERFCOUNTER2_SELECT0, 0);
	WREG32(CB_PERFCOUNTER2_SELECT1, 0);
	WREG32(CB_PERFCOUNTER3_SELECT0, 0);
	WREG32(CB_PERFCOUNTER3_SELECT1, 0);

	tmp = RREG32(HDP_MISC_CNTL);
	tmp |= HDP_FLUSH_INVALIDATE_CACHE;
	WREG32(HDP_MISC_CNTL, tmp);

	hdp_host_path_cntl = RREG32(HDP_HOST_PATH_CNTL);
	WREG32(HDP_HOST_PATH_CNTL, hdp_host_path_cntl);

	WREG32(PA_CL_ENHANCE, CLIP_VTX_REORDER_ENA | NUM_CLIP_SEQ(3));

	udelay(50);
}

/*
 * GPU scratch registers helpers function.
 */
static void si_scratch_init(struct radeon_device *rdev)
{
	int i;

	rdev->scratch.num_reg = 7;
	rdev->scratch.reg_base = SCRATCH_REG0;
	for (i = 0; i < rdev->scratch.num_reg; i++) {
		rdev->scratch.free[i] = true;
		rdev->scratch.reg[i] = rdev->scratch.reg_base + (i * 4);
	}
}

void si_fence_ring_emit(struct radeon_device *rdev,
			struct radeon_fence *fence)
{
	struct radeon_ring *ring = &rdev->ring[fence->ring];
	u64 addr = rdev->fence_drv[fence->ring].gpu_addr;

	/* flush read cache over gart */
	radeon_ring_write(ring, PACKET3(PACKET3_SET_CONFIG_REG, 1));
	radeon_ring_write(ring, (CP_COHER_CNTL2 - PACKET3_SET_CONFIG_REG_START) >> 2);
	radeon_ring_write(ring, 0);
	radeon_ring_write(ring, PACKET3(PACKET3_SURFACE_SYNC, 3));
	radeon_ring_write(ring, PACKET3_TCL1_ACTION_ENA |
			  PACKET3_TC_ACTION_ENA |
			  PACKET3_SH_KCACHE_ACTION_ENA |
			  PACKET3_SH_ICACHE_ACTION_ENA);
	radeon_ring_write(ring, 0xFFFFFFFF);
	radeon_ring_write(ring, 0);
	radeon_ring_write(ring, 10); /* poll interval */
	/* EVENT_WRITE_EOP - flush caches, send int */
	radeon_ring_write(ring, PACKET3(PACKET3_EVENT_WRITE_EOP, 4));
	radeon_ring_write(ring, EVENT_TYPE(CACHE_FLUSH_AND_INV_TS_EVENT) | EVENT_INDEX(5));
	radeon_ring_write(ring, lower_32_bits(addr));
	radeon_ring_write(ring, (upper_32_bits(addr) & 0xff) | DATA_SEL(1) | INT_SEL(2));
	radeon_ring_write(ring, fence->seq);
	radeon_ring_write(ring, 0);
}

/*
 * IB stuff
 */
void si_ring_ib_execute(struct radeon_device *rdev, struct radeon_ib *ib)
{
	struct radeon_ring *ring = &rdev->ring[ib->ring];
	unsigned vm_id = ib->vm ? ib->vm->ids[ib->ring].id : 0;
	u32 header;

	if (ib->is_const_ib) {
		/* set switch buffer packet before const IB */
		radeon_ring_write(ring, PACKET3(PACKET3_SWITCH_BUFFER, 0));
		radeon_ring_write(ring, 0);

		header = PACKET3(PACKET3_INDIRECT_BUFFER_CONST, 2);
	} else {
		u32 next_rptr;
		if (ring->rptr_save_reg) {
			next_rptr = ring->wptr + 3 + 4 + 8;
			radeon_ring_write(ring, PACKET3(PACKET3_SET_CONFIG_REG, 1));
			radeon_ring_write(ring, ((ring->rptr_save_reg -
						  PACKET3_SET_CONFIG_REG_START) >> 2));
			radeon_ring_write(ring, next_rptr);
		} else if (rdev->wb.enabled) {
			next_rptr = ring->wptr + 5 + 4 + 8;
			radeon_ring_write(ring, PACKET3(PACKET3_WRITE_DATA, 3));
			radeon_ring_write(ring, (1 << 8));
			radeon_ring_write(ring, ring->next_rptr_gpu_addr & 0xfffffffc);
			radeon_ring_write(ring, upper_32_bits(ring->next_rptr_gpu_addr));
			radeon_ring_write(ring, next_rptr);
		}

		header = PACKET3(PACKET3_INDIRECT_BUFFER, 2);
	}

	radeon_ring_write(ring, header);
	radeon_ring_write(ring,
#ifdef __BIG_ENDIAN
			  (2 << 0) |
#endif
			  (ib->gpu_addr & 0xFFFFFFFC));
	radeon_ring_write(ring, upper_32_bits(ib->gpu_addr) & 0xFFFF);
	radeon_ring_write(ring, ib->length_dw | (vm_id << 24));

	if (!ib->is_const_ib) {
		/* flush read cache over gart for this vmid */
		radeon_ring_write(ring, PACKET3(PACKET3_SET_CONFIG_REG, 1));
		radeon_ring_write(ring, (CP_COHER_CNTL2 - PACKET3_SET_CONFIG_REG_START) >> 2);
		radeon_ring_write(ring, vm_id);
		radeon_ring_write(ring, PACKET3(PACKET3_SURFACE_SYNC, 3));
		radeon_ring_write(ring, PACKET3_TCL1_ACTION_ENA |
				  PACKET3_TC_ACTION_ENA |
				  PACKET3_SH_KCACHE_ACTION_ENA |
				  PACKET3_SH_ICACHE_ACTION_ENA);
		radeon_ring_write(ring, 0xFFFFFFFF);
		radeon_ring_write(ring, 0);
		radeon_ring_write(ring, 10); /* poll interval */
	}
}

/*
 * CP.
 */
static void si_cp_enable(struct radeon_device *rdev, bool enable)
{
	if (enable)
		WREG32(CP_ME_CNTL, 0);
	else {
		if (rdev->asic->copy.copy_ring_index == RADEON_RING_TYPE_GFX_INDEX)
			radeon_ttm_set_active_vram_size(rdev, rdev->mc.visible_vram_size);
		WREG32(CP_ME_CNTL, (CP_ME_HALT | CP_PFP_HALT | CP_CE_HALT));
		WREG32(SCRATCH_UMSK, 0);
		rdev->ring[RADEON_RING_TYPE_GFX_INDEX].ready = false;
		rdev->ring[CAYMAN_RING_TYPE_CP1_INDEX].ready = false;
		rdev->ring[CAYMAN_RING_TYPE_CP2_INDEX].ready = false;
	}
	udelay(50);
}

static int si_cp_load_microcode(struct radeon_device *rdev)
{
	int i;

	if (!rdev->me_fw || !rdev->pfp_fw || !rdev->ce_fw)
		return -EINVAL;

	si_cp_enable(rdev, false);

	if (rdev->new_fw) {
		const struct gfx_firmware_header_v1_0 *pfp_hdr =
			(const struct gfx_firmware_header_v1_0 *)rdev->pfp_fw->data;
		const struct gfx_firmware_header_v1_0 *ce_hdr =
			(const struct gfx_firmware_header_v1_0 *)rdev->ce_fw->data;
		const struct gfx_firmware_header_v1_0 *me_hdr =
			(const struct gfx_firmware_header_v1_0 *)rdev->me_fw->data;
		const __le32 *fw_data;
		u32 fw_size;

		radeon_ucode_print_gfx_hdr(&pfp_hdr->header);
		radeon_ucode_print_gfx_hdr(&ce_hdr->header);
		radeon_ucode_print_gfx_hdr(&me_hdr->header);

		/* PFP */
		fw_data = (const __le32 *)
			(rdev->pfp_fw->data + le32_to_cpu(pfp_hdr->header.ucode_array_offset_bytes));
		fw_size = le32_to_cpu(pfp_hdr->header.ucode_size_bytes) / 4;
		WREG32(CP_PFP_UCODE_ADDR, 0);
		for (i = 0; i < fw_size; i++)
			WREG32(CP_PFP_UCODE_DATA, le32_to_cpup(fw_data++));
		WREG32(CP_PFP_UCODE_ADDR, 0);

		/* CE */
		fw_data = (const __le32 *)
			(rdev->ce_fw->data + le32_to_cpu(ce_hdr->header.ucode_array_offset_bytes));
		fw_size = le32_to_cpu(ce_hdr->header.ucode_size_bytes) / 4;
		WREG32(CP_CE_UCODE_ADDR, 0);
		for (i = 0; i < fw_size; i++)
			WREG32(CP_CE_UCODE_DATA, le32_to_cpup(fw_data++));
		WREG32(CP_CE_UCODE_ADDR, 0);

		/* ME */
		fw_data = (const __be32 *)
			(rdev->me_fw->data + le32_to_cpu(me_hdr->header.ucode_array_offset_bytes));
		fw_size = le32_to_cpu(me_hdr->header.ucode_size_bytes) / 4;
		WREG32(CP_ME_RAM_WADDR, 0);
		for (i = 0; i < fw_size; i++)
			WREG32(CP_ME_RAM_DATA, le32_to_cpup(fw_data++));
		WREG32(CP_ME_RAM_WADDR, 0);
	} else {
		const __be32 *fw_data;

		/* PFP */
		fw_data = (const __be32 *)rdev->pfp_fw->data;
		WREG32(CP_PFP_UCODE_ADDR, 0);
		for (i = 0; i < SI_PFP_UCODE_SIZE; i++)
			WREG32(CP_PFP_UCODE_DATA, be32_to_cpup(fw_data++));
		WREG32(CP_PFP_UCODE_ADDR, 0);

		/* CE */
		fw_data = (const __be32 *)rdev->ce_fw->data;
		WREG32(CP_CE_UCODE_ADDR, 0);
		for (i = 0; i < SI_CE_UCODE_SIZE; i++)
			WREG32(CP_CE_UCODE_DATA, be32_to_cpup(fw_data++));
		WREG32(CP_CE_UCODE_ADDR, 0);

		/* ME */
		fw_data = (const __be32 *)rdev->me_fw->data;
		WREG32(CP_ME_RAM_WADDR, 0);
		for (i = 0; i < SI_PM4_UCODE_SIZE; i++)
			WREG32(CP_ME_RAM_DATA, be32_to_cpup(fw_data++));
		WREG32(CP_ME_RAM_WADDR, 0);
	}

	WREG32(CP_PFP_UCODE_ADDR, 0);
	WREG32(CP_CE_UCODE_ADDR, 0);
	WREG32(CP_ME_RAM_WADDR, 0);
	WREG32(CP_ME_RAM_RADDR, 0);
	return 0;
}

static int si_cp_start(struct radeon_device *rdev)
{
	struct radeon_ring *ring = &rdev->ring[RADEON_RING_TYPE_GFX_INDEX];
	int r, i;

	r = radeon_ring_lock(rdev, ring, 7 + 4);
	if (r) {
		DRM_ERROR("radeon: cp failed to lock ring (%d).\n", r);
		return r;
	}
	/* init the CP */
	radeon_ring_write(ring, PACKET3(PACKET3_ME_INITIALIZE, 5));
	radeon_ring_write(ring, 0x1);
	radeon_ring_write(ring, 0x0);
	radeon_ring_write(ring, rdev->config.si.max_hw_contexts - 1);
	radeon_ring_write(ring, PACKET3_ME_INITIALIZE_DEVICE_ID(1));
	radeon_ring_write(ring, 0);
	radeon_ring_write(ring, 0);

	/* init the CE partitions */
	radeon_ring_write(ring, PACKET3(PACKET3_SET_BASE, 2));
	radeon_ring_write(ring, PACKET3_BASE_INDEX(CE_PARTITION_BASE));
	radeon_ring_write(ring, 0xc000);
	radeon_ring_write(ring, 0xe000);
	radeon_ring_unlock_commit(rdev, ring, false);

	si_cp_enable(rdev, true);

	r = radeon_ring_lock(rdev, ring, si_default_size + 10);
	if (r) {
		DRM_ERROR("radeon: cp failed to lock ring (%d).\n", r);
		return r;
	}

	/* setup clear context state */
	radeon_ring_write(ring, PACKET3(PACKET3_PREAMBLE_CNTL, 0));
	radeon_ring_write(ring, PACKET3_PREAMBLE_BEGIN_CLEAR_STATE);

	for (i = 0; i < si_default_size; i++)
		radeon_ring_write(ring, si_default_state[i]);

	radeon_ring_write(ring, PACKET3(PACKET3_PREAMBLE_CNTL, 0));
	radeon_ring_write(ring, PACKET3_PREAMBLE_END_CLEAR_STATE);

	/* set clear context state */
	radeon_ring_write(ring, PACKET3(PACKET3_CLEAR_STATE, 0));
	radeon_ring_write(ring, 0);

	radeon_ring_write(ring, PACKET3(PACKET3_SET_CONTEXT_REG, 2));
	radeon_ring_write(ring, 0x00000316);
	radeon_ring_write(ring, 0x0000000e); /* VGT_VERTEX_REUSE_BLOCK_CNTL */
	radeon_ring_write(ring, 0x00000010); /* VGT_OUT_DEALLOC_CNTL */

	radeon_ring_unlock_commit(rdev, ring, false);

	for (i = RADEON_RING_TYPE_GFX_INDEX; i <= CAYMAN_RING_TYPE_CP2_INDEX; ++i) {
		ring = &rdev->ring[i];
		r = radeon_ring_lock(rdev, ring, 2);

		/* clear the compute context state */
		radeon_ring_write(ring, PACKET3_COMPUTE(PACKET3_CLEAR_STATE, 0));
		radeon_ring_write(ring, 0);

		radeon_ring_unlock_commit(rdev, ring, false);
	}

	return 0;
}

static void si_cp_fini(struct radeon_device *rdev)
{
	struct radeon_ring *ring;
	si_cp_enable(rdev, false);

	ring = &rdev->ring[RADEON_RING_TYPE_GFX_INDEX];
	radeon_ring_fini(rdev, ring);
	radeon_scratch_free(rdev, ring->rptr_save_reg);

	ring = &rdev->ring[CAYMAN_RING_TYPE_CP1_INDEX];
	radeon_ring_fini(rdev, ring);
	radeon_scratch_free(rdev, ring->rptr_save_reg);

	ring = &rdev->ring[CAYMAN_RING_TYPE_CP2_INDEX];
	radeon_ring_fini(rdev, ring);
	radeon_scratch_free(rdev, ring->rptr_save_reg);
}

static int si_cp_resume(struct radeon_device *rdev)
{
	struct radeon_ring *ring;
	u32 tmp;
	u32 rb_bufsz;
	int r;

	si_enable_gui_idle_interrupt(rdev, false);

	WREG32(CP_SEM_WAIT_TIMER, 0x0);
	WREG32(CP_SEM_INCOMPLETE_TIMER_CNTL, 0x0);

	/* Set the write pointer delay */
	WREG32(CP_RB_WPTR_DELAY, 0);

	WREG32(CP_DEBUG, 0);
	WREG32(SCRATCH_ADDR, ((rdev->wb.gpu_addr + RADEON_WB_SCRATCH_OFFSET) >> 8) & 0xFFFFFFFF);

	/* ring 0 - compute and gfx */
	/* Set ring buffer size */
	ring = &rdev->ring[RADEON_RING_TYPE_GFX_INDEX];
	rb_bufsz = order_base_2(ring->ring_size / 8);
	tmp = (order_base_2(RADEON_GPU_PAGE_SIZE/8) << 8) | rb_bufsz;
#ifdef __BIG_ENDIAN
	tmp |= BUF_SWAP_32BIT;
#endif
	WREG32(CP_RB0_CNTL, tmp);

	/* Initialize the ring buffer's read and write pointers */
	WREG32(CP_RB0_CNTL, tmp | RB_RPTR_WR_ENA);
	ring->wptr = 0;
	WREG32(CP_RB0_WPTR, ring->wptr);

	/* set the wb address whether it's enabled or not */
	WREG32(CP_RB0_RPTR_ADDR, (rdev->wb.gpu_addr + RADEON_WB_CP_RPTR_OFFSET) & 0xFFFFFFFC);
	WREG32(CP_RB0_RPTR_ADDR_HI, upper_32_bits(rdev->wb.gpu_addr + RADEON_WB_CP_RPTR_OFFSET) & 0xFF);

	if (rdev->wb.enabled)
		WREG32(SCRATCH_UMSK, 0xff);
	else {
		tmp |= RB_NO_UPDATE;
		WREG32(SCRATCH_UMSK, 0);
	}

	mdelay(1);
	WREG32(CP_RB0_CNTL, tmp);

	WREG32(CP_RB0_BASE, ring->gpu_addr >> 8);

	/* ring1  - compute only */
	/* Set ring buffer size */
	ring = &rdev->ring[CAYMAN_RING_TYPE_CP1_INDEX];
	rb_bufsz = order_base_2(ring->ring_size / 8);
	tmp = (order_base_2(RADEON_GPU_PAGE_SIZE/8) << 8) | rb_bufsz;
#ifdef __BIG_ENDIAN
	tmp |= BUF_SWAP_32BIT;
#endif
	WREG32(CP_RB1_CNTL, tmp);

	/* Initialize the ring buffer's read and write pointers */
	WREG32(CP_RB1_CNTL, tmp | RB_RPTR_WR_ENA);
	ring->wptr = 0;
	WREG32(CP_RB1_WPTR, ring->wptr);

	/* set the wb address whether it's enabled or not */
	WREG32(CP_RB1_RPTR_ADDR, (rdev->wb.gpu_addr + RADEON_WB_CP1_RPTR_OFFSET) & 0xFFFFFFFC);
	WREG32(CP_RB1_RPTR_ADDR_HI, upper_32_bits(rdev->wb.gpu_addr + RADEON_WB_CP1_RPTR_OFFSET) & 0xFF);

	mdelay(1);
	WREG32(CP_RB1_CNTL, tmp);

	WREG32(CP_RB1_BASE, ring->gpu_addr >> 8);

	/* ring2 - compute only */
	/* Set ring buffer size */
	ring = &rdev->ring[CAYMAN_RING_TYPE_CP2_INDEX];
	rb_bufsz = order_base_2(ring->ring_size / 8);
	tmp = (order_base_2(RADEON_GPU_PAGE_SIZE/8) << 8) | rb_bufsz;
#ifdef __BIG_ENDIAN
	tmp |= BUF_SWAP_32BIT;
#endif
	WREG32(CP_RB2_CNTL, tmp);

	/* Initialize the ring buffer's read and write pointers */
	WREG32(CP_RB2_CNTL, tmp | RB_RPTR_WR_ENA);
	ring->wptr = 0;
	WREG32(CP_RB2_WPTR, ring->wptr);

	/* set the wb address whether it's enabled or not */
	WREG32(CP_RB2_RPTR_ADDR, (rdev->wb.gpu_addr + RADEON_WB_CP2_RPTR_OFFSET) & 0xFFFFFFFC);
	WREG32(CP_RB2_RPTR_ADDR_HI, upper_32_bits(rdev->wb.gpu_addr + RADEON_WB_CP2_RPTR_OFFSET) & 0xFF);

	mdelay(1);
	WREG32(CP_RB2_CNTL, tmp);

	WREG32(CP_RB2_BASE, ring->gpu_addr >> 8);

	/* start the rings */
	si_cp_start(rdev);
	rdev->ring[RADEON_RING_TYPE_GFX_INDEX].ready = true;
	rdev->ring[CAYMAN_RING_TYPE_CP1_INDEX].ready = true;
	rdev->ring[CAYMAN_RING_TYPE_CP2_INDEX].ready = true;
	r = radeon_ring_test(rdev, RADEON_RING_TYPE_GFX_INDEX, &rdev->ring[RADEON_RING_TYPE_GFX_INDEX]);
	if (r) {
		rdev->ring[RADEON_RING_TYPE_GFX_INDEX].ready = false;
		rdev->ring[CAYMAN_RING_TYPE_CP1_INDEX].ready = false;
		rdev->ring[CAYMAN_RING_TYPE_CP2_INDEX].ready = false;
		return r;
	}
	r = radeon_ring_test(rdev, CAYMAN_RING_TYPE_CP1_INDEX, &rdev->ring[CAYMAN_RING_TYPE_CP1_INDEX]);
	if (r) {
		rdev->ring[CAYMAN_RING_TYPE_CP1_INDEX].ready = false;
	}
	r = radeon_ring_test(rdev, CAYMAN_RING_TYPE_CP2_INDEX, &rdev->ring[CAYMAN_RING_TYPE_CP2_INDEX]);
	if (r) {
		rdev->ring[CAYMAN_RING_TYPE_CP2_INDEX].ready = false;
	}

	si_enable_gui_idle_interrupt(rdev, true);

	if (rdev->asic->copy.copy_ring_index == RADEON_RING_TYPE_GFX_INDEX)
		radeon_ttm_set_active_vram_size(rdev, rdev->mc.real_vram_size);

	return 0;
}

u32 si_gpu_check_soft_reset(struct radeon_device *rdev)
{
	u32 reset_mask = 0;
	u32 tmp;

	/* GRBM_STATUS */
	tmp = RREG32(GRBM_STATUS);
	if (tmp & (PA_BUSY | SC_BUSY |
		   BCI_BUSY | SX_BUSY |
		   TA_BUSY | VGT_BUSY |
		   DB_BUSY | CB_BUSY |
		   GDS_BUSY | SPI_BUSY |
		   IA_BUSY | IA_BUSY_NO_DMA))
		reset_mask |= RADEON_RESET_GFX;

	if (tmp & (CF_RQ_PENDING | PF_RQ_PENDING |
		   CP_BUSY | CP_COHERENCY_BUSY))
		reset_mask |= RADEON_RESET_CP;

	if (tmp & GRBM_EE_BUSY)
		reset_mask |= RADEON_RESET_GRBM | RADEON_RESET_GFX | RADEON_RESET_CP;

	/* GRBM_STATUS2 */
	tmp = RREG32(GRBM_STATUS2);
	if (tmp & (RLC_RQ_PENDING | RLC_BUSY))
		reset_mask |= RADEON_RESET_RLC;

	/* DMA_STATUS_REG 0 */
	tmp = RREG32(DMA_STATUS_REG + DMA0_REGISTER_OFFSET);
	if (!(tmp & DMA_IDLE))
		reset_mask |= RADEON_RESET_DMA;

	/* DMA_STATUS_REG 1 */
	tmp = RREG32(DMA_STATUS_REG + DMA1_REGISTER_OFFSET);
	if (!(tmp & DMA_IDLE))
		reset_mask |= RADEON_RESET_DMA1;

	/* SRBM_STATUS2 */
	tmp = RREG32(SRBM_STATUS2);
	if (tmp & DMA_BUSY)
		reset_mask |= RADEON_RESET_DMA;

	if (tmp & DMA1_BUSY)
		reset_mask |= RADEON_RESET_DMA1;

	/* SRBM_STATUS */
	tmp = RREG32(SRBM_STATUS);

	if (tmp & IH_BUSY)
		reset_mask |= RADEON_RESET_IH;

	if (tmp & SEM_BUSY)
		reset_mask |= RADEON_RESET_SEM;

	if (tmp & GRBM_RQ_PENDING)
		reset_mask |= RADEON_RESET_GRBM;

	if (tmp & VMC_BUSY)
		reset_mask |= RADEON_RESET_VMC;

	if (tmp & (MCB_BUSY | MCB_NON_DISPLAY_BUSY |
		   MCC_BUSY | MCD_BUSY))
		reset_mask |= RADEON_RESET_MC;

	if (evergreen_is_display_hung(rdev))
		reset_mask |= RADEON_RESET_DISPLAY;

	/* VM_L2_STATUS */
	tmp = RREG32(VM_L2_STATUS);
	if (tmp & L2_BUSY)
		reset_mask |= RADEON_RESET_VMC;

	/* Skip MC reset as it's mostly likely not hung, just busy */
	if (reset_mask & RADEON_RESET_MC) {
		DRM_DEBUG("MC busy: 0x%08X, clearing.\n", reset_mask);
		reset_mask &= ~RADEON_RESET_MC;
	}

	return reset_mask;
}

static void si_gpu_soft_reset(struct radeon_device *rdev, u32 reset_mask)
{
	struct evergreen_mc_save save;
	u32 grbm_soft_reset = 0, srbm_soft_reset = 0;
	u32 tmp;

	if (reset_mask == 0)
		return;

	dev_info(rdev->dev, "GPU softreset: 0x%08X\n", reset_mask);

	evergreen_print_gpu_status_regs(rdev);
	dev_info(rdev->dev, "  VM_CONTEXT1_PROTECTION_FAULT_ADDR   0x%08X\n",
		 RREG32(VM_CONTEXT1_PROTECTION_FAULT_ADDR));
	dev_info(rdev->dev, "  VM_CONTEXT1_PROTECTION_FAULT_STATUS 0x%08X\n",
		 RREG32(VM_CONTEXT1_PROTECTION_FAULT_STATUS));

	/* disable PG/CG */
	si_fini_pg(rdev);
	si_fini_cg(rdev);

	/* stop the rlc */
	si_rlc_stop(rdev);

	/* Disable CP parsing/prefetching */
	WREG32(CP_ME_CNTL, CP_ME_HALT | CP_PFP_HALT | CP_CE_HALT);

	if (reset_mask & RADEON_RESET_DMA) {
		/* dma0 */
		tmp = RREG32(DMA_RB_CNTL + DMA0_REGISTER_OFFSET);
		tmp &= ~DMA_RB_ENABLE;
		WREG32(DMA_RB_CNTL + DMA0_REGISTER_OFFSET, tmp);
	}
	if (reset_mask & RADEON_RESET_DMA1) {
		/* dma1 */
		tmp = RREG32(DMA_RB_CNTL + DMA1_REGISTER_OFFSET);
		tmp &= ~DMA_RB_ENABLE;
		WREG32(DMA_RB_CNTL + DMA1_REGISTER_OFFSET, tmp);
	}

	udelay(50);

	evergreen_mc_stop(rdev, &save);
	if (evergreen_mc_wait_for_idle(rdev)) {
		dev_warn(rdev->dev, "Wait for MC idle timedout !\n");
	}

	if (reset_mask & (RADEON_RESET_GFX | RADEON_RESET_COMPUTE | RADEON_RESET_CP)) {
		grbm_soft_reset = SOFT_RESET_CB |
			SOFT_RESET_DB |
			SOFT_RESET_GDS |
			SOFT_RESET_PA |
			SOFT_RESET_SC |
			SOFT_RESET_BCI |
			SOFT_RESET_SPI |
			SOFT_RESET_SX |
			SOFT_RESET_TC |
			SOFT_RESET_TA |
			SOFT_RESET_VGT |
			SOFT_RESET_IA;
	}

	if (reset_mask & RADEON_RESET_CP) {
		grbm_soft_reset |= SOFT_RESET_CP | SOFT_RESET_VGT;

		srbm_soft_reset |= SOFT_RESET_GRBM;
	}

	if (reset_mask & RADEON_RESET_DMA)
		srbm_soft_reset |= SOFT_RESET_DMA;

	if (reset_mask & RADEON_RESET_DMA1)
		srbm_soft_reset |= SOFT_RESET_DMA1;

	if (reset_mask & RADEON_RESET_DISPLAY)
		srbm_soft_reset |= SOFT_RESET_DC;

	if (reset_mask & RADEON_RESET_RLC)
		grbm_soft_reset |= SOFT_RESET_RLC;

	if (reset_mask & RADEON_RESET_SEM)
		srbm_soft_reset |= SOFT_RESET_SEM;

	if (reset_mask & RADEON_RESET_IH)
		srbm_soft_reset |= SOFT_RESET_IH;

	if (reset_mask & RADEON_RESET_GRBM)
		srbm_soft_reset |= SOFT_RESET_GRBM;

	if (reset_mask & RADEON_RESET_VMC)
		srbm_soft_reset |= SOFT_RESET_VMC;

	if (reset_mask & RADEON_RESET_MC)
		srbm_soft_reset |= SOFT_RESET_MC;

	if (grbm_soft_reset) {
		tmp = RREG32(GRBM_SOFT_RESET);
		tmp |= grbm_soft_reset;
		dev_info(rdev->dev, "GRBM_SOFT_RESET=0x%08X\n", tmp);
		WREG32(GRBM_SOFT_RESET, tmp);
		tmp = RREG32(GRBM_SOFT_RESET);

		udelay(50);

		tmp &= ~grbm_soft_reset;
		WREG32(GRBM_SOFT_RESET, tmp);
		tmp = RREG32(GRBM_SOFT_RESET);
	}

	if (srbm_soft_reset) {
		tmp = RREG32(SRBM_SOFT_RESET);
		tmp |= srbm_soft_reset;
		dev_info(rdev->dev, "SRBM_SOFT_RESET=0x%08X\n", tmp);
		WREG32(SRBM_SOFT_RESET, tmp);
		tmp = RREG32(SRBM_SOFT_RESET);

		udelay(50);

		tmp &= ~srbm_soft_reset;
		WREG32(SRBM_SOFT_RESET, tmp);
		tmp = RREG32(SRBM_SOFT_RESET);
	}

	/* Wait a little for things to settle down */
	udelay(50);

	evergreen_mc_resume(rdev, &save);
	udelay(50);

	evergreen_print_gpu_status_regs(rdev);
}

static void si_set_clk_bypass_mode(struct radeon_device *rdev)
{
	u32 tmp, i;

	tmp = RREG32(CG_SPLL_FUNC_CNTL);
	tmp |= SPLL_BYPASS_EN;
	WREG32(CG_SPLL_FUNC_CNTL, tmp);

	tmp = RREG32(CG_SPLL_FUNC_CNTL_2);
	tmp |= SPLL_CTLREQ_CHG;
	WREG32(CG_SPLL_FUNC_CNTL_2, tmp);

	for (i = 0; i < rdev->usec_timeout; i++) {
		if (RREG32(SPLL_STATUS) & SPLL_CHG_STATUS)
			break;
		udelay(1);
	}

	tmp = RREG32(CG_SPLL_FUNC_CNTL_2);
	tmp &= ~(SPLL_CTLREQ_CHG | SCLK_MUX_UPDATE);
	WREG32(CG_SPLL_FUNC_CNTL_2, tmp);

	tmp = RREG32(MPLL_CNTL_MODE);
	tmp &= ~MPLL_MCLK_SEL;
	WREG32(MPLL_CNTL_MODE, tmp);
}

static void si_spll_powerdown(struct radeon_device *rdev)
{
	u32 tmp;

	tmp = RREG32(SPLL_CNTL_MODE);
	tmp |= SPLL_SW_DIR_CONTROL;
	WREG32(SPLL_CNTL_MODE, tmp);

	tmp = RREG32(CG_SPLL_FUNC_CNTL);
	tmp |= SPLL_RESET;
	WREG32(CG_SPLL_FUNC_CNTL, tmp);

	tmp = RREG32(CG_SPLL_FUNC_CNTL);
	tmp |= SPLL_SLEEP;
	WREG32(CG_SPLL_FUNC_CNTL, tmp);

	tmp = RREG32(SPLL_CNTL_MODE);
	tmp &= ~SPLL_SW_DIR_CONTROL;
	WREG32(SPLL_CNTL_MODE, tmp);
}

static void si_gpu_pci_config_reset(struct radeon_device *rdev)
{
	struct evergreen_mc_save save;
	u32 tmp, i;

	dev_info(rdev->dev, "GPU pci config reset\n");

	/* disable dpm? */

	/* disable cg/pg */
	si_fini_pg(rdev);
	si_fini_cg(rdev);

	/* Disable CP parsing/prefetching */
	WREG32(CP_ME_CNTL, CP_ME_HALT | CP_PFP_HALT | CP_CE_HALT);
	/* dma0 */
	tmp = RREG32(DMA_RB_CNTL + DMA0_REGISTER_OFFSET);
	tmp &= ~DMA_RB_ENABLE;
	WREG32(DMA_RB_CNTL + DMA0_REGISTER_OFFSET, tmp);
	/* dma1 */
	tmp = RREG32(DMA_RB_CNTL + DMA1_REGISTER_OFFSET);
	tmp &= ~DMA_RB_ENABLE;
	WREG32(DMA_RB_CNTL + DMA1_REGISTER_OFFSET, tmp);
	/* XXX other engines? */

	/* halt the rlc, disable cp internal ints */
	si_rlc_stop(rdev);

	udelay(50);

	/* disable mem access */
	evergreen_mc_stop(rdev, &save);
	if (evergreen_mc_wait_for_idle(rdev)) {
		dev_warn(rdev->dev, "Wait for MC idle timed out !\n");
	}

	/* set mclk/sclk to bypass */
	si_set_clk_bypass_mode(rdev);
	/* powerdown spll */
	si_spll_powerdown(rdev);
	/* disable BM */
	pci_clear_master(rdev->pdev);
	/* reset */
	radeon_pci_config_reset(rdev);
	/* wait for asic to come out of reset */
	for (i = 0; i < rdev->usec_timeout; i++) {
		if (RREG32(CONFIG_MEMSIZE) != 0xffffffff)
			break;
		udelay(1);
	}
}

int si_asic_reset(struct radeon_device *rdev)
{
	u32 reset_mask;

	reset_mask = si_gpu_check_soft_reset(rdev);

	if (reset_mask)
		r600_set_bios_scratch_engine_hung(rdev, true);

	/* try soft reset */
	si_gpu_soft_reset(rdev, reset_mask);

	reset_mask = si_gpu_check_soft_reset(rdev);

	/* try pci config reset */
	if (reset_mask && radeon_hard_reset)
		si_gpu_pci_config_reset(rdev);

	reset_mask = si_gpu_check_soft_reset(rdev);

	if (!reset_mask)
		r600_set_bios_scratch_engine_hung(rdev, false);

	return 0;
}

/**
 * si_gfx_is_lockup - Check if the GFX engine is locked up
 *
 * @rdev: radeon_device pointer
 * @ring: radeon_ring structure holding ring information
 *
 * Check if the GFX engine is locked up.
 * Returns true if the engine appears to be locked up, false if not.
 */
bool si_gfx_is_lockup(struct radeon_device *rdev, struct radeon_ring *ring)
{
	u32 reset_mask = si_gpu_check_soft_reset(rdev);

	if (!(reset_mask & (RADEON_RESET_GFX |
			    RADEON_RESET_COMPUTE |
			    RADEON_RESET_CP))) {
		radeon_ring_lockup_update(rdev, ring);
		return false;
	}
	return radeon_ring_test_lockup(rdev, ring);
}

/* MC */
static void si_mc_program(struct radeon_device *rdev)
{
	struct evergreen_mc_save save;
	u32 tmp;
	int i, j;

	/* Initialize HDP */
	for (i = 0, j = 0; i < 32; i++, j += 0x18) {
		WREG32((0x2c14 + j), 0x00000000);
		WREG32((0x2c18 + j), 0x00000000);
		WREG32((0x2c1c + j), 0x00000000);
		WREG32((0x2c20 + j), 0x00000000);
		WREG32((0x2c24 + j), 0x00000000);
	}
	WREG32(HDP_REG_COHERENCY_FLUSH_CNTL, 0);

	evergreen_mc_stop(rdev, &save);
	if (radeon_mc_wait_for_idle(rdev)) {
		dev_warn(rdev->dev, "Wait for MC idle timedout !\n");
	}
	if (!ASIC_IS_NODCE(rdev))
		/* Lockout access through VGA aperture*/
		WREG32(VGA_HDP_CONTROL, VGA_MEMORY_DISABLE);
	/* Update configuration */
	WREG32(MC_VM_SYSTEM_APERTURE_LOW_ADDR,
	       rdev->mc.vram_start >> 12);
	WREG32(MC_VM_SYSTEM_APERTURE_HIGH_ADDR,
	       rdev->mc.vram_end >> 12);
	WREG32(MC_VM_SYSTEM_APERTURE_DEFAULT_ADDR,
	       rdev->vram_scratch.gpu_addr >> 12);
	tmp = ((rdev->mc.vram_end >> 24) & 0xFFFF) << 16;
	tmp |= ((rdev->mc.vram_start >> 24) & 0xFFFF);
	WREG32(MC_VM_FB_LOCATION, tmp);
	/* XXX double check these! */
	WREG32(HDP_NONSURFACE_BASE, (rdev->mc.vram_start >> 8));
	WREG32(HDP_NONSURFACE_INFO, (2 << 7) | (1 << 30));
	WREG32(HDP_NONSURFACE_SIZE, 0x3FFFFFFF);
	WREG32(MC_VM_AGP_BASE, 0);
	WREG32(MC_VM_AGP_TOP, 0x0FFFFFFF);
	WREG32(MC_VM_AGP_BOT, 0x0FFFFFFF);
	if (radeon_mc_wait_for_idle(rdev)) {
		dev_warn(rdev->dev, "Wait for MC idle timedout !\n");
	}
	evergreen_mc_resume(rdev, &save);
	if (!ASIC_IS_NODCE(rdev)) {
		/* we need to own VRAM, so turn off the VGA renderer here
		 * to stop it overwriting our objects */
		rv515_vga_render_disable(rdev);
	}
}

void si_vram_gtt_location(struct radeon_device *rdev,
			  struct radeon_mc *mc)
{
	if (mc->mc_vram_size > 0xFFC0000000ULL) {
		/* leave room for at least 1024M GTT */
		dev_warn(rdev->dev, "limiting VRAM\n");
		mc->real_vram_size = 0xFFC0000000ULL;
		mc->mc_vram_size = 0xFFC0000000ULL;
	}
	radeon_vram_location(rdev, &rdev->mc, 0);
	rdev->mc.gtt_base_align = 0;
	radeon_gtt_location(rdev, mc);
}

static int si_mc_init(struct radeon_device *rdev)
{
	u32 tmp;
	int chansize, numchan;

	/* Get VRAM informations */
	rdev->mc.vram_is_ddr = true;
	tmp = RREG32(MC_ARB_RAMCFG);
	if (tmp & CHANSIZE_OVERRIDE) {
		chansize = 16;
	} else if (tmp & CHANSIZE_MASK) {
		chansize = 64;
	} else {
		chansize = 32;
	}
	tmp = RREG32(MC_SHARED_CHMAP);
	switch ((tmp & NOOFCHAN_MASK) >> NOOFCHAN_SHIFT) {
	case 0:
	default:
		numchan = 1;
		break;
	case 1:
		numchan = 2;
		break;
	case 2:
		numchan = 4;
		break;
	case 3:
		numchan = 8;
		break;
	case 4:
		numchan = 3;
		break;
	case 5:
		numchan = 6;
		break;
	case 6:
		numchan = 10;
		break;
	case 7:
		numchan = 12;
		break;
	case 8:
		numchan = 16;
		break;
	}
	rdev->mc.vram_width = numchan * chansize;
	/* Could aper size report 0 ? */
	rdev->mc.aper_base = pci_resource_start(rdev->pdev, 0);
	rdev->mc.aper_size = pci_resource_len(rdev->pdev, 0);
	/* size in MB on si */
	tmp = RREG32(CONFIG_MEMSIZE);
	/* some boards may have garbage in the upper 16 bits */
	if (tmp & 0xffff0000) {
		DRM_INFO("Probable bad vram size: 0x%08x\n", tmp);
		if (tmp & 0xffff)
			tmp &= 0xffff;
	}
	rdev->mc.mc_vram_size = tmp * 1024ULL * 1024ULL;
	rdev->mc.real_vram_size = rdev->mc.mc_vram_size;
	rdev->mc.visible_vram_size = rdev->mc.aper_size;
	si_vram_gtt_location(rdev, &rdev->mc);
	radeon_update_bandwidth_info(rdev);

	return 0;
}

/*
 * GART
 */
void si_pcie_gart_tlb_flush(struct radeon_device *rdev)
{
	/* flush hdp cache */
	WREG32(HDP_MEM_COHERENCY_FLUSH_CNTL, 0x1);

	/* bits 0-15 are the VM contexts0-15 */
	WREG32(VM_INVALIDATE_REQUEST, 1);
}

static int si_pcie_gart_enable(struct radeon_device *rdev)
{
	int r, i;

	if (rdev->gart.robj == NULL) {
		dev_err(rdev->dev, "No VRAM object for PCIE GART.\n");
		return -EINVAL;
	}
	r = radeon_gart_table_vram_pin(rdev);
	if (r)
		return r;
	/* Setup TLB control */
	WREG32(MC_VM_MX_L1_TLB_CNTL,
	       (0xA << 7) |
	       ENABLE_L1_TLB |
	       ENABLE_L1_FRAGMENT_PROCESSING |
	       SYSTEM_ACCESS_MODE_NOT_IN_SYS |
	       ENABLE_ADVANCED_DRIVER_MODEL |
	       SYSTEM_APERTURE_UNMAPPED_ACCESS_PASS_THRU);
	/* Setup L2 cache */
	WREG32(VM_L2_CNTL, ENABLE_L2_CACHE |
	       ENABLE_L2_FRAGMENT_PROCESSING |
	       ENABLE_L2_PTE_CACHE_LRU_UPDATE_BY_WRITE |
	       ENABLE_L2_PDE0_CACHE_LRU_UPDATE_BY_WRITE |
	       EFFECTIVE_L2_QUEUE_SIZE(7) |
	       CONTEXT1_IDENTITY_ACCESS_MODE(1));
	WREG32(VM_L2_CNTL2, INVALIDATE_ALL_L1_TLBS | INVALIDATE_L2_CACHE);
	WREG32(VM_L2_CNTL3, L2_CACHE_BIGK_ASSOCIATIVITY |
	       BANK_SELECT(4) |
	       L2_CACHE_BIGK_FRAGMENT_SIZE(4));
	/* setup context0 */
	WREG32(VM_CONTEXT0_PAGE_TABLE_START_ADDR, rdev->mc.gtt_start >> 12);
	WREG32(VM_CONTEXT0_PAGE_TABLE_END_ADDR, rdev->mc.gtt_end >> 12);
	WREG32(VM_CONTEXT0_PAGE_TABLE_BASE_ADDR, rdev->gart.table_addr >> 12);
	WREG32(VM_CONTEXT0_PROTECTION_FAULT_DEFAULT_ADDR,
			(u32)(rdev->dummy_page.addr >> 12));
	WREG32(VM_CONTEXT0_CNTL2, 0);
	WREG32(VM_CONTEXT0_CNTL, (ENABLE_CONTEXT | PAGE_TABLE_DEPTH(0) |
				  RANGE_PROTECTION_FAULT_ENABLE_DEFAULT));

	WREG32(0x15D4, 0);
	WREG32(0x15D8, 0);
	WREG32(0x15DC, 0);

	/* empty context1-15 */
	/* set vm size, must be a multiple of 4 */
	WREG32(VM_CONTEXT1_PAGE_TABLE_START_ADDR, 0);
	WREG32(VM_CONTEXT1_PAGE_TABLE_END_ADDR, rdev->vm_manager.max_pfn);
	/* Assign the pt base to something valid for now; the pts used for
	 * the VMs are determined by the application and setup and assigned
	 * on the fly in the vm part of radeon_gart.c
	 */
	for (i = 1; i < 16; i++) {
		if (i < 8)
			WREG32(VM_CONTEXT0_PAGE_TABLE_BASE_ADDR + (i << 2),
			       rdev->vm_manager.saved_table_addr[i]);
		else
			WREG32(VM_CONTEXT8_PAGE_TABLE_BASE_ADDR + ((i - 8) << 2),
			       rdev->vm_manager.saved_table_addr[i]);
	}

	/* enable context1-15 */
	WREG32(VM_CONTEXT1_PROTECTION_FAULT_DEFAULT_ADDR,
	       (u32)(rdev->dummy_page.addr >> 12));
	WREG32(VM_CONTEXT1_CNTL2, 4);
	WREG32(VM_CONTEXT1_CNTL, ENABLE_CONTEXT | PAGE_TABLE_DEPTH(1) |
				PAGE_TABLE_BLOCK_SIZE(radeon_vm_block_size - 9) |
				RANGE_PROTECTION_FAULT_ENABLE_INTERRUPT |
				RANGE_PROTECTION_FAULT_ENABLE_DEFAULT |
				DUMMY_PAGE_PROTECTION_FAULT_ENABLE_INTERRUPT |
				DUMMY_PAGE_PROTECTION_FAULT_ENABLE_DEFAULT |
				PDE0_PROTECTION_FAULT_ENABLE_INTERRUPT |
				PDE0_PROTECTION_FAULT_ENABLE_DEFAULT |
				VALID_PROTECTION_FAULT_ENABLE_INTERRUPT |
				VALID_PROTECTION_FAULT_ENABLE_DEFAULT |
				READ_PROTECTION_FAULT_ENABLE_INTERRUPT |
				READ_PROTECTION_FAULT_ENABLE_DEFAULT |
				WRITE_PROTECTION_FAULT_ENABLE_INTERRUPT |
				WRITE_PROTECTION_FAULT_ENABLE_DEFAULT);

	si_pcie_gart_tlb_flush(rdev);
	DRM_INFO("PCIE GART of %uM enabled (table at 0x%016llX).\n",
		 (unsigned)(rdev->mc.gtt_size >> 20),
		 (unsigned long long)rdev->gart.table_addr);
	rdev->gart.ready = true;
	return 0;
}

static void si_pcie_gart_disable(struct radeon_device *rdev)
{
	unsigned i;

	for (i = 1; i < 16; ++i) {
		uint32_t reg;
		if (i < 8)
			reg = VM_CONTEXT0_PAGE_TABLE_BASE_ADDR + (i << 2);
		else
			reg = VM_CONTEXT8_PAGE_TABLE_BASE_ADDR + ((i - 8) << 2);
		rdev->vm_manager.saved_table_addr[i] = RREG32(reg);
	}

	/* Disable all tables */
	WREG32(VM_CONTEXT0_CNTL, 0);
	WREG32(VM_CONTEXT1_CNTL, 0);
	/* Setup TLB control */
	WREG32(MC_VM_MX_L1_TLB_CNTL, SYSTEM_ACCESS_MODE_NOT_IN_SYS |
	       SYSTEM_APERTURE_UNMAPPED_ACCESS_PASS_THRU);
	/* Setup L2 cache */
	WREG32(VM_L2_CNTL, ENABLE_L2_PTE_CACHE_LRU_UPDATE_BY_WRITE |
	       ENABLE_L2_PDE0_CACHE_LRU_UPDATE_BY_WRITE |
	       EFFECTIVE_L2_QUEUE_SIZE(7) |
	       CONTEXT1_IDENTITY_ACCESS_MODE(1));
	WREG32(VM_L2_CNTL2, 0);
	WREG32(VM_L2_CNTL3, L2_CACHE_BIGK_ASSOCIATIVITY |
	       L2_CACHE_BIGK_FRAGMENT_SIZE(0));
	radeon_gart_table_vram_unpin(rdev);
}

static void si_pcie_gart_fini(struct radeon_device *rdev)
{
	si_pcie_gart_disable(rdev);
	radeon_gart_table_vram_free(rdev);
	radeon_gart_fini(rdev);
}

/* vm parser */
static bool si_vm_reg_valid(u32 reg)
{
	/* context regs are fine */
	if (reg >= 0x28000)
		return true;

	/* check config regs */
	switch (reg) {
	case GRBM_GFX_INDEX:
	case CP_STRMOUT_CNTL:
	case VGT_VTX_VECT_EJECT_REG:
	case VGT_CACHE_INVALIDATION:
	case VGT_ESGS_RING_SIZE:
	case VGT_GSVS_RING_SIZE:
	case VGT_GS_VERTEX_REUSE:
	case VGT_PRIMITIVE_TYPE:
	case VGT_INDEX_TYPE:
	case VGT_NUM_INDICES:
	case VGT_NUM_INSTANCES:
	case VGT_TF_RING_SIZE:
	case VGT_HS_OFFCHIP_PARAM:
	case VGT_TF_MEMORY_BASE:
	case PA_CL_ENHANCE:
	case PA_SU_LINE_STIPPLE_VALUE:
	case PA_SC_LINE_STIPPLE_STATE:
	case PA_SC_ENHANCE:
	case SQC_CACHES:
	case SPI_STATIC_THREAD_MGMT_1:
	case SPI_STATIC_THREAD_MGMT_2:
	case SPI_STATIC_THREAD_MGMT_3:
	case SPI_PS_MAX_WAVE_ID:
	case SPI_CONFIG_CNTL:
	case SPI_CONFIG_CNTL_1:
	case TA_CNTL_AUX:
		return true;
	default:
		DRM_ERROR("Invalid register 0x%x in CS\n", reg);
		return false;
	}
}

static int si_vm_packet3_ce_check(struct radeon_device *rdev,
				  u32 *ib, struct radeon_cs_packet *pkt)
{
	switch (pkt->opcode) {
	case PACKET3_NOP:
	case PACKET3_SET_BASE:
	case PACKET3_SET_CE_DE_COUNTERS:
	case PACKET3_LOAD_CONST_RAM:
	case PACKET3_WRITE_CONST_RAM:
	case PACKET3_WRITE_CONST_RAM_OFFSET:
	case PACKET3_DUMP_CONST_RAM:
	case PACKET3_INCREMENT_CE_COUNTER:
	case PACKET3_WAIT_ON_DE_COUNTER:
	case PACKET3_CE_WRITE:
		break;
	default:
		DRM_ERROR("Invalid CE packet3: 0x%x\n", pkt->opcode);
		return -EINVAL;
	}
	return 0;
}

static int si_vm_packet3_cp_dma_check(u32 *ib, u32 idx)
{
	u32 start_reg, reg, i;
	u32 command = ib[idx + 4];
	u32 info = ib[idx + 1];
	u32 idx_value = ib[idx];
	if (command & PACKET3_CP_DMA_CMD_SAS) {
		/* src address space is register */
		if (((info & 0x60000000) >> 29) == 0) {
			start_reg = idx_value << 2;
			if (command & PACKET3_CP_DMA_CMD_SAIC) {
				reg = start_reg;
				if (!si_vm_reg_valid(reg)) {
					DRM_ERROR("CP DMA Bad SRC register\n");
					return -EINVAL;
				}
			} else {
				for (i = 0; i < (command & 0x1fffff); i++) {
					reg = start_reg + (4 * i);
					if (!si_vm_reg_valid(reg)) {
						DRM_ERROR("CP DMA Bad SRC register\n");
						return -EINVAL;
					}
				}
			}
		}
	}
	if (command & PACKET3_CP_DMA_CMD_DAS) {
		/* dst address space is register */
		if (((info & 0x00300000) >> 20) == 0) {
			start_reg = ib[idx + 2];
			if (command & PACKET3_CP_DMA_CMD_DAIC) {
				reg = start_reg;
				if (!si_vm_reg_valid(reg)) {
					DRM_ERROR("CP DMA Bad DST register\n");
					return -EINVAL;
				}
			} else {
				for (i = 0; i < (command & 0x1fffff); i++) {
					reg = start_reg + (4 * i);
				if (!si_vm_reg_valid(reg)) {
						DRM_ERROR("CP DMA Bad DST register\n");
						return -EINVAL;
					}
				}
			}
		}
	}
	return 0;
}

static int si_vm_packet3_gfx_check(struct radeon_device *rdev,
				   u32 *ib, struct radeon_cs_packet *pkt)
{
	int r;
	u32 idx = pkt->idx + 1;
	u32 idx_value = ib[idx];
	u32 start_reg, end_reg, reg, i;

	switch (pkt->opcode) {
	case PACKET3_NOP:
	case PACKET3_SET_BASE:
	case PACKET3_CLEAR_STATE:
	case PACKET3_INDEX_BUFFER_SIZE:
	case PACKET3_DISPATCH_DIRECT:
	case PACKET3_DISPATCH_INDIRECT:
	case PACKET3_ALLOC_GDS:
	case PACKET3_WRITE_GDS_RAM:
	case PACKET3_ATOMIC_GDS:
	case PACKET3_ATOMIC:
	case PACKET3_OCCLUSION_QUERY:
	case PACKET3_SET_PREDICATION:
	case PACKET3_COND_EXEC:
	case PACKET3_PRED_EXEC:
	case PACKET3_DRAW_INDIRECT:
	case PACKET3_DRAW_INDEX_INDIRECT:
	case PACKET3_INDEX_BASE:
	case PACKET3_DRAW_INDEX_2:
	case PACKET3_CONTEXT_CONTROL:
	case PACKET3_INDEX_TYPE:
	case PACKET3_DRAW_INDIRECT_MULTI:
	case PACKET3_DRAW_INDEX_AUTO:
	case PACKET3_DRAW_INDEX_IMMD:
	case PACKET3_NUM_INSTANCES:
	case PACKET3_DRAW_INDEX_MULTI_AUTO:
	case PACKET3_STRMOUT_BUFFER_UPDATE:
	case PACKET3_DRAW_INDEX_OFFSET_2:
	case PACKET3_DRAW_INDEX_MULTI_ELEMENT:
	case PACKET3_DRAW_INDEX_INDIRECT_MULTI:
	case PACKET3_MPEG_INDEX:
	case PACKET3_WAIT_REG_MEM:
	case PACKET3_MEM_WRITE:
	case PACKET3_PFP_SYNC_ME:
	case PACKET3_SURFACE_SYNC:
	case PACKET3_EVENT_WRITE:
	case PACKET3_EVENT_WRITE_EOP:
	case PACKET3_EVENT_WRITE_EOS:
	case PACKET3_SET_CONTEXT_REG:
	case PACKET3_SET_CONTEXT_REG_INDIRECT:
	case PACKET3_SET_SH_REG:
	case PACKET3_SET_SH_REG_OFFSET:
	case PACKET3_INCREMENT_DE_COUNTER:
	case PACKET3_WAIT_ON_CE_COUNTER:
	case PACKET3_WAIT_ON_AVAIL_BUFFER:
	case PACKET3_ME_WRITE:
		break;
	case PACKET3_COPY_DATA:
		if ((idx_value & 0xf00) == 0) {
			reg = ib[idx + 3] * 4;
			if (!si_vm_reg_valid(reg))
				return -EINVAL;
		}
		break;
	case PACKET3_WRITE_DATA:
		if ((idx_value & 0xf00) == 0) {
			start_reg = ib[idx + 1] * 4;
			if (idx_value & 0x10000) {
				if (!si_vm_reg_valid(start_reg))
					return -EINVAL;
			} else {
				for (i = 0; i < (pkt->count - 2); i++) {
					reg = start_reg + (4 * i);
					if (!si_vm_reg_valid(reg))
						return -EINVAL;
				}
			}
		}
		break;
	case PACKET3_COND_WRITE:
		if (idx_value & 0x100) {
			reg = ib[idx + 5] * 4;
			if (!si_vm_reg_valid(reg))
				return -EINVAL;
		}
		break;
	case PACKET3_COPY_DW:
		if (idx_value & 0x2) {
			reg = ib[idx + 3] * 4;
			if (!si_vm_reg_valid(reg))
				return -EINVAL;
		}
		break;
	case PACKET3_SET_CONFIG_REG:
		start_reg = (idx_value << 2) + PACKET3_SET_CONFIG_REG_START;
		end_reg = 4 * pkt->count + start_reg - 4;
		if ((start_reg < PACKET3_SET_CONFIG_REG_START) ||
		    (start_reg >= PACKET3_SET_CONFIG_REG_END) ||
		    (end_reg >= PACKET3_SET_CONFIG_REG_END)) {
			DRM_ERROR("bad PACKET3_SET_CONFIG_REG\n");
			return -EINVAL;
		}
		for (i = 0; i < pkt->count; i++) {
			reg = start_reg + (4 * i);
			if (!si_vm_reg_valid(reg))
				return -EINVAL;
		}
		break;
	case PACKET3_CP_DMA:
		r = si_vm_packet3_cp_dma_check(ib, idx);
		if (r)
			return r;
		break;
	default:
		DRM_ERROR("Invalid GFX packet3: 0x%x\n", pkt->opcode);
		return -EINVAL;
	}
	return 0;
}

static int si_vm_packet3_compute_check(struct radeon_device *rdev,
				       u32 *ib, struct radeon_cs_packet *pkt)
{
	int r;
	u32 idx = pkt->idx + 1;
	u32 idx_value = ib[idx];
	u32 start_reg, reg, i;

	switch (pkt->opcode) {
	case PACKET3_NOP:
	case PACKET3_SET_BASE:
	case PACKET3_CLEAR_STATE:
	case PACKET3_DISPATCH_DIRECT:
	case PACKET3_DISPATCH_INDIRECT:
	case PACKET3_ALLOC_GDS:
	case PACKET3_WRITE_GDS_RAM:
	case PACKET3_ATOMIC_GDS:
	case PACKET3_ATOMIC:
	case PACKET3_OCCLUSION_QUERY:
	case PACKET3_SET_PREDICATION:
	case PACKET3_COND_EXEC:
	case PACKET3_PRED_EXEC:
	case PACKET3_CONTEXT_CONTROL:
	case PACKET3_STRMOUT_BUFFER_UPDATE:
	case PACKET3_WAIT_REG_MEM:
	case PACKET3_MEM_WRITE:
	case PACKET3_PFP_SYNC_ME:
	case PACKET3_SURFACE_SYNC:
	case PACKET3_EVENT_WRITE:
	case PACKET3_EVENT_WRITE_EOP:
	case PACKET3_EVENT_WRITE_EOS:
	case PACKET3_SET_CONTEXT_REG:
	case PACKET3_SET_CONTEXT_REG_INDIRECT:
	case PACKET3_SET_SH_REG:
	case PACKET3_SET_SH_REG_OFFSET:
	case PACKET3_INCREMENT_DE_COUNTER:
	case PACKET3_WAIT_ON_CE_COUNTER:
	case PACKET3_WAIT_ON_AVAIL_BUFFER:
	case PACKET3_ME_WRITE:
		break;
	case PACKET3_COPY_DATA:
		if ((idx_value & 0xf00) == 0) {
			reg = ib[idx + 3] * 4;
			if (!si_vm_reg_valid(reg))
				return -EINVAL;
		}
		break;
	case PACKET3_WRITE_DATA:
		if ((idx_value & 0xf00) == 0) {
			start_reg = ib[idx + 1] * 4;
			if (idx_value & 0x10000) {
				if (!si_vm_reg_valid(start_reg))
					return -EINVAL;
			} else {
				for (i = 0; i < (pkt->count - 2); i++) {
					reg = start_reg + (4 * i);
					if (!si_vm_reg_valid(reg))
						return -EINVAL;
				}
			}
		}
		break;
	case PACKET3_COND_WRITE:
		if (idx_value & 0x100) {
			reg = ib[idx + 5] * 4;
			if (!si_vm_reg_valid(reg))
				return -EINVAL;
		}
		break;
	case PACKET3_COPY_DW:
		if (idx_value & 0x2) {
			reg = ib[idx + 3] * 4;
			if (!si_vm_reg_valid(reg))
				return -EINVAL;
		}
		break;
	case PACKET3_CP_DMA:
		r = si_vm_packet3_cp_dma_check(ib, idx);
		if (r)
			return r;
		break;
	default:
		DRM_ERROR("Invalid Compute packet3: 0x%x\n", pkt->opcode);
		return -EINVAL;
	}
	return 0;
}

int si_ib_parse(struct radeon_device *rdev, struct radeon_ib *ib)
{
	int ret = 0;
	u32 idx = 0, i;
	struct radeon_cs_packet pkt;

	do {
		pkt.idx = idx;
		pkt.type = RADEON_CP_PACKET_GET_TYPE(ib->ptr[idx]);
		pkt.count = RADEON_CP_PACKET_GET_COUNT(ib->ptr[idx]);
		pkt.one_reg_wr = 0;
		switch (pkt.type) {
		case RADEON_PACKET_TYPE0:
			dev_err(rdev->dev, "Packet0 not allowed!\n");
			for (i = 0; i < ib->length_dw; i++) {
				if (i == idx)
					printk("\t0x%08x <---\n", ib->ptr[i]);
				else
					printk("\t0x%08x\n", ib->ptr[i]);
			}
			ret = -EINVAL;
			break;
		case RADEON_PACKET_TYPE2:
			idx += 1;
			break;
		case RADEON_PACKET_TYPE3:
			pkt.opcode = RADEON_CP_PACKET3_GET_OPCODE(ib->ptr[idx]);
			if (ib->is_const_ib)
				ret = si_vm_packet3_ce_check(rdev, ib->ptr, &pkt);
			else {
				switch (ib->ring) {
				case RADEON_RING_TYPE_GFX_INDEX:
					ret = si_vm_packet3_gfx_check(rdev, ib->ptr, &pkt);
					break;
				case CAYMAN_RING_TYPE_CP1_INDEX:
				case CAYMAN_RING_TYPE_CP2_INDEX:
					ret = si_vm_packet3_compute_check(rdev, ib->ptr, &pkt);
					break;
				default:
					dev_err(rdev->dev, "Non-PM4 ring %d !\n", ib->ring);
					ret = -EINVAL;
					break;
				}
			}
			idx += pkt.count + 2;
			break;
		default:
			dev_err(rdev->dev, "Unknown packet type %d !\n", pkt.type);
			ret = -EINVAL;
			break;
		}
		if (ret)
			break;
	} while (idx < ib->length_dw);

	return ret;
}

/*
 * vm
 */
int si_vm_init(struct radeon_device *rdev)
{
	/* number of VMs */
	rdev->vm_manager.nvm = 16;
	/* base offset of vram pages */
	rdev->vm_manager.vram_base_offset = 0;

	return 0;
}

void si_vm_fini(struct radeon_device *rdev)
{
}

/**
 * si_vm_decode_fault - print human readable fault info
 *
 * @rdev: radeon_device pointer
 * @status: VM_CONTEXT1_PROTECTION_FAULT_STATUS register value
 * @addr: VM_CONTEXT1_PROTECTION_FAULT_ADDR register value
 *
 * Print human readable fault information (SI).
 */
static void si_vm_decode_fault(struct radeon_device *rdev,
			       u32 status, u32 addr)
{
	u32 mc_id = (status & MEMORY_CLIENT_ID_MASK) >> MEMORY_CLIENT_ID_SHIFT;
	u32 vmid = (status & FAULT_VMID_MASK) >> FAULT_VMID_SHIFT;
	u32 protections = (status & PROTECTIONS_MASK) >> PROTECTIONS_SHIFT;
	char *block;

	if (rdev->family == CHIP_TAHITI) {
		switch (mc_id) {
		case 160:
		case 144:
		case 96:
		case 80:
		case 224:
		case 208:
		case 32:
		case 16:
			block = "CB";
			break;
		case 161:
		case 145:
		case 97:
		case 81:
		case 225:
		case 209:
		case 33:
		case 17:
			block = "CB_FMASK";
			break;
		case 162:
		case 146:
		case 98:
		case 82:
		case 226:
		case 210:
		case 34:
		case 18:
			block = "CB_CMASK";
			break;
		case 163:
		case 147:
		case 99:
		case 83:
		case 227:
		case 211:
		case 35:
		case 19:
			block = "CB_IMMED";
			break;
		case 164:
		case 148:
		case 100:
		case 84:
		case 228:
		case 212:
		case 36:
		case 20:
			block = "DB";
			break;
		case 165:
		case 149:
		case 101:
		case 85:
		case 229:
		case 213:
		case 37:
		case 21:
			block = "DB_HTILE";
			break;
		case 167:
		case 151:
		case 103:
		case 87:
		case 231:
		case 215:
		case 39:
		case 23:
			block = "DB_STEN";
			break;
		case 72:
		case 68:
		case 64:
		case 8:
		case 4:
		case 0:
		case 136:
		case 132:
		case 128:
		case 200:
		case 196:
		case 192:
			block = "TC";
			break;
		case 112:
		case 48:
			block = "CP";
			break;
		case 49:
		case 177:
		case 50:
		case 178:
			block = "SH";
			break;
		case 53:
		case 190:
			block = "VGT";
			break;
		case 117:
			block = "IH";
			break;
		case 51:
		case 115:
			block = "RLC";
			break;
		case 119:
		case 183:
			block = "DMA0";
			break;
		case 61:
			block = "DMA1";
			break;
		case 248:
		case 120:
			block = "HDP";
			break;
		default:
			block = "unknown";
			break;
		}
	} else {
		switch (mc_id) {
		case 32:
		case 16:
		case 96:
		case 80:
		case 160:
		case 144:
		case 224:
		case 208:
			block = "CB";
			break;
		case 33:
		case 17:
		case 97:
		case 81:
		case 161:
		case 145:
		case 225:
		case 209:
			block = "CB_FMASK";
			break;
		case 34:
		case 18:
		case 98:
		case 82:
		case 162:
		case 146:
		case 226:
		case 210:
			block = "CB_CMASK";
			break;
		case 35:
		case 19:
		case 99:
		case 83:
		case 163:
		case 147:
		case 227:
		case 211:
			block = "CB_IMMED";
			break;
		case 36:
		case 20:
		case 100:
		case 84:
		case 164:
		case 148:
		case 228:
		case 212:
			block = "DB";
			break;
		case 37:
		case 21:
		case 101:
		case 85:
		case 165:
		case 149:
		case 229:
		case 213:
			block = "DB_HTILE";
			break;
		case 39:
		case 23:
		case 103:
		case 87:
		case 167:
		case 151:
		case 231:
		case 215:
			block = "DB_STEN";
			break;
		case 72:
		case 68:
		case 8:
		case 4:
		case 136:
		case 132:
		case 200:
		case 196:
			block = "TC";
			break;
		case 112:
		case 48:
			block = "CP";
			break;
		case 49:
		case 177:
		case 50:
		case 178:
			block = "SH";
			break;
		case 53:
			block = "VGT";
			break;
		case 117:
			block = "IH";
			break;
		case 51:
		case 115:
			block = "RLC";
			break;
		case 119:
		case 183:
			block = "DMA0";
			break;
		case 61:
			block = "DMA1";
			break;
		case 248:
		case 120:
			block = "HDP";
			break;
		default:
			block = "unknown";
			break;
		}
	}

	printk("VM fault (0x%02x, vmid %d) at page %u, %s from %s (%d)\n",
	       protections, vmid, addr,
	       (status & MEMORY_CLIENT_RW_MASK) ? "write" : "read",
	       block, mc_id);
}

void si_vm_flush(struct radeon_device *rdev, struct radeon_ring *ring,
		 unsigned vm_id, uint64_t pd_addr)
{
	/* write new base address */
	radeon_ring_write(ring, PACKET3(PACKET3_WRITE_DATA, 3));
	radeon_ring_write(ring, (WRITE_DATA_ENGINE_SEL(1) |
				 WRITE_DATA_DST_SEL(0)));

	if (vm_id < 8) {
		radeon_ring_write(ring,
				  (VM_CONTEXT0_PAGE_TABLE_BASE_ADDR + (vm_id << 2)) >> 2);
	} else {
		radeon_ring_write(ring,
				  (VM_CONTEXT8_PAGE_TABLE_BASE_ADDR + ((vm_id - 8) << 2)) >> 2);
	}
	radeon_ring_write(ring, 0);
	radeon_ring_write(ring, pd_addr >> 12);

	/* flush hdp cache */
	radeon_ring_write(ring, PACKET3(PACKET3_WRITE_DATA, 3));
	radeon_ring_write(ring, (WRITE_DATA_ENGINE_SEL(1) |
				 WRITE_DATA_DST_SEL(0)));
	radeon_ring_write(ring, HDP_MEM_COHERENCY_FLUSH_CNTL >> 2);
	radeon_ring_write(ring, 0);
	radeon_ring_write(ring, 0x1);

	/* bits 0-15 are the VM contexts0-15 */
	radeon_ring_write(ring, PACKET3(PACKET3_WRITE_DATA, 3));
	radeon_ring_write(ring, (WRITE_DATA_ENGINE_SEL(1) |
				 WRITE_DATA_DST_SEL(0)));
	radeon_ring_write(ring, VM_INVALIDATE_REQUEST >> 2);
	radeon_ring_write(ring, 0);
	radeon_ring_write(ring, 1 << vm_id);
<<<<<<< HEAD
=======

	/* wait for the invalidate to complete */
	radeon_ring_write(ring, PACKET3(PACKET3_WAIT_REG_MEM, 5));
	radeon_ring_write(ring, (WAIT_REG_MEM_FUNCTION(0) |  /* always */
				 WAIT_REG_MEM_ENGINE(0))); /* me */
	radeon_ring_write(ring, VM_INVALIDATE_REQUEST >> 2);
	radeon_ring_write(ring, 0);
	radeon_ring_write(ring, 0); /* ref */
	radeon_ring_write(ring, 0); /* mask */
	radeon_ring_write(ring, 0x20); /* poll interval */
>>>>>>> 59343cd7

	/* sync PFP to ME, otherwise we might get invalid PFP reads */
	radeon_ring_write(ring, PACKET3(PACKET3_PFP_SYNC_ME, 0));
	radeon_ring_write(ring, 0x0);
}

/*
 *  Power and clock gating
 */
static void si_wait_for_rlc_serdes(struct radeon_device *rdev)
{
	int i;

	for (i = 0; i < rdev->usec_timeout; i++) {
		if (RREG32(RLC_SERDES_MASTER_BUSY_0) == 0)
			break;
		udelay(1);
	}

	for (i = 0; i < rdev->usec_timeout; i++) {
		if (RREG32(RLC_SERDES_MASTER_BUSY_1) == 0)
			break;
		udelay(1);
	}
}

static void si_enable_gui_idle_interrupt(struct radeon_device *rdev,
					 bool enable)
{
	u32 tmp = RREG32(CP_INT_CNTL_RING0);
	u32 mask;
	int i;

	if (enable)
		tmp |= (CNTX_BUSY_INT_ENABLE | CNTX_EMPTY_INT_ENABLE);
	else
		tmp &= ~(CNTX_BUSY_INT_ENABLE | CNTX_EMPTY_INT_ENABLE);
	WREG32(CP_INT_CNTL_RING0, tmp);

	if (!enable) {
		/* read a gfx register */
		tmp = RREG32(DB_DEPTH_INFO);

		mask = RLC_BUSY_STATUS | GFX_POWER_STATUS | GFX_CLOCK_STATUS | GFX_LS_STATUS;
		for (i = 0; i < rdev->usec_timeout; i++) {
			if ((RREG32(RLC_STAT) & mask) == (GFX_CLOCK_STATUS | GFX_POWER_STATUS))
				break;
			udelay(1);
		}
	}
}

static void si_set_uvd_dcm(struct radeon_device *rdev,
			   bool sw_mode)
{
	u32 tmp, tmp2;

	tmp = RREG32(UVD_CGC_CTRL);
	tmp &= ~(CLK_OD_MASK | CG_DT_MASK);
	tmp |= DCM | CG_DT(1) | CLK_OD(4);

	if (sw_mode) {
		tmp &= ~0x7ffff800;
		tmp2 = DYN_OR_EN | DYN_RR_EN | G_DIV_ID(7);
	} else {
		tmp |= 0x7ffff800;
		tmp2 = 0;
	}

	WREG32(UVD_CGC_CTRL, tmp);
	WREG32_UVD_CTX(UVD_CGC_CTRL2, tmp2);
}

void si_init_uvd_internal_cg(struct radeon_device *rdev)
{
	bool hw_mode = true;

	if (hw_mode) {
		si_set_uvd_dcm(rdev, false);
	} else {
		u32 tmp = RREG32(UVD_CGC_CTRL);
		tmp &= ~DCM;
		WREG32(UVD_CGC_CTRL, tmp);
	}
}

static u32 si_halt_rlc(struct radeon_device *rdev)
{
	u32 data, orig;

	orig = data = RREG32(RLC_CNTL);

	if (data & RLC_ENABLE) {
		data &= ~RLC_ENABLE;
		WREG32(RLC_CNTL, data);

		si_wait_for_rlc_serdes(rdev);
	}

	return orig;
}

static void si_update_rlc(struct radeon_device *rdev, u32 rlc)
{
	u32 tmp;

	tmp = RREG32(RLC_CNTL);
	if (tmp != rlc)
		WREG32(RLC_CNTL, rlc);
}

static void si_enable_dma_pg(struct radeon_device *rdev, bool enable)
{
	u32 data, orig;

	orig = data = RREG32(DMA_PG);
	if (enable && (rdev->pg_flags & RADEON_PG_SUPPORT_SDMA))
		data |= PG_CNTL_ENABLE;
	else
		data &= ~PG_CNTL_ENABLE;
	if (orig != data)
		WREG32(DMA_PG, data);
}

static void si_init_dma_pg(struct radeon_device *rdev)
{
	u32 tmp;

	WREG32(DMA_PGFSM_WRITE,  0x00002000);
	WREG32(DMA_PGFSM_CONFIG, 0x100010ff);

	for (tmp = 0; tmp < 5; tmp++)
		WREG32(DMA_PGFSM_WRITE, 0);
}

static void si_enable_gfx_cgpg(struct radeon_device *rdev,
			       bool enable)
{
	u32 tmp;

	if (enable && (rdev->pg_flags & RADEON_PG_SUPPORT_GFX_PG)) {
		tmp = RLC_PUD(0x10) | RLC_PDD(0x10) | RLC_TTPD(0x10) | RLC_MSD(0x10);
		WREG32(RLC_TTOP_D, tmp);

		tmp = RREG32(RLC_PG_CNTL);
		tmp |= GFX_PG_ENABLE;
		WREG32(RLC_PG_CNTL, tmp);

		tmp = RREG32(RLC_AUTO_PG_CTRL);
		tmp |= AUTO_PG_EN;
		WREG32(RLC_AUTO_PG_CTRL, tmp);
	} else {
		tmp = RREG32(RLC_AUTO_PG_CTRL);
		tmp &= ~AUTO_PG_EN;
		WREG32(RLC_AUTO_PG_CTRL, tmp);

		tmp = RREG32(DB_RENDER_CONTROL);
	}
}

static void si_init_gfx_cgpg(struct radeon_device *rdev)
{
	u32 tmp;

	WREG32(RLC_SAVE_AND_RESTORE_BASE, rdev->rlc.save_restore_gpu_addr >> 8);

	tmp = RREG32(RLC_PG_CNTL);
	tmp |= GFX_PG_SRC;
	WREG32(RLC_PG_CNTL, tmp);

	WREG32(RLC_CLEAR_STATE_RESTORE_BASE, rdev->rlc.clear_state_gpu_addr >> 8);

	tmp = RREG32(RLC_AUTO_PG_CTRL);

	tmp &= ~GRBM_REG_SGIT_MASK;
	tmp |= GRBM_REG_SGIT(0x700);
	tmp &= ~PG_AFTER_GRBM_REG_ST_MASK;
	WREG32(RLC_AUTO_PG_CTRL, tmp);
}

static u32 si_get_cu_active_bitmap(struct radeon_device *rdev, u32 se, u32 sh)
{
	u32 mask = 0, tmp, tmp1;
	int i;

	si_select_se_sh(rdev, se, sh);
	tmp = RREG32(CC_GC_SHADER_ARRAY_CONFIG);
	tmp1 = RREG32(GC_USER_SHADER_ARRAY_CONFIG);
	si_select_se_sh(rdev, 0xffffffff, 0xffffffff);

	tmp &= 0xffff0000;

	tmp |= tmp1;
	tmp >>= 16;

	for (i = 0; i < rdev->config.si.max_cu_per_sh; i ++) {
		mask <<= 1;
		mask |= 1;
	}

	return (~tmp) & mask;
}

static void si_init_ao_cu_mask(struct radeon_device *rdev)
{
	u32 i, j, k, active_cu_number = 0;
	u32 mask, counter, cu_bitmap;
	u32 tmp = 0;

	for (i = 0; i < rdev->config.si.max_shader_engines; i++) {
		for (j = 0; j < rdev->config.si.max_sh_per_se; j++) {
			mask = 1;
			cu_bitmap = 0;
			counter  = 0;
			for (k = 0; k < rdev->config.si.max_cu_per_sh; k++) {
				if (si_get_cu_active_bitmap(rdev, i, j) & mask) {
					if (counter < 2)
						cu_bitmap |= mask;
					counter++;
				}
				mask <<= 1;
			}

			active_cu_number += counter;
			tmp |= (cu_bitmap << (i * 16 + j * 8));
		}
	}

	WREG32(RLC_PG_AO_CU_MASK, tmp);

	tmp = RREG32(RLC_MAX_PG_CU);
	tmp &= ~MAX_PU_CU_MASK;
	tmp |= MAX_PU_CU(active_cu_number);
	WREG32(RLC_MAX_PG_CU, tmp);
}

static void si_enable_cgcg(struct radeon_device *rdev,
			   bool enable)
{
	u32 data, orig, tmp;

	orig = data = RREG32(RLC_CGCG_CGLS_CTRL);

	if (enable && (rdev->cg_flags & RADEON_CG_SUPPORT_GFX_CGCG)) {
		si_enable_gui_idle_interrupt(rdev, true);

		WREG32(RLC_GCPM_GENERAL_3, 0x00000080);

		tmp = si_halt_rlc(rdev);

		WREG32(RLC_SERDES_WR_MASTER_MASK_0, 0xffffffff);
		WREG32(RLC_SERDES_WR_MASTER_MASK_1, 0xffffffff);
		WREG32(RLC_SERDES_WR_CTRL, 0x00b000ff);

		si_wait_for_rlc_serdes(rdev);

		si_update_rlc(rdev, tmp);

		WREG32(RLC_SERDES_WR_CTRL, 0x007000ff);

		data |= CGCG_EN | CGLS_EN;
	} else {
		si_enable_gui_idle_interrupt(rdev, false);

		RREG32(CB_CGTT_SCLK_CTRL);
		RREG32(CB_CGTT_SCLK_CTRL);
		RREG32(CB_CGTT_SCLK_CTRL);
		RREG32(CB_CGTT_SCLK_CTRL);

		data &= ~(CGCG_EN | CGLS_EN);
	}

	if (orig != data)
		WREG32(RLC_CGCG_CGLS_CTRL, data);
}

static void si_enable_mgcg(struct radeon_device *rdev,
			   bool enable)
{
	u32 data, orig, tmp = 0;

	if (enable && (rdev->cg_flags & RADEON_CG_SUPPORT_GFX_MGCG)) {
		orig = data = RREG32(CGTS_SM_CTRL_REG);
		data = 0x96940200;
		if (orig != data)
			WREG32(CGTS_SM_CTRL_REG, data);

		if (rdev->cg_flags & RADEON_CG_SUPPORT_GFX_CP_LS) {
			orig = data = RREG32(CP_MEM_SLP_CNTL);
			data |= CP_MEM_LS_EN;
			if (orig != data)
				WREG32(CP_MEM_SLP_CNTL, data);
		}

		orig = data = RREG32(RLC_CGTT_MGCG_OVERRIDE);
		data &= 0xffffffc0;
		if (orig != data)
			WREG32(RLC_CGTT_MGCG_OVERRIDE, data);

		tmp = si_halt_rlc(rdev);

		WREG32(RLC_SERDES_WR_MASTER_MASK_0, 0xffffffff);
		WREG32(RLC_SERDES_WR_MASTER_MASK_1, 0xffffffff);
		WREG32(RLC_SERDES_WR_CTRL, 0x00d000ff);

		si_update_rlc(rdev, tmp);
	} else {
		orig = data = RREG32(RLC_CGTT_MGCG_OVERRIDE);
		data |= 0x00000003;
		if (orig != data)
			WREG32(RLC_CGTT_MGCG_OVERRIDE, data);

		data = RREG32(CP_MEM_SLP_CNTL);
		if (data & CP_MEM_LS_EN) {
			data &= ~CP_MEM_LS_EN;
			WREG32(CP_MEM_SLP_CNTL, data);
		}
		orig = data = RREG32(CGTS_SM_CTRL_REG);
		data |= LS_OVERRIDE | OVERRIDE;
		if (orig != data)
			WREG32(CGTS_SM_CTRL_REG, data);

		tmp = si_halt_rlc(rdev);

		WREG32(RLC_SERDES_WR_MASTER_MASK_0, 0xffffffff);
		WREG32(RLC_SERDES_WR_MASTER_MASK_1, 0xffffffff);
		WREG32(RLC_SERDES_WR_CTRL, 0x00e000ff);

		si_update_rlc(rdev, tmp);
	}
}

static void si_enable_uvd_mgcg(struct radeon_device *rdev,
			       bool enable)
{
	u32 orig, data, tmp;

	if (enable && (rdev->cg_flags & RADEON_CG_SUPPORT_UVD_MGCG)) {
		tmp = RREG32_UVD_CTX(UVD_CGC_MEM_CTRL);
		tmp |= 0x3fff;
		WREG32_UVD_CTX(UVD_CGC_MEM_CTRL, tmp);

		orig = data = RREG32(UVD_CGC_CTRL);
		data |= DCM;
		if (orig != data)
			WREG32(UVD_CGC_CTRL, data);

		WREG32_SMC(SMC_CG_IND_START + CG_CGTT_LOCAL_0, 0);
		WREG32_SMC(SMC_CG_IND_START + CG_CGTT_LOCAL_1, 0);
	} else {
		tmp = RREG32_UVD_CTX(UVD_CGC_MEM_CTRL);
		tmp &= ~0x3fff;
		WREG32_UVD_CTX(UVD_CGC_MEM_CTRL, tmp);

		orig = data = RREG32(UVD_CGC_CTRL);
		data &= ~DCM;
		if (orig != data)
			WREG32(UVD_CGC_CTRL, data);

		WREG32_SMC(SMC_CG_IND_START + CG_CGTT_LOCAL_0, 0xffffffff);
		WREG32_SMC(SMC_CG_IND_START + CG_CGTT_LOCAL_1, 0xffffffff);
	}
}

static const u32 mc_cg_registers[] =
{
	MC_HUB_MISC_HUB_CG,
	MC_HUB_MISC_SIP_CG,
	MC_HUB_MISC_VM_CG,
	MC_XPB_CLK_GAT,
	ATC_MISC_CG,
	MC_CITF_MISC_WR_CG,
	MC_CITF_MISC_RD_CG,
	MC_CITF_MISC_VM_CG,
	VM_L2_CG,
};

static void si_enable_mc_ls(struct radeon_device *rdev,
			    bool enable)
{
	int i;
	u32 orig, data;

	for (i = 0; i < ARRAY_SIZE(mc_cg_registers); i++) {
		orig = data = RREG32(mc_cg_registers[i]);
		if (enable && (rdev->cg_flags & RADEON_CG_SUPPORT_MC_LS))
			data |= MC_LS_ENABLE;
		else
			data &= ~MC_LS_ENABLE;
		if (data != orig)
			WREG32(mc_cg_registers[i], data);
	}
}

static void si_enable_mc_mgcg(struct radeon_device *rdev,
			       bool enable)
{
	int i;
	u32 orig, data;

	for (i = 0; i < ARRAY_SIZE(mc_cg_registers); i++) {
		orig = data = RREG32(mc_cg_registers[i]);
		if (enable && (rdev->cg_flags & RADEON_CG_SUPPORT_MC_MGCG))
			data |= MC_CG_ENABLE;
		else
			data &= ~MC_CG_ENABLE;
		if (data != orig)
			WREG32(mc_cg_registers[i], data);
	}
}

static void si_enable_dma_mgcg(struct radeon_device *rdev,
			       bool enable)
{
	u32 orig, data, offset;
	int i;

	if (enable && (rdev->cg_flags & RADEON_CG_SUPPORT_SDMA_MGCG)) {
		for (i = 0; i < 2; i++) {
			if (i == 0)
				offset = DMA0_REGISTER_OFFSET;
			else
				offset = DMA1_REGISTER_OFFSET;
			orig = data = RREG32(DMA_POWER_CNTL + offset);
			data &= ~MEM_POWER_OVERRIDE;
			if (data != orig)
				WREG32(DMA_POWER_CNTL + offset, data);
			WREG32(DMA_CLK_CTRL + offset, 0x00000100);
		}
	} else {
		for (i = 0; i < 2; i++) {
			if (i == 0)
				offset = DMA0_REGISTER_OFFSET;
			else
				offset = DMA1_REGISTER_OFFSET;
			orig = data = RREG32(DMA_POWER_CNTL + offset);
			data |= MEM_POWER_OVERRIDE;
			if (data != orig)
				WREG32(DMA_POWER_CNTL + offset, data);

			orig = data = RREG32(DMA_CLK_CTRL + offset);
			data = 0xff000000;
			if (data != orig)
				WREG32(DMA_CLK_CTRL + offset, data);
		}
	}
}

static void si_enable_bif_mgls(struct radeon_device *rdev,
			       bool enable)
{
	u32 orig, data;

	orig = data = RREG32_PCIE(PCIE_CNTL2);

	if (enable && (rdev->cg_flags & RADEON_CG_SUPPORT_BIF_LS))
		data |= SLV_MEM_LS_EN | MST_MEM_LS_EN |
			REPLAY_MEM_LS_EN | SLV_MEM_AGGRESSIVE_LS_EN;
	else
		data &= ~(SLV_MEM_LS_EN | MST_MEM_LS_EN |
			  REPLAY_MEM_LS_EN | SLV_MEM_AGGRESSIVE_LS_EN);

	if (orig != data)
		WREG32_PCIE(PCIE_CNTL2, data);
}

static void si_enable_hdp_mgcg(struct radeon_device *rdev,
			       bool enable)
{
	u32 orig, data;

	orig = data = RREG32(HDP_HOST_PATH_CNTL);

	if (enable && (rdev->cg_flags & RADEON_CG_SUPPORT_HDP_MGCG))
		data &= ~CLOCK_GATING_DIS;
	else
		data |= CLOCK_GATING_DIS;

	if (orig != data)
		WREG32(HDP_HOST_PATH_CNTL, data);
}

static void si_enable_hdp_ls(struct radeon_device *rdev,
			     bool enable)
{
	u32 orig, data;

	orig = data = RREG32(HDP_MEM_POWER_LS);

	if (enable && (rdev->cg_flags & RADEON_CG_SUPPORT_HDP_LS))
		data |= HDP_LS_ENABLE;
	else
		data &= ~HDP_LS_ENABLE;

	if (orig != data)
		WREG32(HDP_MEM_POWER_LS, data);
}

static void si_update_cg(struct radeon_device *rdev,
			 u32 block, bool enable)
{
	if (block & RADEON_CG_BLOCK_GFX) {
		si_enable_gui_idle_interrupt(rdev, false);
		/* order matters! */
		if (enable) {
			si_enable_mgcg(rdev, true);
			si_enable_cgcg(rdev, true);
		} else {
			si_enable_cgcg(rdev, false);
			si_enable_mgcg(rdev, false);
		}
		si_enable_gui_idle_interrupt(rdev, true);
	}

	if (block & RADEON_CG_BLOCK_MC) {
		si_enable_mc_mgcg(rdev, enable);
		si_enable_mc_ls(rdev, enable);
	}

	if (block & RADEON_CG_BLOCK_SDMA) {
		si_enable_dma_mgcg(rdev, enable);
	}

	if (block & RADEON_CG_BLOCK_BIF) {
		si_enable_bif_mgls(rdev, enable);
	}

	if (block & RADEON_CG_BLOCK_UVD) {
		if (rdev->has_uvd) {
			si_enable_uvd_mgcg(rdev, enable);
		}
	}

	if (block & RADEON_CG_BLOCK_HDP) {
		si_enable_hdp_mgcg(rdev, enable);
		si_enable_hdp_ls(rdev, enable);
	}
}

static void si_init_cg(struct radeon_device *rdev)
{
	si_update_cg(rdev, (RADEON_CG_BLOCK_GFX |
			    RADEON_CG_BLOCK_MC |
			    RADEON_CG_BLOCK_SDMA |
			    RADEON_CG_BLOCK_BIF |
			    RADEON_CG_BLOCK_HDP), true);
	if (rdev->has_uvd) {
		si_update_cg(rdev, RADEON_CG_BLOCK_UVD, true);
		si_init_uvd_internal_cg(rdev);
	}
}

static void si_fini_cg(struct radeon_device *rdev)
{
	if (rdev->has_uvd) {
		si_update_cg(rdev, RADEON_CG_BLOCK_UVD, false);
	}
	si_update_cg(rdev, (RADEON_CG_BLOCK_GFX |
			    RADEON_CG_BLOCK_MC |
			    RADEON_CG_BLOCK_SDMA |
			    RADEON_CG_BLOCK_BIF |
			    RADEON_CG_BLOCK_HDP), false);
}

u32 si_get_csb_size(struct radeon_device *rdev)
{
	u32 count = 0;
	const struct cs_section_def *sect = NULL;
	const struct cs_extent_def *ext = NULL;

	if (rdev->rlc.cs_data == NULL)
		return 0;

	/* begin clear state */
	count += 2;
	/* context control state */
	count += 3;

	for (sect = rdev->rlc.cs_data; sect->section != NULL; ++sect) {
		for (ext = sect->section; ext->extent != NULL; ++ext) {
			if (sect->id == SECT_CONTEXT)
				count += 2 + ext->reg_count;
			else
				return 0;
		}
	}
	/* pa_sc_raster_config */
	count += 3;
	/* end clear state */
	count += 2;
	/* clear state */
	count += 2;

	return count;
}

void si_get_csb_buffer(struct radeon_device *rdev, volatile u32 *buffer)
{
	u32 count = 0, i;
	const struct cs_section_def *sect = NULL;
	const struct cs_extent_def *ext = NULL;

	if (rdev->rlc.cs_data == NULL)
		return;
	if (buffer == NULL)
		return;

	buffer[count++] = cpu_to_le32(PACKET3(PACKET3_PREAMBLE_CNTL, 0));
	buffer[count++] = cpu_to_le32(PACKET3_PREAMBLE_BEGIN_CLEAR_STATE);

	buffer[count++] = cpu_to_le32(PACKET3(PACKET3_CONTEXT_CONTROL, 1));
	buffer[count++] = cpu_to_le32(0x80000000);
	buffer[count++] = cpu_to_le32(0x80000000);

	for (sect = rdev->rlc.cs_data; sect->section != NULL; ++sect) {
		for (ext = sect->section; ext->extent != NULL; ++ext) {
			if (sect->id == SECT_CONTEXT) {
				buffer[count++] =
					cpu_to_le32(PACKET3(PACKET3_SET_CONTEXT_REG, ext->reg_count));
				buffer[count++] = cpu_to_le32(ext->reg_index - 0xa000);
				for (i = 0; i < ext->reg_count; i++)
					buffer[count++] = cpu_to_le32(ext->extent[i]);
			} else {
				return;
			}
		}
	}

	buffer[count++] = cpu_to_le32(PACKET3(PACKET3_SET_CONTEXT_REG, 1));
	buffer[count++] = cpu_to_le32(PA_SC_RASTER_CONFIG - PACKET3_SET_CONTEXT_REG_START);
	switch (rdev->family) {
	case CHIP_TAHITI:
	case CHIP_PITCAIRN:
		buffer[count++] = cpu_to_le32(0x2a00126a);
		break;
	case CHIP_VERDE:
		buffer[count++] = cpu_to_le32(0x0000124a);
		break;
	case CHIP_OLAND:
		buffer[count++] = cpu_to_le32(0x00000082);
		break;
	case CHIP_HAINAN:
		buffer[count++] = cpu_to_le32(0x00000000);
		break;
	default:
		buffer[count++] = cpu_to_le32(0x00000000);
		break;
	}

	buffer[count++] = cpu_to_le32(PACKET3(PACKET3_PREAMBLE_CNTL, 0));
	buffer[count++] = cpu_to_le32(PACKET3_PREAMBLE_END_CLEAR_STATE);

	buffer[count++] = cpu_to_le32(PACKET3(PACKET3_CLEAR_STATE, 0));
	buffer[count++] = cpu_to_le32(0);
}

static void si_init_pg(struct radeon_device *rdev)
{
	if (rdev->pg_flags) {
		if (rdev->pg_flags & RADEON_PG_SUPPORT_SDMA) {
			si_init_dma_pg(rdev);
		}
		si_init_ao_cu_mask(rdev);
		if (rdev->pg_flags & RADEON_PG_SUPPORT_GFX_PG) {
			si_init_gfx_cgpg(rdev);
		} else {
			WREG32(RLC_SAVE_AND_RESTORE_BASE, rdev->rlc.save_restore_gpu_addr >> 8);
			WREG32(RLC_CLEAR_STATE_RESTORE_BASE, rdev->rlc.clear_state_gpu_addr >> 8);
		}
		si_enable_dma_pg(rdev, true);
		si_enable_gfx_cgpg(rdev, true);
	} else {
		WREG32(RLC_SAVE_AND_RESTORE_BASE, rdev->rlc.save_restore_gpu_addr >> 8);
		WREG32(RLC_CLEAR_STATE_RESTORE_BASE, rdev->rlc.clear_state_gpu_addr >> 8);
	}
}

static void si_fini_pg(struct radeon_device *rdev)
{
	if (rdev->pg_flags) {
		si_enable_dma_pg(rdev, false);
		si_enable_gfx_cgpg(rdev, false);
	}
}

/*
 * RLC
 */
void si_rlc_reset(struct radeon_device *rdev)
{
	u32 tmp = RREG32(GRBM_SOFT_RESET);

	tmp |= SOFT_RESET_RLC;
	WREG32(GRBM_SOFT_RESET, tmp);
	udelay(50);
	tmp &= ~SOFT_RESET_RLC;
	WREG32(GRBM_SOFT_RESET, tmp);
	udelay(50);
}

static void si_rlc_stop(struct radeon_device *rdev)
{
	WREG32(RLC_CNTL, 0);

	si_enable_gui_idle_interrupt(rdev, false);

	si_wait_for_rlc_serdes(rdev);
}

static void si_rlc_start(struct radeon_device *rdev)
{
	WREG32(RLC_CNTL, RLC_ENABLE);

	si_enable_gui_idle_interrupt(rdev, true);

	udelay(50);
}

static bool si_lbpw_supported(struct radeon_device *rdev)
{
	u32 tmp;

	/* Enable LBPW only for DDR3 */
	tmp = RREG32(MC_SEQ_MISC0);
	if ((tmp & 0xF0000000) == 0xB0000000)
		return true;
	return false;
}

static void si_enable_lbpw(struct radeon_device *rdev, bool enable)
{
	u32 tmp;

	tmp = RREG32(RLC_LB_CNTL);
	if (enable)
		tmp |= LOAD_BALANCE_ENABLE;
	else
		tmp &= ~LOAD_BALANCE_ENABLE;
	WREG32(RLC_LB_CNTL, tmp);

	if (!enable) {
		si_select_se_sh(rdev, 0xffffffff, 0xffffffff);
		WREG32(SPI_LB_CU_MASK, 0x00ff);
	}
}

static int si_rlc_resume(struct radeon_device *rdev)
{
	u32 i;

	if (!rdev->rlc_fw)
		return -EINVAL;

	si_rlc_stop(rdev);

	si_rlc_reset(rdev);

	si_init_pg(rdev);

	si_init_cg(rdev);

	WREG32(RLC_RL_BASE, 0);
	WREG32(RLC_RL_SIZE, 0);
	WREG32(RLC_LB_CNTL, 0);
	WREG32(RLC_LB_CNTR_MAX, 0xffffffff);
	WREG32(RLC_LB_CNTR_INIT, 0);
	WREG32(RLC_LB_INIT_CU_MASK, 0xffffffff);

	WREG32(RLC_MC_CNTL, 0);
	WREG32(RLC_UCODE_CNTL, 0);

	if (rdev->new_fw) {
		const struct rlc_firmware_header_v1_0 *hdr =
			(const struct rlc_firmware_header_v1_0 *)rdev->rlc_fw->data;
		u32 fw_size = le32_to_cpu(hdr->header.ucode_size_bytes) / 4;
		const __le32 *fw_data = (const __le32 *)
			(rdev->rlc_fw->data + le32_to_cpu(hdr->header.ucode_array_offset_bytes));

		radeon_ucode_print_rlc_hdr(&hdr->header);

		for (i = 0; i < fw_size; i++) {
			WREG32(RLC_UCODE_ADDR, i);
			WREG32(RLC_UCODE_DATA, le32_to_cpup(fw_data++));
		}
	} else {
		const __be32 *fw_data =
			(const __be32 *)rdev->rlc_fw->data;
		for (i = 0; i < SI_RLC_UCODE_SIZE; i++) {
			WREG32(RLC_UCODE_ADDR, i);
			WREG32(RLC_UCODE_DATA, be32_to_cpup(fw_data++));
		}
	}
	WREG32(RLC_UCODE_ADDR, 0);

	si_enable_lbpw(rdev, si_lbpw_supported(rdev));

	si_rlc_start(rdev);

	return 0;
}

static void si_enable_interrupts(struct radeon_device *rdev)
{
	u32 ih_cntl = RREG32(IH_CNTL);
	u32 ih_rb_cntl = RREG32(IH_RB_CNTL);

	ih_cntl |= ENABLE_INTR;
	ih_rb_cntl |= IH_RB_ENABLE;
	WREG32(IH_CNTL, ih_cntl);
	WREG32(IH_RB_CNTL, ih_rb_cntl);
	rdev->ih.enabled = true;
}

static void si_disable_interrupts(struct radeon_device *rdev)
{
	u32 ih_rb_cntl = RREG32(IH_RB_CNTL);
	u32 ih_cntl = RREG32(IH_CNTL);

	ih_rb_cntl &= ~IH_RB_ENABLE;
	ih_cntl &= ~ENABLE_INTR;
	WREG32(IH_RB_CNTL, ih_rb_cntl);
	WREG32(IH_CNTL, ih_cntl);
	/* set rptr, wptr to 0 */
	WREG32(IH_RB_RPTR, 0);
	WREG32(IH_RB_WPTR, 0);
	rdev->ih.enabled = false;
	rdev->ih.rptr = 0;
}

static void si_disable_interrupt_state(struct radeon_device *rdev)
{
	u32 tmp;

	tmp = RREG32(CP_INT_CNTL_RING0) &
		(CNTX_BUSY_INT_ENABLE | CNTX_EMPTY_INT_ENABLE);
	WREG32(CP_INT_CNTL_RING0, tmp);
	WREG32(CP_INT_CNTL_RING1, 0);
	WREG32(CP_INT_CNTL_RING2, 0);
	tmp = RREG32(DMA_CNTL + DMA0_REGISTER_OFFSET) & ~TRAP_ENABLE;
	WREG32(DMA_CNTL + DMA0_REGISTER_OFFSET, tmp);
	tmp = RREG32(DMA_CNTL + DMA1_REGISTER_OFFSET) & ~TRAP_ENABLE;
	WREG32(DMA_CNTL + DMA1_REGISTER_OFFSET, tmp);
	WREG32(GRBM_INT_CNTL, 0);
	if (rdev->num_crtc >= 2) {
		WREG32(INT_MASK + EVERGREEN_CRTC0_REGISTER_OFFSET, 0);
		WREG32(INT_MASK + EVERGREEN_CRTC1_REGISTER_OFFSET, 0);
	}
	if (rdev->num_crtc >= 4) {
		WREG32(INT_MASK + EVERGREEN_CRTC2_REGISTER_OFFSET, 0);
		WREG32(INT_MASK + EVERGREEN_CRTC3_REGISTER_OFFSET, 0);
	}
	if (rdev->num_crtc >= 6) {
		WREG32(INT_MASK + EVERGREEN_CRTC4_REGISTER_OFFSET, 0);
		WREG32(INT_MASK + EVERGREEN_CRTC5_REGISTER_OFFSET, 0);
	}

	if (rdev->num_crtc >= 2) {
		WREG32(GRPH_INT_CONTROL + EVERGREEN_CRTC0_REGISTER_OFFSET, 0);
		WREG32(GRPH_INT_CONTROL + EVERGREEN_CRTC1_REGISTER_OFFSET, 0);
	}
	if (rdev->num_crtc >= 4) {
		WREG32(GRPH_INT_CONTROL + EVERGREEN_CRTC2_REGISTER_OFFSET, 0);
		WREG32(GRPH_INT_CONTROL + EVERGREEN_CRTC3_REGISTER_OFFSET, 0);
	}
	if (rdev->num_crtc >= 6) {
		WREG32(GRPH_INT_CONTROL + EVERGREEN_CRTC4_REGISTER_OFFSET, 0);
		WREG32(GRPH_INT_CONTROL + EVERGREEN_CRTC5_REGISTER_OFFSET, 0);
	}

	if (!ASIC_IS_NODCE(rdev)) {
		WREG32(DAC_AUTODETECT_INT_CONTROL, 0);

		tmp = RREG32(DC_HPD1_INT_CONTROL) & DC_HPDx_INT_POLARITY;
		WREG32(DC_HPD1_INT_CONTROL, tmp);
		tmp = RREG32(DC_HPD2_INT_CONTROL) & DC_HPDx_INT_POLARITY;
		WREG32(DC_HPD2_INT_CONTROL, tmp);
		tmp = RREG32(DC_HPD3_INT_CONTROL) & DC_HPDx_INT_POLARITY;
		WREG32(DC_HPD3_INT_CONTROL, tmp);
		tmp = RREG32(DC_HPD4_INT_CONTROL) & DC_HPDx_INT_POLARITY;
		WREG32(DC_HPD4_INT_CONTROL, tmp);
		tmp = RREG32(DC_HPD5_INT_CONTROL) & DC_HPDx_INT_POLARITY;
		WREG32(DC_HPD5_INT_CONTROL, tmp);
		tmp = RREG32(DC_HPD6_INT_CONTROL) & DC_HPDx_INT_POLARITY;
		WREG32(DC_HPD6_INT_CONTROL, tmp);
	}
}

static int si_irq_init(struct radeon_device *rdev)
{
	int ret = 0;
	int rb_bufsz;
	u32 interrupt_cntl, ih_cntl, ih_rb_cntl;

	/* allocate ring */
	ret = r600_ih_ring_alloc(rdev);
	if (ret)
		return ret;

	/* disable irqs */
	si_disable_interrupts(rdev);

	/* init rlc */
	ret = si_rlc_resume(rdev);
	if (ret) {
		r600_ih_ring_fini(rdev);
		return ret;
	}

	/* setup interrupt control */
	/* set dummy read address to ring address */
	WREG32(INTERRUPT_CNTL2, rdev->ih.gpu_addr >> 8);
	interrupt_cntl = RREG32(INTERRUPT_CNTL);
	/* IH_DUMMY_RD_OVERRIDE=0 - dummy read disabled with msi, enabled without msi
	 * IH_DUMMY_RD_OVERRIDE=1 - dummy read controlled by IH_DUMMY_RD_EN
	 */
	interrupt_cntl &= ~IH_DUMMY_RD_OVERRIDE;
	/* IH_REQ_NONSNOOP_EN=1 if ring is in non-cacheable memory, e.g., vram */
	interrupt_cntl &= ~IH_REQ_NONSNOOP_EN;
	WREG32(INTERRUPT_CNTL, interrupt_cntl);

	WREG32(IH_RB_BASE, rdev->ih.gpu_addr >> 8);
	rb_bufsz = order_base_2(rdev->ih.ring_size / 4);

	ih_rb_cntl = (IH_WPTR_OVERFLOW_ENABLE |
		      IH_WPTR_OVERFLOW_CLEAR |
		      (rb_bufsz << 1));

	if (rdev->wb.enabled)
		ih_rb_cntl |= IH_WPTR_WRITEBACK_ENABLE;

	/* set the writeback address whether it's enabled or not */
	WREG32(IH_RB_WPTR_ADDR_LO, (rdev->wb.gpu_addr + R600_WB_IH_WPTR_OFFSET) & 0xFFFFFFFC);
	WREG32(IH_RB_WPTR_ADDR_HI, upper_32_bits(rdev->wb.gpu_addr + R600_WB_IH_WPTR_OFFSET) & 0xFF);

	WREG32(IH_RB_CNTL, ih_rb_cntl);

	/* set rptr, wptr to 0 */
	WREG32(IH_RB_RPTR, 0);
	WREG32(IH_RB_WPTR, 0);

	/* Default settings for IH_CNTL (disabled at first) */
	ih_cntl = MC_WRREQ_CREDIT(0x10) | MC_WR_CLEAN_CNT(0x10) | MC_VMID(0);
	/* RPTR_REARM only works if msi's are enabled */
	if (rdev->msi_enabled)
		ih_cntl |= RPTR_REARM;
	WREG32(IH_CNTL, ih_cntl);

	/* force the active interrupt state to all disabled */
	si_disable_interrupt_state(rdev);

	pci_set_master(rdev->pdev);

	/* enable irqs */
	si_enable_interrupts(rdev);

	return ret;
}

int si_irq_set(struct radeon_device *rdev)
{
	u32 cp_int_cntl;
	u32 cp_int_cntl1 = 0, cp_int_cntl2 = 0;
	u32 crtc1 = 0, crtc2 = 0, crtc3 = 0, crtc4 = 0, crtc5 = 0, crtc6 = 0;
	u32 hpd1 = 0, hpd2 = 0, hpd3 = 0, hpd4 = 0, hpd5 = 0, hpd6 = 0;
	u32 grbm_int_cntl = 0;
	u32 dma_cntl, dma_cntl1;
	u32 thermal_int = 0;

	if (!rdev->irq.installed) {
		WARN(1, "Can't enable IRQ/MSI because no handler is installed\n");
		return -EINVAL;
	}
	/* don't enable anything if the ih is disabled */
	if (!rdev->ih.enabled) {
		si_disable_interrupts(rdev);
		/* force the active interrupt state to all disabled */
		si_disable_interrupt_state(rdev);
		return 0;
	}

	cp_int_cntl = RREG32(CP_INT_CNTL_RING0) &
		(CNTX_BUSY_INT_ENABLE | CNTX_EMPTY_INT_ENABLE);

	if (!ASIC_IS_NODCE(rdev)) {
		hpd1 = RREG32(DC_HPD1_INT_CONTROL) & ~DC_HPDx_INT_EN;
		hpd2 = RREG32(DC_HPD2_INT_CONTROL) & ~DC_HPDx_INT_EN;
		hpd3 = RREG32(DC_HPD3_INT_CONTROL) & ~DC_HPDx_INT_EN;
		hpd4 = RREG32(DC_HPD4_INT_CONTROL) & ~DC_HPDx_INT_EN;
		hpd5 = RREG32(DC_HPD5_INT_CONTROL) & ~DC_HPDx_INT_EN;
		hpd6 = RREG32(DC_HPD6_INT_CONTROL) & ~DC_HPDx_INT_EN;
	}

	dma_cntl = RREG32(DMA_CNTL + DMA0_REGISTER_OFFSET) & ~TRAP_ENABLE;
	dma_cntl1 = RREG32(DMA_CNTL + DMA1_REGISTER_OFFSET) & ~TRAP_ENABLE;

	thermal_int = RREG32(CG_THERMAL_INT) &
		~(THERM_INT_MASK_HIGH | THERM_INT_MASK_LOW);

	/* enable CP interrupts on all rings */
	if (atomic_read(&rdev->irq.ring_int[RADEON_RING_TYPE_GFX_INDEX])) {
		DRM_DEBUG("si_irq_set: sw int gfx\n");
		cp_int_cntl |= TIME_STAMP_INT_ENABLE;
	}
	if (atomic_read(&rdev->irq.ring_int[CAYMAN_RING_TYPE_CP1_INDEX])) {
		DRM_DEBUG("si_irq_set: sw int cp1\n");
		cp_int_cntl1 |= TIME_STAMP_INT_ENABLE;
	}
	if (atomic_read(&rdev->irq.ring_int[CAYMAN_RING_TYPE_CP2_INDEX])) {
		DRM_DEBUG("si_irq_set: sw int cp2\n");
		cp_int_cntl2 |= TIME_STAMP_INT_ENABLE;
	}
	if (atomic_read(&rdev->irq.ring_int[R600_RING_TYPE_DMA_INDEX])) {
		DRM_DEBUG("si_irq_set: sw int dma\n");
		dma_cntl |= TRAP_ENABLE;
	}

	if (atomic_read(&rdev->irq.ring_int[CAYMAN_RING_TYPE_DMA1_INDEX])) {
		DRM_DEBUG("si_irq_set: sw int dma1\n");
		dma_cntl1 |= TRAP_ENABLE;
	}
	if (rdev->irq.crtc_vblank_int[0] ||
	    atomic_read(&rdev->irq.pflip[0])) {
		DRM_DEBUG("si_irq_set: vblank 0\n");
		crtc1 |= VBLANK_INT_MASK;
	}
	if (rdev->irq.crtc_vblank_int[1] ||
	    atomic_read(&rdev->irq.pflip[1])) {
		DRM_DEBUG("si_irq_set: vblank 1\n");
		crtc2 |= VBLANK_INT_MASK;
	}
	if (rdev->irq.crtc_vblank_int[2] ||
	    atomic_read(&rdev->irq.pflip[2])) {
		DRM_DEBUG("si_irq_set: vblank 2\n");
		crtc3 |= VBLANK_INT_MASK;
	}
	if (rdev->irq.crtc_vblank_int[3] ||
	    atomic_read(&rdev->irq.pflip[3])) {
		DRM_DEBUG("si_irq_set: vblank 3\n");
		crtc4 |= VBLANK_INT_MASK;
	}
	if (rdev->irq.crtc_vblank_int[4] ||
	    atomic_read(&rdev->irq.pflip[4])) {
		DRM_DEBUG("si_irq_set: vblank 4\n");
		crtc5 |= VBLANK_INT_MASK;
	}
	if (rdev->irq.crtc_vblank_int[5] ||
	    atomic_read(&rdev->irq.pflip[5])) {
		DRM_DEBUG("si_irq_set: vblank 5\n");
		crtc6 |= VBLANK_INT_MASK;
	}
	if (rdev->irq.hpd[0]) {
		DRM_DEBUG("si_irq_set: hpd 1\n");
		hpd1 |= DC_HPDx_INT_EN;
	}
	if (rdev->irq.hpd[1]) {
		DRM_DEBUG("si_irq_set: hpd 2\n");
		hpd2 |= DC_HPDx_INT_EN;
	}
	if (rdev->irq.hpd[2]) {
		DRM_DEBUG("si_irq_set: hpd 3\n");
		hpd3 |= DC_HPDx_INT_EN;
	}
	if (rdev->irq.hpd[3]) {
		DRM_DEBUG("si_irq_set: hpd 4\n");
		hpd4 |= DC_HPDx_INT_EN;
	}
	if (rdev->irq.hpd[4]) {
		DRM_DEBUG("si_irq_set: hpd 5\n");
		hpd5 |= DC_HPDx_INT_EN;
	}
	if (rdev->irq.hpd[5]) {
		DRM_DEBUG("si_irq_set: hpd 6\n");
		hpd6 |= DC_HPDx_INT_EN;
	}

	WREG32(CP_INT_CNTL_RING0, cp_int_cntl);
	WREG32(CP_INT_CNTL_RING1, cp_int_cntl1);
	WREG32(CP_INT_CNTL_RING2, cp_int_cntl2);

	WREG32(DMA_CNTL + DMA0_REGISTER_OFFSET, dma_cntl);
	WREG32(DMA_CNTL + DMA1_REGISTER_OFFSET, dma_cntl1);

	WREG32(GRBM_INT_CNTL, grbm_int_cntl);

	if (rdev->irq.dpm_thermal) {
		DRM_DEBUG("dpm thermal\n");
		thermal_int |= THERM_INT_MASK_HIGH | THERM_INT_MASK_LOW;
	}

	if (rdev->num_crtc >= 2) {
		WREG32(INT_MASK + EVERGREEN_CRTC0_REGISTER_OFFSET, crtc1);
		WREG32(INT_MASK + EVERGREEN_CRTC1_REGISTER_OFFSET, crtc2);
	}
	if (rdev->num_crtc >= 4) {
		WREG32(INT_MASK + EVERGREEN_CRTC2_REGISTER_OFFSET, crtc3);
		WREG32(INT_MASK + EVERGREEN_CRTC3_REGISTER_OFFSET, crtc4);
	}
	if (rdev->num_crtc >= 6) {
		WREG32(INT_MASK + EVERGREEN_CRTC4_REGISTER_OFFSET, crtc5);
		WREG32(INT_MASK + EVERGREEN_CRTC5_REGISTER_OFFSET, crtc6);
	}

	if (rdev->num_crtc >= 2) {
		WREG32(GRPH_INT_CONTROL + EVERGREEN_CRTC0_REGISTER_OFFSET,
		       GRPH_PFLIP_INT_MASK);
		WREG32(GRPH_INT_CONTROL + EVERGREEN_CRTC1_REGISTER_OFFSET,
		       GRPH_PFLIP_INT_MASK);
	}
	if (rdev->num_crtc >= 4) {
		WREG32(GRPH_INT_CONTROL + EVERGREEN_CRTC2_REGISTER_OFFSET,
		       GRPH_PFLIP_INT_MASK);
		WREG32(GRPH_INT_CONTROL + EVERGREEN_CRTC3_REGISTER_OFFSET,
		       GRPH_PFLIP_INT_MASK);
	}
	if (rdev->num_crtc >= 6) {
		WREG32(GRPH_INT_CONTROL + EVERGREEN_CRTC4_REGISTER_OFFSET,
		       GRPH_PFLIP_INT_MASK);
		WREG32(GRPH_INT_CONTROL + EVERGREEN_CRTC5_REGISTER_OFFSET,
		       GRPH_PFLIP_INT_MASK);
	}

	if (!ASIC_IS_NODCE(rdev)) {
		WREG32(DC_HPD1_INT_CONTROL, hpd1);
		WREG32(DC_HPD2_INT_CONTROL, hpd2);
		WREG32(DC_HPD3_INT_CONTROL, hpd3);
		WREG32(DC_HPD4_INT_CONTROL, hpd4);
		WREG32(DC_HPD5_INT_CONTROL, hpd5);
		WREG32(DC_HPD6_INT_CONTROL, hpd6);
	}

	WREG32(CG_THERMAL_INT, thermal_int);

	return 0;
}

static inline void si_irq_ack(struct radeon_device *rdev)
{
	u32 tmp;

	if (ASIC_IS_NODCE(rdev))
		return;

	rdev->irq.stat_regs.evergreen.disp_int = RREG32(DISP_INTERRUPT_STATUS);
	rdev->irq.stat_regs.evergreen.disp_int_cont = RREG32(DISP_INTERRUPT_STATUS_CONTINUE);
	rdev->irq.stat_regs.evergreen.disp_int_cont2 = RREG32(DISP_INTERRUPT_STATUS_CONTINUE2);
	rdev->irq.stat_regs.evergreen.disp_int_cont3 = RREG32(DISP_INTERRUPT_STATUS_CONTINUE3);
	rdev->irq.stat_regs.evergreen.disp_int_cont4 = RREG32(DISP_INTERRUPT_STATUS_CONTINUE4);
	rdev->irq.stat_regs.evergreen.disp_int_cont5 = RREG32(DISP_INTERRUPT_STATUS_CONTINUE5);
	rdev->irq.stat_regs.evergreen.d1grph_int = RREG32(GRPH_INT_STATUS + EVERGREEN_CRTC0_REGISTER_OFFSET);
	rdev->irq.stat_regs.evergreen.d2grph_int = RREG32(GRPH_INT_STATUS + EVERGREEN_CRTC1_REGISTER_OFFSET);
	if (rdev->num_crtc >= 4) {
		rdev->irq.stat_regs.evergreen.d3grph_int = RREG32(GRPH_INT_STATUS + EVERGREEN_CRTC2_REGISTER_OFFSET);
		rdev->irq.stat_regs.evergreen.d4grph_int = RREG32(GRPH_INT_STATUS + EVERGREEN_CRTC3_REGISTER_OFFSET);
	}
	if (rdev->num_crtc >= 6) {
		rdev->irq.stat_regs.evergreen.d5grph_int = RREG32(GRPH_INT_STATUS + EVERGREEN_CRTC4_REGISTER_OFFSET);
		rdev->irq.stat_regs.evergreen.d6grph_int = RREG32(GRPH_INT_STATUS + EVERGREEN_CRTC5_REGISTER_OFFSET);
	}

	if (rdev->irq.stat_regs.evergreen.d1grph_int & GRPH_PFLIP_INT_OCCURRED)
		WREG32(GRPH_INT_STATUS + EVERGREEN_CRTC0_REGISTER_OFFSET, GRPH_PFLIP_INT_CLEAR);
	if (rdev->irq.stat_regs.evergreen.d2grph_int & GRPH_PFLIP_INT_OCCURRED)
		WREG32(GRPH_INT_STATUS + EVERGREEN_CRTC1_REGISTER_OFFSET, GRPH_PFLIP_INT_CLEAR);
	if (rdev->irq.stat_regs.evergreen.disp_int & LB_D1_VBLANK_INTERRUPT)
		WREG32(VBLANK_STATUS + EVERGREEN_CRTC0_REGISTER_OFFSET, VBLANK_ACK);
	if (rdev->irq.stat_regs.evergreen.disp_int & LB_D1_VLINE_INTERRUPT)
		WREG32(VLINE_STATUS + EVERGREEN_CRTC0_REGISTER_OFFSET, VLINE_ACK);
	if (rdev->irq.stat_regs.evergreen.disp_int_cont & LB_D2_VBLANK_INTERRUPT)
		WREG32(VBLANK_STATUS + EVERGREEN_CRTC1_REGISTER_OFFSET, VBLANK_ACK);
	if (rdev->irq.stat_regs.evergreen.disp_int_cont & LB_D2_VLINE_INTERRUPT)
		WREG32(VLINE_STATUS + EVERGREEN_CRTC1_REGISTER_OFFSET, VLINE_ACK);

	if (rdev->num_crtc >= 4) {
		if (rdev->irq.stat_regs.evergreen.d3grph_int & GRPH_PFLIP_INT_OCCURRED)
			WREG32(GRPH_INT_STATUS + EVERGREEN_CRTC2_REGISTER_OFFSET, GRPH_PFLIP_INT_CLEAR);
		if (rdev->irq.stat_regs.evergreen.d4grph_int & GRPH_PFLIP_INT_OCCURRED)
			WREG32(GRPH_INT_STATUS + EVERGREEN_CRTC3_REGISTER_OFFSET, GRPH_PFLIP_INT_CLEAR);
		if (rdev->irq.stat_regs.evergreen.disp_int_cont2 & LB_D3_VBLANK_INTERRUPT)
			WREG32(VBLANK_STATUS + EVERGREEN_CRTC2_REGISTER_OFFSET, VBLANK_ACK);
		if (rdev->irq.stat_regs.evergreen.disp_int_cont2 & LB_D3_VLINE_INTERRUPT)
			WREG32(VLINE_STATUS + EVERGREEN_CRTC2_REGISTER_OFFSET, VLINE_ACK);
		if (rdev->irq.stat_regs.evergreen.disp_int_cont3 & LB_D4_VBLANK_INTERRUPT)
			WREG32(VBLANK_STATUS + EVERGREEN_CRTC3_REGISTER_OFFSET, VBLANK_ACK);
		if (rdev->irq.stat_regs.evergreen.disp_int_cont3 & LB_D4_VLINE_INTERRUPT)
			WREG32(VLINE_STATUS + EVERGREEN_CRTC3_REGISTER_OFFSET, VLINE_ACK);
	}

	if (rdev->num_crtc >= 6) {
		if (rdev->irq.stat_regs.evergreen.d5grph_int & GRPH_PFLIP_INT_OCCURRED)
			WREG32(GRPH_INT_STATUS + EVERGREEN_CRTC4_REGISTER_OFFSET, GRPH_PFLIP_INT_CLEAR);
		if (rdev->irq.stat_regs.evergreen.d6grph_int & GRPH_PFLIP_INT_OCCURRED)
			WREG32(GRPH_INT_STATUS + EVERGREEN_CRTC5_REGISTER_OFFSET, GRPH_PFLIP_INT_CLEAR);
		if (rdev->irq.stat_regs.evergreen.disp_int_cont4 & LB_D5_VBLANK_INTERRUPT)
			WREG32(VBLANK_STATUS + EVERGREEN_CRTC4_REGISTER_OFFSET, VBLANK_ACK);
		if (rdev->irq.stat_regs.evergreen.disp_int_cont4 & LB_D5_VLINE_INTERRUPT)
			WREG32(VLINE_STATUS + EVERGREEN_CRTC4_REGISTER_OFFSET, VLINE_ACK);
		if (rdev->irq.stat_regs.evergreen.disp_int_cont5 & LB_D6_VBLANK_INTERRUPT)
			WREG32(VBLANK_STATUS + EVERGREEN_CRTC5_REGISTER_OFFSET, VBLANK_ACK);
		if (rdev->irq.stat_regs.evergreen.disp_int_cont5 & LB_D6_VLINE_INTERRUPT)
			WREG32(VLINE_STATUS + EVERGREEN_CRTC5_REGISTER_OFFSET, VLINE_ACK);
	}

	if (rdev->irq.stat_regs.evergreen.disp_int & DC_HPD1_INTERRUPT) {
		tmp = RREG32(DC_HPD1_INT_CONTROL);
		tmp |= DC_HPDx_INT_ACK;
		WREG32(DC_HPD1_INT_CONTROL, tmp);
	}
	if (rdev->irq.stat_regs.evergreen.disp_int_cont & DC_HPD2_INTERRUPT) {
		tmp = RREG32(DC_HPD2_INT_CONTROL);
		tmp |= DC_HPDx_INT_ACK;
		WREG32(DC_HPD2_INT_CONTROL, tmp);
	}
	if (rdev->irq.stat_regs.evergreen.disp_int_cont2 & DC_HPD3_INTERRUPT) {
		tmp = RREG32(DC_HPD3_INT_CONTROL);
		tmp |= DC_HPDx_INT_ACK;
		WREG32(DC_HPD3_INT_CONTROL, tmp);
	}
	if (rdev->irq.stat_regs.evergreen.disp_int_cont3 & DC_HPD4_INTERRUPT) {
		tmp = RREG32(DC_HPD4_INT_CONTROL);
		tmp |= DC_HPDx_INT_ACK;
		WREG32(DC_HPD4_INT_CONTROL, tmp);
	}
	if (rdev->irq.stat_regs.evergreen.disp_int_cont4 & DC_HPD5_INTERRUPT) {
		tmp = RREG32(DC_HPD5_INT_CONTROL);
		tmp |= DC_HPDx_INT_ACK;
		WREG32(DC_HPD5_INT_CONTROL, tmp);
	}
	if (rdev->irq.stat_regs.evergreen.disp_int_cont5 & DC_HPD6_INTERRUPT) {
		tmp = RREG32(DC_HPD5_INT_CONTROL);
		tmp |= DC_HPDx_INT_ACK;
		WREG32(DC_HPD6_INT_CONTROL, tmp);
	}
}

static void si_irq_disable(struct radeon_device *rdev)
{
	si_disable_interrupts(rdev);
	/* Wait and acknowledge irq */
	mdelay(1);
	si_irq_ack(rdev);
	si_disable_interrupt_state(rdev);
}

static void si_irq_suspend(struct radeon_device *rdev)
{
	si_irq_disable(rdev);
	si_rlc_stop(rdev);
}

static void si_irq_fini(struct radeon_device *rdev)
{
	si_irq_suspend(rdev);
	r600_ih_ring_fini(rdev);
}

static inline u32 si_get_ih_wptr(struct radeon_device *rdev)
{
	u32 wptr, tmp;

	if (rdev->wb.enabled)
		wptr = le32_to_cpu(rdev->wb.wb[R600_WB_IH_WPTR_OFFSET/4]);
	else
		wptr = RREG32(IH_RB_WPTR);

	if (wptr & RB_OVERFLOW) {
		wptr &= ~RB_OVERFLOW;
		/* When a ring buffer overflow happen start parsing interrupt
		 * from the last not overwritten vector (wptr + 16). Hopefully
		 * this should allow us to catchup.
		 */
		dev_warn(rdev->dev, "IH ring buffer overflow (0x%08X, 0x%08X, 0x%08X)\n",
			 wptr, rdev->ih.rptr, (wptr + 16) & rdev->ih.ptr_mask);
		rdev->ih.rptr = (wptr + 16) & rdev->ih.ptr_mask;
		tmp = RREG32(IH_RB_CNTL);
		tmp |= IH_WPTR_OVERFLOW_CLEAR;
		WREG32(IH_RB_CNTL, tmp);
	}
	return (wptr & rdev->ih.ptr_mask);
}

/*        SI IV Ring
 * Each IV ring entry is 128 bits:
 * [7:0]    - interrupt source id
 * [31:8]   - reserved
 * [59:32]  - interrupt source data
 * [63:60]  - reserved
 * [71:64]  - RINGID
 * [79:72]  - VMID
 * [127:80] - reserved
 */
int si_irq_process(struct radeon_device *rdev)
{
	u32 wptr;
	u32 rptr;
	u32 src_id, src_data, ring_id;
	u32 ring_index;
	bool queue_hotplug = false;
	bool queue_thermal = false;
	u32 status, addr;

	if (!rdev->ih.enabled || rdev->shutdown)
		return IRQ_NONE;

	wptr = si_get_ih_wptr(rdev);

restart_ih:
	/* is somebody else already processing irqs? */
	if (atomic_xchg(&rdev->ih.lock, 1))
		return IRQ_NONE;

	rptr = rdev->ih.rptr;
	DRM_DEBUG("si_irq_process start: rptr %d, wptr %d\n", rptr, wptr);

	/* Order reading of wptr vs. reading of IH ring data */
	rmb();

	/* display interrupts */
	si_irq_ack(rdev);

	while (rptr != wptr) {
		/* wptr/rptr are in bytes! */
		ring_index = rptr / 4;
		src_id =  le32_to_cpu(rdev->ih.ring[ring_index]) & 0xff;
		src_data = le32_to_cpu(rdev->ih.ring[ring_index + 1]) & 0xfffffff;
		ring_id = le32_to_cpu(rdev->ih.ring[ring_index + 2]) & 0xff;

		switch (src_id) {
		case 1: /* D1 vblank/vline */
			switch (src_data) {
			case 0: /* D1 vblank */
				if (rdev->irq.stat_regs.evergreen.disp_int & LB_D1_VBLANK_INTERRUPT) {
					if (rdev->irq.crtc_vblank_int[0]) {
						drm_handle_vblank(rdev->ddev, 0);
						rdev->pm.vblank_sync = true;
						wake_up(&rdev->irq.vblank_queue);
					}
					if (atomic_read(&rdev->irq.pflip[0]))
						radeon_crtc_handle_vblank(rdev, 0);
					rdev->irq.stat_regs.evergreen.disp_int &= ~LB_D1_VBLANK_INTERRUPT;
					DRM_DEBUG("IH: D1 vblank\n");
				}
				break;
			case 1: /* D1 vline */
				if (rdev->irq.stat_regs.evergreen.disp_int & LB_D1_VLINE_INTERRUPT) {
					rdev->irq.stat_regs.evergreen.disp_int &= ~LB_D1_VLINE_INTERRUPT;
					DRM_DEBUG("IH: D1 vline\n");
				}
				break;
			default:
				DRM_DEBUG("Unhandled interrupt: %d %d\n", src_id, src_data);
				break;
			}
			break;
		case 2: /* D2 vblank/vline */
			switch (src_data) {
			case 0: /* D2 vblank */
				if (rdev->irq.stat_regs.evergreen.disp_int_cont & LB_D2_VBLANK_INTERRUPT) {
					if (rdev->irq.crtc_vblank_int[1]) {
						drm_handle_vblank(rdev->ddev, 1);
						rdev->pm.vblank_sync = true;
						wake_up(&rdev->irq.vblank_queue);
					}
					if (atomic_read(&rdev->irq.pflip[1]))
						radeon_crtc_handle_vblank(rdev, 1);
					rdev->irq.stat_regs.evergreen.disp_int_cont &= ~LB_D2_VBLANK_INTERRUPT;
					DRM_DEBUG("IH: D2 vblank\n");
				}
				break;
			case 1: /* D2 vline */
				if (rdev->irq.stat_regs.evergreen.disp_int_cont & LB_D2_VLINE_INTERRUPT) {
					rdev->irq.stat_regs.evergreen.disp_int_cont &= ~LB_D2_VLINE_INTERRUPT;
					DRM_DEBUG("IH: D2 vline\n");
				}
				break;
			default:
				DRM_DEBUG("Unhandled interrupt: %d %d\n", src_id, src_data);
				break;
			}
			break;
		case 3: /* D3 vblank/vline */
			switch (src_data) {
			case 0: /* D3 vblank */
				if (rdev->irq.stat_regs.evergreen.disp_int_cont2 & LB_D3_VBLANK_INTERRUPT) {
					if (rdev->irq.crtc_vblank_int[2]) {
						drm_handle_vblank(rdev->ddev, 2);
						rdev->pm.vblank_sync = true;
						wake_up(&rdev->irq.vblank_queue);
					}
					if (atomic_read(&rdev->irq.pflip[2]))
						radeon_crtc_handle_vblank(rdev, 2);
					rdev->irq.stat_regs.evergreen.disp_int_cont2 &= ~LB_D3_VBLANK_INTERRUPT;
					DRM_DEBUG("IH: D3 vblank\n");
				}
				break;
			case 1: /* D3 vline */
				if (rdev->irq.stat_regs.evergreen.disp_int_cont2 & LB_D3_VLINE_INTERRUPT) {
					rdev->irq.stat_regs.evergreen.disp_int_cont2 &= ~LB_D3_VLINE_INTERRUPT;
					DRM_DEBUG("IH: D3 vline\n");
				}
				break;
			default:
				DRM_DEBUG("Unhandled interrupt: %d %d\n", src_id, src_data);
				break;
			}
			break;
		case 4: /* D4 vblank/vline */
			switch (src_data) {
			case 0: /* D4 vblank */
				if (rdev->irq.stat_regs.evergreen.disp_int_cont3 & LB_D4_VBLANK_INTERRUPT) {
					if (rdev->irq.crtc_vblank_int[3]) {
						drm_handle_vblank(rdev->ddev, 3);
						rdev->pm.vblank_sync = true;
						wake_up(&rdev->irq.vblank_queue);
					}
					if (atomic_read(&rdev->irq.pflip[3]))
						radeon_crtc_handle_vblank(rdev, 3);
					rdev->irq.stat_regs.evergreen.disp_int_cont3 &= ~LB_D4_VBLANK_INTERRUPT;
					DRM_DEBUG("IH: D4 vblank\n");
				}
				break;
			case 1: /* D4 vline */
				if (rdev->irq.stat_regs.evergreen.disp_int_cont3 & LB_D4_VLINE_INTERRUPT) {
					rdev->irq.stat_regs.evergreen.disp_int_cont3 &= ~LB_D4_VLINE_INTERRUPT;
					DRM_DEBUG("IH: D4 vline\n");
				}
				break;
			default:
				DRM_DEBUG("Unhandled interrupt: %d %d\n", src_id, src_data);
				break;
			}
			break;
		case 5: /* D5 vblank/vline */
			switch (src_data) {
			case 0: /* D5 vblank */
				if (rdev->irq.stat_regs.evergreen.disp_int_cont4 & LB_D5_VBLANK_INTERRUPT) {
					if (rdev->irq.crtc_vblank_int[4]) {
						drm_handle_vblank(rdev->ddev, 4);
						rdev->pm.vblank_sync = true;
						wake_up(&rdev->irq.vblank_queue);
					}
					if (atomic_read(&rdev->irq.pflip[4]))
						radeon_crtc_handle_vblank(rdev, 4);
					rdev->irq.stat_regs.evergreen.disp_int_cont4 &= ~LB_D5_VBLANK_INTERRUPT;
					DRM_DEBUG("IH: D5 vblank\n");
				}
				break;
			case 1: /* D5 vline */
				if (rdev->irq.stat_regs.evergreen.disp_int_cont4 & LB_D5_VLINE_INTERRUPT) {
					rdev->irq.stat_regs.evergreen.disp_int_cont4 &= ~LB_D5_VLINE_INTERRUPT;
					DRM_DEBUG("IH: D5 vline\n");
				}
				break;
			default:
				DRM_DEBUG("Unhandled interrupt: %d %d\n", src_id, src_data);
				break;
			}
			break;
		case 6: /* D6 vblank/vline */
			switch (src_data) {
			case 0: /* D6 vblank */
				if (rdev->irq.stat_regs.evergreen.disp_int_cont5 & LB_D6_VBLANK_INTERRUPT) {
					if (rdev->irq.crtc_vblank_int[5]) {
						drm_handle_vblank(rdev->ddev, 5);
						rdev->pm.vblank_sync = true;
						wake_up(&rdev->irq.vblank_queue);
					}
					if (atomic_read(&rdev->irq.pflip[5]))
						radeon_crtc_handle_vblank(rdev, 5);
					rdev->irq.stat_regs.evergreen.disp_int_cont5 &= ~LB_D6_VBLANK_INTERRUPT;
					DRM_DEBUG("IH: D6 vblank\n");
				}
				break;
			case 1: /* D6 vline */
				if (rdev->irq.stat_regs.evergreen.disp_int_cont5 & LB_D6_VLINE_INTERRUPT) {
					rdev->irq.stat_regs.evergreen.disp_int_cont5 &= ~LB_D6_VLINE_INTERRUPT;
					DRM_DEBUG("IH: D6 vline\n");
				}
				break;
			default:
				DRM_DEBUG("Unhandled interrupt: %d %d\n", src_id, src_data);
				break;
			}
			break;
		case 8: /* D1 page flip */
		case 10: /* D2 page flip */
		case 12: /* D3 page flip */
		case 14: /* D4 page flip */
		case 16: /* D5 page flip */
		case 18: /* D6 page flip */
			DRM_DEBUG("IH: D%d flip\n", ((src_id - 8) >> 1) + 1);
			if (radeon_use_pflipirq > 0)
				radeon_crtc_handle_flip(rdev, (src_id - 8) >> 1);
			break;
		case 42: /* HPD hotplug */
			switch (src_data) {
			case 0:
				if (rdev->irq.stat_regs.evergreen.disp_int & DC_HPD1_INTERRUPT) {
					rdev->irq.stat_regs.evergreen.disp_int &= ~DC_HPD1_INTERRUPT;
					queue_hotplug = true;
					DRM_DEBUG("IH: HPD1\n");
				}
				break;
			case 1:
				if (rdev->irq.stat_regs.evergreen.disp_int_cont & DC_HPD2_INTERRUPT) {
					rdev->irq.stat_regs.evergreen.disp_int_cont &= ~DC_HPD2_INTERRUPT;
					queue_hotplug = true;
					DRM_DEBUG("IH: HPD2\n");
				}
				break;
			case 2:
				if (rdev->irq.stat_regs.evergreen.disp_int_cont2 & DC_HPD3_INTERRUPT) {
					rdev->irq.stat_regs.evergreen.disp_int_cont2 &= ~DC_HPD3_INTERRUPT;
					queue_hotplug = true;
					DRM_DEBUG("IH: HPD3\n");
				}
				break;
			case 3:
				if (rdev->irq.stat_regs.evergreen.disp_int_cont3 & DC_HPD4_INTERRUPT) {
					rdev->irq.stat_regs.evergreen.disp_int_cont3 &= ~DC_HPD4_INTERRUPT;
					queue_hotplug = true;
					DRM_DEBUG("IH: HPD4\n");
				}
				break;
			case 4:
				if (rdev->irq.stat_regs.evergreen.disp_int_cont4 & DC_HPD5_INTERRUPT) {
					rdev->irq.stat_regs.evergreen.disp_int_cont4 &= ~DC_HPD5_INTERRUPT;
					queue_hotplug = true;
					DRM_DEBUG("IH: HPD5\n");
				}
				break;
			case 5:
				if (rdev->irq.stat_regs.evergreen.disp_int_cont5 & DC_HPD6_INTERRUPT) {
					rdev->irq.stat_regs.evergreen.disp_int_cont5 &= ~DC_HPD6_INTERRUPT;
					queue_hotplug = true;
					DRM_DEBUG("IH: HPD6\n");
				}
				break;
			default:
				DRM_DEBUG("Unhandled interrupt: %d %d\n", src_id, src_data);
				break;
			}
			break;
		case 124: /* UVD */
			DRM_DEBUG("IH: UVD int: 0x%08x\n", src_data);
			radeon_fence_process(rdev, R600_RING_TYPE_UVD_INDEX);
			break;
		case 146:
		case 147:
			addr = RREG32(VM_CONTEXT1_PROTECTION_FAULT_ADDR);
			status = RREG32(VM_CONTEXT1_PROTECTION_FAULT_STATUS);
			/* reset addr and status */
			WREG32_P(VM_CONTEXT1_CNTL2, 1, ~1);
			if (addr == 0x0 && status == 0x0)
				break;
			dev_err(rdev->dev, "GPU fault detected: %d 0x%08x\n", src_id, src_data);
			dev_err(rdev->dev, "  VM_CONTEXT1_PROTECTION_FAULT_ADDR   0x%08X\n",
				addr);
			dev_err(rdev->dev, "  VM_CONTEXT1_PROTECTION_FAULT_STATUS 0x%08X\n",
				status);
			si_vm_decode_fault(rdev, status, addr);
			break;
		case 176: /* RINGID0 CP_INT */
			radeon_fence_process(rdev, RADEON_RING_TYPE_GFX_INDEX);
			break;
		case 177: /* RINGID1 CP_INT */
			radeon_fence_process(rdev, CAYMAN_RING_TYPE_CP1_INDEX);
			break;
		case 178: /* RINGID2 CP_INT */
			radeon_fence_process(rdev, CAYMAN_RING_TYPE_CP2_INDEX);
			break;
		case 181: /* CP EOP event */
			DRM_DEBUG("IH: CP EOP\n");
			switch (ring_id) {
			case 0:
				radeon_fence_process(rdev, RADEON_RING_TYPE_GFX_INDEX);
				break;
			case 1:
				radeon_fence_process(rdev, CAYMAN_RING_TYPE_CP1_INDEX);
				break;
			case 2:
				radeon_fence_process(rdev, CAYMAN_RING_TYPE_CP2_INDEX);
				break;
			}
			break;
		case 224: /* DMA trap event */
			DRM_DEBUG("IH: DMA trap\n");
			radeon_fence_process(rdev, R600_RING_TYPE_DMA_INDEX);
			break;
		case 230: /* thermal low to high */
			DRM_DEBUG("IH: thermal low to high\n");
			rdev->pm.dpm.thermal.high_to_low = false;
			queue_thermal = true;
			break;
		case 231: /* thermal high to low */
			DRM_DEBUG("IH: thermal high to low\n");
			rdev->pm.dpm.thermal.high_to_low = true;
			queue_thermal = true;
			break;
		case 233: /* GUI IDLE */
			DRM_DEBUG("IH: GUI idle\n");
			break;
		case 244: /* DMA trap event */
			DRM_DEBUG("IH: DMA1 trap\n");
			radeon_fence_process(rdev, CAYMAN_RING_TYPE_DMA1_INDEX);
			break;
		default:
			DRM_DEBUG("Unhandled interrupt: %d %d\n", src_id, src_data);
			break;
		}

		/* wptr/rptr are in bytes! */
		rptr += 16;
		rptr &= rdev->ih.ptr_mask;
		WREG32(IH_RB_RPTR, rptr);
	}
	if (queue_hotplug)
		schedule_work(&rdev->hotplug_work);
	if (queue_thermal && rdev->pm.dpm_enabled)
		schedule_work(&rdev->pm.dpm.thermal.work);
	rdev->ih.rptr = rptr;
	atomic_set(&rdev->ih.lock, 0);

	/* make sure wptr hasn't changed while processing */
	wptr = si_get_ih_wptr(rdev);
	if (wptr != rptr)
		goto restart_ih;

	return IRQ_HANDLED;
}

/*
 * startup/shutdown callbacks
 */
static int si_startup(struct radeon_device *rdev)
{
	struct radeon_ring *ring;
	int r;

	/* enable pcie gen2/3 link */
	si_pcie_gen3_enable(rdev);
	/* enable aspm */
	si_program_aspm(rdev);

	/* scratch needs to be initialized before MC */
	r = r600_vram_scratch_init(rdev);
	if (r)
		return r;

	si_mc_program(rdev);

	if (!rdev->pm.dpm_enabled) {
		r = si_mc_load_microcode(rdev);
		if (r) {
			DRM_ERROR("Failed to load MC firmware!\n");
			return r;
		}
	}

	r = si_pcie_gart_enable(rdev);
	if (r)
		return r;
	si_gpu_init(rdev);

	/* allocate rlc buffers */
	if (rdev->family == CHIP_VERDE) {
		rdev->rlc.reg_list = verde_rlc_save_restore_register_list;
		rdev->rlc.reg_list_size =
			(u32)ARRAY_SIZE(verde_rlc_save_restore_register_list);
	}
	rdev->rlc.cs_data = si_cs_data;
	r = sumo_rlc_init(rdev);
	if (r) {
		DRM_ERROR("Failed to init rlc BOs!\n");
		return r;
	}

	/* allocate wb buffer */
	r = radeon_wb_init(rdev);
	if (r)
		return r;

	r = radeon_fence_driver_start_ring(rdev, RADEON_RING_TYPE_GFX_INDEX);
	if (r) {
		dev_err(rdev->dev, "failed initializing CP fences (%d).\n", r);
		return r;
	}

	r = radeon_fence_driver_start_ring(rdev, CAYMAN_RING_TYPE_CP1_INDEX);
	if (r) {
		dev_err(rdev->dev, "failed initializing CP fences (%d).\n", r);
		return r;
	}

	r = radeon_fence_driver_start_ring(rdev, CAYMAN_RING_TYPE_CP2_INDEX);
	if (r) {
		dev_err(rdev->dev, "failed initializing CP fences (%d).\n", r);
		return r;
	}

	r = radeon_fence_driver_start_ring(rdev, R600_RING_TYPE_DMA_INDEX);
	if (r) {
		dev_err(rdev->dev, "failed initializing DMA fences (%d).\n", r);
		return r;
	}

	r = radeon_fence_driver_start_ring(rdev, CAYMAN_RING_TYPE_DMA1_INDEX);
	if (r) {
		dev_err(rdev->dev, "failed initializing DMA fences (%d).\n", r);
		return r;
	}

	if (rdev->has_uvd) {
		r = uvd_v2_2_resume(rdev);
		if (!r) {
			r = radeon_fence_driver_start_ring(rdev,
							   R600_RING_TYPE_UVD_INDEX);
			if (r)
				dev_err(rdev->dev, "UVD fences init error (%d).\n", r);
		}
		if (r)
			rdev->ring[R600_RING_TYPE_UVD_INDEX].ring_size = 0;
	}

	/* Enable IRQ */
	if (!rdev->irq.installed) {
		r = radeon_irq_kms_init(rdev);
		if (r)
			return r;
	}

	r = si_irq_init(rdev);
	if (r) {
		DRM_ERROR("radeon: IH init failed (%d).\n", r);
		radeon_irq_kms_fini(rdev);
		return r;
	}
	si_irq_set(rdev);

	ring = &rdev->ring[RADEON_RING_TYPE_GFX_INDEX];
	r = radeon_ring_init(rdev, ring, ring->ring_size, RADEON_WB_CP_RPTR_OFFSET,
			     RADEON_CP_PACKET2);
	if (r)
		return r;

	ring = &rdev->ring[CAYMAN_RING_TYPE_CP1_INDEX];
	r = radeon_ring_init(rdev, ring, ring->ring_size, RADEON_WB_CP1_RPTR_OFFSET,
			     RADEON_CP_PACKET2);
	if (r)
		return r;

	ring = &rdev->ring[CAYMAN_RING_TYPE_CP2_INDEX];
	r = radeon_ring_init(rdev, ring, ring->ring_size, RADEON_WB_CP2_RPTR_OFFSET,
			     RADEON_CP_PACKET2);
	if (r)
		return r;

	ring = &rdev->ring[R600_RING_TYPE_DMA_INDEX];
	r = radeon_ring_init(rdev, ring, ring->ring_size, R600_WB_DMA_RPTR_OFFSET,
			     DMA_PACKET(DMA_PACKET_NOP, 0, 0, 0, 0));
	if (r)
		return r;

	ring = &rdev->ring[CAYMAN_RING_TYPE_DMA1_INDEX];
	r = radeon_ring_init(rdev, ring, ring->ring_size, CAYMAN_WB_DMA1_RPTR_OFFSET,
			     DMA_PACKET(DMA_PACKET_NOP, 0, 0, 0, 0));
	if (r)
		return r;

	r = si_cp_load_microcode(rdev);
	if (r)
		return r;
	r = si_cp_resume(rdev);
	if (r)
		return r;

	r = cayman_dma_resume(rdev);
	if (r)
		return r;

	if (rdev->has_uvd) {
		ring = &rdev->ring[R600_RING_TYPE_UVD_INDEX];
		if (ring->ring_size) {
			r = radeon_ring_init(rdev, ring, ring->ring_size, 0,
					     RADEON_CP_PACKET2);
			if (!r)
				r = uvd_v1_0_init(rdev);
			if (r)
				DRM_ERROR("radeon: failed initializing UVD (%d).\n", r);
		}
	}

	r = radeon_ib_pool_init(rdev);
	if (r) {
		dev_err(rdev->dev, "IB initialization failed (%d).\n", r);
		return r;
	}

	r = radeon_vm_manager_init(rdev);
	if (r) {
		dev_err(rdev->dev, "vm manager initialization failed (%d).\n", r);
		return r;
	}

	r = dce6_audio_init(rdev);
	if (r)
		return r;

	return 0;
}

int si_resume(struct radeon_device *rdev)
{
	int r;

	/* Do not reset GPU before posting, on rv770 hw unlike on r500 hw,
	 * posting will perform necessary task to bring back GPU into good
	 * shape.
	 */
	/* post card */
	atom_asic_init(rdev->mode_info.atom_context);

	/* init golden registers */
	si_init_golden_registers(rdev);

	if (rdev->pm.pm_method == PM_METHOD_DPM)
		radeon_pm_resume(rdev);

	rdev->accel_working = true;
	r = si_startup(rdev);
	if (r) {
		DRM_ERROR("si startup failed on resume\n");
		rdev->accel_working = false;
		return r;
	}

	return r;

}

int si_suspend(struct radeon_device *rdev)
{
	radeon_pm_suspend(rdev);
	dce6_audio_fini(rdev);
	radeon_vm_manager_fini(rdev);
	si_cp_enable(rdev, false);
	cayman_dma_stop(rdev);
	if (rdev->has_uvd) {
		uvd_v1_0_fini(rdev);
		radeon_uvd_suspend(rdev);
	}
	si_fini_pg(rdev);
	si_fini_cg(rdev);
	si_irq_suspend(rdev);
	radeon_wb_disable(rdev);
	si_pcie_gart_disable(rdev);
	return 0;
}

/* Plan is to move initialization in that function and use
 * helper function so that radeon_device_init pretty much
 * do nothing more than calling asic specific function. This
 * should also allow to remove a bunch of callback function
 * like vram_info.
 */
int si_init(struct radeon_device *rdev)
{
	struct radeon_ring *ring = &rdev->ring[RADEON_RING_TYPE_GFX_INDEX];
	int r;

	/* Read BIOS */
	if (!radeon_get_bios(rdev)) {
		if (ASIC_IS_AVIVO(rdev))
			return -EINVAL;
	}
	/* Must be an ATOMBIOS */
	if (!rdev->is_atom_bios) {
		dev_err(rdev->dev, "Expecting atombios for cayman GPU\n");
		return -EINVAL;
	}
	r = radeon_atombios_init(rdev);
	if (r)
		return r;

	/* Post card if necessary */
	if (!radeon_card_posted(rdev)) {
		if (!rdev->bios) {
			dev_err(rdev->dev, "Card not posted and no BIOS - ignoring\n");
			return -EINVAL;
		}
		DRM_INFO("GPU not posted. posting now...\n");
		atom_asic_init(rdev->mode_info.atom_context);
	}
	/* init golden registers */
	si_init_golden_registers(rdev);
	/* Initialize scratch registers */
	si_scratch_init(rdev);
	/* Initialize surface registers */
	radeon_surface_init(rdev);
	/* Initialize clocks */
	radeon_get_clock_info(rdev->ddev);

	/* Fence driver */
	r = radeon_fence_driver_init(rdev);
	if (r)
		return r;

	/* initialize memory controller */
	r = si_mc_init(rdev);
	if (r)
		return r;
	/* Memory manager */
	r = radeon_bo_init(rdev);
	if (r)
		return r;

	if (!rdev->me_fw || !rdev->pfp_fw || !rdev->ce_fw ||
	    !rdev->rlc_fw || !rdev->mc_fw) {
		r = si_init_microcode(rdev);
		if (r) {
			DRM_ERROR("Failed to load firmware!\n");
			return r;
		}
	}

	/* Initialize power management */
	radeon_pm_init(rdev);

	ring = &rdev->ring[RADEON_RING_TYPE_GFX_INDEX];
	ring->ring_obj = NULL;
	r600_ring_init(rdev, ring, 1024 * 1024);

	ring = &rdev->ring[CAYMAN_RING_TYPE_CP1_INDEX];
	ring->ring_obj = NULL;
	r600_ring_init(rdev, ring, 1024 * 1024);

	ring = &rdev->ring[CAYMAN_RING_TYPE_CP2_INDEX];
	ring->ring_obj = NULL;
	r600_ring_init(rdev, ring, 1024 * 1024);

	ring = &rdev->ring[R600_RING_TYPE_DMA_INDEX];
	ring->ring_obj = NULL;
	r600_ring_init(rdev, ring, 64 * 1024);

	ring = &rdev->ring[CAYMAN_RING_TYPE_DMA1_INDEX];
	ring->ring_obj = NULL;
	r600_ring_init(rdev, ring, 64 * 1024);

	if (rdev->has_uvd) {
		r = radeon_uvd_init(rdev);
		if (!r) {
			ring = &rdev->ring[R600_RING_TYPE_UVD_INDEX];
			ring->ring_obj = NULL;
			r600_ring_init(rdev, ring, 4096);
		}
	}

	rdev->ih.ring_obj = NULL;
	r600_ih_ring_init(rdev, 64 * 1024);

	r = r600_pcie_gart_init(rdev);
	if (r)
		return r;

	rdev->accel_working = true;
	r = si_startup(rdev);
	if (r) {
		dev_err(rdev->dev, "disabling GPU acceleration\n");
		si_cp_fini(rdev);
		cayman_dma_fini(rdev);
		si_irq_fini(rdev);
		sumo_rlc_fini(rdev);
		radeon_wb_fini(rdev);
		radeon_ib_pool_fini(rdev);
		radeon_vm_manager_fini(rdev);
		radeon_irq_kms_fini(rdev);
		si_pcie_gart_fini(rdev);
		rdev->accel_working = false;
	}

	/* Don't start up if the MC ucode is missing.
	 * The default clocks and voltages before the MC ucode
	 * is loaded are not suffient for advanced operations.
	 */
	if (!rdev->mc_fw) {
		DRM_ERROR("radeon: MC ucode required for NI+.\n");
		return -EINVAL;
	}

	return 0;
}

void si_fini(struct radeon_device *rdev)
{
	radeon_pm_fini(rdev);
	si_cp_fini(rdev);
	cayman_dma_fini(rdev);
	si_fini_pg(rdev);
	si_fini_cg(rdev);
	si_irq_fini(rdev);
	sumo_rlc_fini(rdev);
	radeon_wb_fini(rdev);
	radeon_vm_manager_fini(rdev);
	radeon_ib_pool_fini(rdev);
	radeon_irq_kms_fini(rdev);
	if (rdev->has_uvd) {
		uvd_v1_0_fini(rdev);
		radeon_uvd_fini(rdev);
	}
	si_pcie_gart_fini(rdev);
	r600_vram_scratch_fini(rdev);
	radeon_gem_fini(rdev);
	radeon_fence_driver_fini(rdev);
	radeon_bo_fini(rdev);
	radeon_atombios_fini(rdev);
	kfree(rdev->bios);
	rdev->bios = NULL;
}

/**
 * si_get_gpu_clock_counter - return GPU clock counter snapshot
 *
 * @rdev: radeon_device pointer
 *
 * Fetches a GPU clock counter snapshot (SI).
 * Returns the 64 bit clock counter snapshot.
 */
uint64_t si_get_gpu_clock_counter(struct radeon_device *rdev)
{
	uint64_t clock;

	mutex_lock(&rdev->gpu_clock_mutex);
	WREG32(RLC_CAPTURE_GPU_CLOCK_COUNT, 1);
	clock = (uint64_t)RREG32(RLC_GPU_CLOCK_COUNT_LSB) |
	        ((uint64_t)RREG32(RLC_GPU_CLOCK_COUNT_MSB) << 32ULL);
	mutex_unlock(&rdev->gpu_clock_mutex);
	return clock;
}

int si_set_uvd_clocks(struct radeon_device *rdev, u32 vclk, u32 dclk)
{
	unsigned fb_div = 0, vclk_div = 0, dclk_div = 0;
	int r;

	/* bypass vclk and dclk with bclk */
	WREG32_P(CG_UPLL_FUNC_CNTL_2,
		VCLK_SRC_SEL(1) | DCLK_SRC_SEL(1),
		~(VCLK_SRC_SEL_MASK | DCLK_SRC_SEL_MASK));

	/* put PLL in bypass mode */
	WREG32_P(CG_UPLL_FUNC_CNTL, UPLL_BYPASS_EN_MASK, ~UPLL_BYPASS_EN_MASK);

	if (!vclk || !dclk) {
		/* keep the Bypass mode, put PLL to sleep */
		WREG32_P(CG_UPLL_FUNC_CNTL, UPLL_SLEEP_MASK, ~UPLL_SLEEP_MASK);
		return 0;
	}

	r = radeon_uvd_calc_upll_dividers(rdev, vclk, dclk, 125000, 250000,
					  16384, 0x03FFFFFF, 0, 128, 5,
					  &fb_div, &vclk_div, &dclk_div);
	if (r)
		return r;

	/* set RESET_ANTI_MUX to 0 */
	WREG32_P(CG_UPLL_FUNC_CNTL_5, 0, ~RESET_ANTI_MUX_MASK);

	/* set VCO_MODE to 1 */
	WREG32_P(CG_UPLL_FUNC_CNTL, UPLL_VCO_MODE_MASK, ~UPLL_VCO_MODE_MASK);

	/* toggle UPLL_SLEEP to 1 then back to 0 */
	WREG32_P(CG_UPLL_FUNC_CNTL, UPLL_SLEEP_MASK, ~UPLL_SLEEP_MASK);
	WREG32_P(CG_UPLL_FUNC_CNTL, 0, ~UPLL_SLEEP_MASK);

	/* deassert UPLL_RESET */
	WREG32_P(CG_UPLL_FUNC_CNTL, 0, ~UPLL_RESET_MASK);

	mdelay(1);

	r = radeon_uvd_send_upll_ctlreq(rdev, CG_UPLL_FUNC_CNTL);
	if (r)
		return r;

	/* assert UPLL_RESET again */
	WREG32_P(CG_UPLL_FUNC_CNTL, UPLL_RESET_MASK, ~UPLL_RESET_MASK);

	/* disable spread spectrum. */
	WREG32_P(CG_UPLL_SPREAD_SPECTRUM, 0, ~SSEN_MASK);

	/* set feedback divider */
	WREG32_P(CG_UPLL_FUNC_CNTL_3, UPLL_FB_DIV(fb_div), ~UPLL_FB_DIV_MASK);

	/* set ref divider to 0 */
	WREG32_P(CG_UPLL_FUNC_CNTL, 0, ~UPLL_REF_DIV_MASK);

	if (fb_div < 307200)
		WREG32_P(CG_UPLL_FUNC_CNTL_4, 0, ~UPLL_SPARE_ISPARE9);
	else
		WREG32_P(CG_UPLL_FUNC_CNTL_4, UPLL_SPARE_ISPARE9, ~UPLL_SPARE_ISPARE9);

	/* set PDIV_A and PDIV_B */
	WREG32_P(CG_UPLL_FUNC_CNTL_2,
		UPLL_PDIV_A(vclk_div) | UPLL_PDIV_B(dclk_div),
		~(UPLL_PDIV_A_MASK | UPLL_PDIV_B_MASK));

	/* give the PLL some time to settle */
	mdelay(15);

	/* deassert PLL_RESET */
	WREG32_P(CG_UPLL_FUNC_CNTL, 0, ~UPLL_RESET_MASK);

	mdelay(15);

	/* switch from bypass mode to normal mode */
	WREG32_P(CG_UPLL_FUNC_CNTL, 0, ~UPLL_BYPASS_EN_MASK);

	r = radeon_uvd_send_upll_ctlreq(rdev, CG_UPLL_FUNC_CNTL);
	if (r)
		return r;

	/* switch VCLK and DCLK selection */
	WREG32_P(CG_UPLL_FUNC_CNTL_2,
		VCLK_SRC_SEL(2) | DCLK_SRC_SEL(2),
		~(VCLK_SRC_SEL_MASK | DCLK_SRC_SEL_MASK));

	mdelay(100);

	return 0;
}

static void si_pcie_gen3_enable(struct radeon_device *rdev)
{
	struct pci_dev *root = rdev->pdev->bus->self;
	int bridge_pos, gpu_pos;
	u32 speed_cntl, mask, current_data_rate;
	int ret, i;
	u16 tmp16;

	if (pci_is_root_bus(rdev->pdev->bus))
		return;

	if (radeon_pcie_gen2 == 0)
		return;

	if (rdev->flags & RADEON_IS_IGP)
		return;

	if (!(rdev->flags & RADEON_IS_PCIE))
		return;

	ret = drm_pcie_get_speed_cap_mask(rdev->ddev, &mask);
	if (ret != 0)
		return;

	if (!(mask & (DRM_PCIE_SPEED_50 | DRM_PCIE_SPEED_80)))
		return;

	speed_cntl = RREG32_PCIE_PORT(PCIE_LC_SPEED_CNTL);
	current_data_rate = (speed_cntl & LC_CURRENT_DATA_RATE_MASK) >>
		LC_CURRENT_DATA_RATE_SHIFT;
	if (mask & DRM_PCIE_SPEED_80) {
		if (current_data_rate == 2) {
			DRM_INFO("PCIE gen 3 link speeds already enabled\n");
			return;
		}
		DRM_INFO("enabling PCIE gen 3 link speeds, disable with radeon.pcie_gen2=0\n");
	} else if (mask & DRM_PCIE_SPEED_50) {
		if (current_data_rate == 1) {
			DRM_INFO("PCIE gen 2 link speeds already enabled\n");
			return;
		}
		DRM_INFO("enabling PCIE gen 2 link speeds, disable with radeon.pcie_gen2=0\n");
	}

	bridge_pos = pci_pcie_cap(root);
	if (!bridge_pos)
		return;

	gpu_pos = pci_pcie_cap(rdev->pdev);
	if (!gpu_pos)
		return;

	if (mask & DRM_PCIE_SPEED_80) {
		/* re-try equalization if gen3 is not already enabled */
		if (current_data_rate != 2) {
			u16 bridge_cfg, gpu_cfg;
			u16 bridge_cfg2, gpu_cfg2;
			u32 max_lw, current_lw, tmp;

			pci_read_config_word(root, bridge_pos + PCI_EXP_LNKCTL, &bridge_cfg);
			pci_read_config_word(rdev->pdev, gpu_pos + PCI_EXP_LNKCTL, &gpu_cfg);

			tmp16 = bridge_cfg | PCI_EXP_LNKCTL_HAWD;
			pci_write_config_word(root, bridge_pos + PCI_EXP_LNKCTL, tmp16);

			tmp16 = gpu_cfg | PCI_EXP_LNKCTL_HAWD;
			pci_write_config_word(rdev->pdev, gpu_pos + PCI_EXP_LNKCTL, tmp16);

			tmp = RREG32_PCIE(PCIE_LC_STATUS1);
			max_lw = (tmp & LC_DETECTED_LINK_WIDTH_MASK) >> LC_DETECTED_LINK_WIDTH_SHIFT;
			current_lw = (tmp & LC_OPERATING_LINK_WIDTH_MASK) >> LC_OPERATING_LINK_WIDTH_SHIFT;

			if (current_lw < max_lw) {
				tmp = RREG32_PCIE_PORT(PCIE_LC_LINK_WIDTH_CNTL);
				if (tmp & LC_RENEGOTIATION_SUPPORT) {
					tmp &= ~(LC_LINK_WIDTH_MASK | LC_UPCONFIGURE_DIS);
					tmp |= (max_lw << LC_LINK_WIDTH_SHIFT);
					tmp |= LC_UPCONFIGURE_SUPPORT | LC_RENEGOTIATE_EN | LC_RECONFIG_NOW;
					WREG32_PCIE_PORT(PCIE_LC_LINK_WIDTH_CNTL, tmp);
				}
			}

			for (i = 0; i < 10; i++) {
				/* check status */
				pci_read_config_word(rdev->pdev, gpu_pos + PCI_EXP_DEVSTA, &tmp16);
				if (tmp16 & PCI_EXP_DEVSTA_TRPND)
					break;

				pci_read_config_word(root, bridge_pos + PCI_EXP_LNKCTL, &bridge_cfg);
				pci_read_config_word(rdev->pdev, gpu_pos + PCI_EXP_LNKCTL, &gpu_cfg);

				pci_read_config_word(root, bridge_pos + PCI_EXP_LNKCTL2, &bridge_cfg2);
				pci_read_config_word(rdev->pdev, gpu_pos + PCI_EXP_LNKCTL2, &gpu_cfg2);

				tmp = RREG32_PCIE_PORT(PCIE_LC_CNTL4);
				tmp |= LC_SET_QUIESCE;
				WREG32_PCIE_PORT(PCIE_LC_CNTL4, tmp);

				tmp = RREG32_PCIE_PORT(PCIE_LC_CNTL4);
				tmp |= LC_REDO_EQ;
				WREG32_PCIE_PORT(PCIE_LC_CNTL4, tmp);

				mdelay(100);

				/* linkctl */
				pci_read_config_word(root, bridge_pos + PCI_EXP_LNKCTL, &tmp16);
				tmp16 &= ~PCI_EXP_LNKCTL_HAWD;
				tmp16 |= (bridge_cfg & PCI_EXP_LNKCTL_HAWD);
				pci_write_config_word(root, bridge_pos + PCI_EXP_LNKCTL, tmp16);

				pci_read_config_word(rdev->pdev, gpu_pos + PCI_EXP_LNKCTL, &tmp16);
				tmp16 &= ~PCI_EXP_LNKCTL_HAWD;
				tmp16 |= (gpu_cfg & PCI_EXP_LNKCTL_HAWD);
				pci_write_config_word(rdev->pdev, gpu_pos + PCI_EXP_LNKCTL, tmp16);

				/* linkctl2 */
				pci_read_config_word(root, bridge_pos + PCI_EXP_LNKCTL2, &tmp16);
				tmp16 &= ~((1 << 4) | (7 << 9));
				tmp16 |= (bridge_cfg2 & ((1 << 4) | (7 << 9)));
				pci_write_config_word(root, bridge_pos + PCI_EXP_LNKCTL2, tmp16);

				pci_read_config_word(rdev->pdev, gpu_pos + PCI_EXP_LNKCTL2, &tmp16);
				tmp16 &= ~((1 << 4) | (7 << 9));
				tmp16 |= (gpu_cfg2 & ((1 << 4) | (7 << 9)));
				pci_write_config_word(rdev->pdev, gpu_pos + PCI_EXP_LNKCTL2, tmp16);

				tmp = RREG32_PCIE_PORT(PCIE_LC_CNTL4);
				tmp &= ~LC_SET_QUIESCE;
				WREG32_PCIE_PORT(PCIE_LC_CNTL4, tmp);
			}
		}
	}

	/* set the link speed */
	speed_cntl |= LC_FORCE_EN_SW_SPEED_CHANGE | LC_FORCE_DIS_HW_SPEED_CHANGE;
	speed_cntl &= ~LC_FORCE_DIS_SW_SPEED_CHANGE;
	WREG32_PCIE_PORT(PCIE_LC_SPEED_CNTL, speed_cntl);

	pci_read_config_word(rdev->pdev, gpu_pos + PCI_EXP_LNKCTL2, &tmp16);
	tmp16 &= ~0xf;
	if (mask & DRM_PCIE_SPEED_80)
		tmp16 |= 3; /* gen3 */
	else if (mask & DRM_PCIE_SPEED_50)
		tmp16 |= 2; /* gen2 */
	else
		tmp16 |= 1; /* gen1 */
	pci_write_config_word(rdev->pdev, gpu_pos + PCI_EXP_LNKCTL2, tmp16);

	speed_cntl = RREG32_PCIE_PORT(PCIE_LC_SPEED_CNTL);
	speed_cntl |= LC_INITIATE_LINK_SPEED_CHANGE;
	WREG32_PCIE_PORT(PCIE_LC_SPEED_CNTL, speed_cntl);

	for (i = 0; i < rdev->usec_timeout; i++) {
		speed_cntl = RREG32_PCIE_PORT(PCIE_LC_SPEED_CNTL);
		if ((speed_cntl & LC_INITIATE_LINK_SPEED_CHANGE) == 0)
			break;
		udelay(1);
	}
}

static void si_program_aspm(struct radeon_device *rdev)
{
	u32 data, orig;
	bool disable_l0s = false, disable_l1 = false, disable_plloff_in_l1 = false;
	bool disable_clkreq = false;

	if (radeon_aspm == 0)
		return;

	if (!(rdev->flags & RADEON_IS_PCIE))
		return;

	orig = data = RREG32_PCIE_PORT(PCIE_LC_N_FTS_CNTL);
	data &= ~LC_XMIT_N_FTS_MASK;
	data |= LC_XMIT_N_FTS(0x24) | LC_XMIT_N_FTS_OVERRIDE_EN;
	if (orig != data)
		WREG32_PCIE_PORT(PCIE_LC_N_FTS_CNTL, data);

	orig = data = RREG32_PCIE_PORT(PCIE_LC_CNTL3);
	data |= LC_GO_TO_RECOVERY;
	if (orig != data)
		WREG32_PCIE_PORT(PCIE_LC_CNTL3, data);

	orig = data = RREG32_PCIE(PCIE_P_CNTL);
	data |= P_IGNORE_EDB_ERR;
	if (orig != data)
		WREG32_PCIE(PCIE_P_CNTL, data);

	orig = data = RREG32_PCIE_PORT(PCIE_LC_CNTL);
	data &= ~(LC_L0S_INACTIVITY_MASK | LC_L1_INACTIVITY_MASK);
	data |= LC_PMI_TO_L1_DIS;
	if (!disable_l0s)
		data |= LC_L0S_INACTIVITY(7);

	if (!disable_l1) {
		data |= LC_L1_INACTIVITY(7);
		data &= ~LC_PMI_TO_L1_DIS;
		if (orig != data)
			WREG32_PCIE_PORT(PCIE_LC_CNTL, data);

		if (!disable_plloff_in_l1) {
			bool clk_req_support;

			orig = data = RREG32_PIF_PHY0(PB0_PIF_PWRDOWN_0);
			data &= ~(PLL_POWER_STATE_IN_OFF_0_MASK | PLL_POWER_STATE_IN_TXS2_0_MASK);
			data |= PLL_POWER_STATE_IN_OFF_0(7) | PLL_POWER_STATE_IN_TXS2_0(7);
			if (orig != data)
				WREG32_PIF_PHY0(PB0_PIF_PWRDOWN_0, data);

			orig = data = RREG32_PIF_PHY0(PB0_PIF_PWRDOWN_1);
			data &= ~(PLL_POWER_STATE_IN_OFF_1_MASK | PLL_POWER_STATE_IN_TXS2_1_MASK);
			data |= PLL_POWER_STATE_IN_OFF_1(7) | PLL_POWER_STATE_IN_TXS2_1(7);
			if (orig != data)
				WREG32_PIF_PHY0(PB0_PIF_PWRDOWN_1, data);

			orig = data = RREG32_PIF_PHY1(PB1_PIF_PWRDOWN_0);
			data &= ~(PLL_POWER_STATE_IN_OFF_0_MASK | PLL_POWER_STATE_IN_TXS2_0_MASK);
			data |= PLL_POWER_STATE_IN_OFF_0(7) | PLL_POWER_STATE_IN_TXS2_0(7);
			if (orig != data)
				WREG32_PIF_PHY1(PB1_PIF_PWRDOWN_0, data);

			orig = data = RREG32_PIF_PHY1(PB1_PIF_PWRDOWN_1);
			data &= ~(PLL_POWER_STATE_IN_OFF_1_MASK | PLL_POWER_STATE_IN_TXS2_1_MASK);
			data |= PLL_POWER_STATE_IN_OFF_1(7) | PLL_POWER_STATE_IN_TXS2_1(7);
			if (orig != data)
				WREG32_PIF_PHY1(PB1_PIF_PWRDOWN_1, data);

			if ((rdev->family != CHIP_OLAND) && (rdev->family != CHIP_HAINAN)) {
				orig = data = RREG32_PIF_PHY0(PB0_PIF_PWRDOWN_0);
				data &= ~PLL_RAMP_UP_TIME_0_MASK;
				if (orig != data)
					WREG32_PIF_PHY0(PB0_PIF_PWRDOWN_0, data);

				orig = data = RREG32_PIF_PHY0(PB0_PIF_PWRDOWN_1);
				data &= ~PLL_RAMP_UP_TIME_1_MASK;
				if (orig != data)
					WREG32_PIF_PHY0(PB0_PIF_PWRDOWN_1, data);

				orig = data = RREG32_PIF_PHY0(PB0_PIF_PWRDOWN_2);
				data &= ~PLL_RAMP_UP_TIME_2_MASK;
				if (orig != data)
					WREG32_PIF_PHY0(PB0_PIF_PWRDOWN_2, data);

				orig = data = RREG32_PIF_PHY0(PB0_PIF_PWRDOWN_3);
				data &= ~PLL_RAMP_UP_TIME_3_MASK;
				if (orig != data)
					WREG32_PIF_PHY0(PB0_PIF_PWRDOWN_3, data);

				orig = data = RREG32_PIF_PHY1(PB1_PIF_PWRDOWN_0);
				data &= ~PLL_RAMP_UP_TIME_0_MASK;
				if (orig != data)
					WREG32_PIF_PHY1(PB1_PIF_PWRDOWN_0, data);

				orig = data = RREG32_PIF_PHY1(PB1_PIF_PWRDOWN_1);
				data &= ~PLL_RAMP_UP_TIME_1_MASK;
				if (orig != data)
					WREG32_PIF_PHY1(PB1_PIF_PWRDOWN_1, data);

				orig = data = RREG32_PIF_PHY1(PB1_PIF_PWRDOWN_2);
				data &= ~PLL_RAMP_UP_TIME_2_MASK;
				if (orig != data)
					WREG32_PIF_PHY1(PB1_PIF_PWRDOWN_2, data);

				orig = data = RREG32_PIF_PHY1(PB1_PIF_PWRDOWN_3);
				data &= ~PLL_RAMP_UP_TIME_3_MASK;
				if (orig != data)
					WREG32_PIF_PHY1(PB1_PIF_PWRDOWN_3, data);
			}
			orig = data = RREG32_PCIE_PORT(PCIE_LC_LINK_WIDTH_CNTL);
			data &= ~LC_DYN_LANES_PWR_STATE_MASK;
			data |= LC_DYN_LANES_PWR_STATE(3);
			if (orig != data)
				WREG32_PCIE_PORT(PCIE_LC_LINK_WIDTH_CNTL, data);

			orig = data = RREG32_PIF_PHY0(PB0_PIF_CNTL);
			data &= ~LS2_EXIT_TIME_MASK;
			if ((rdev->family == CHIP_OLAND) || (rdev->family == CHIP_HAINAN))
				data |= LS2_EXIT_TIME(5);
			if (orig != data)
				WREG32_PIF_PHY0(PB0_PIF_CNTL, data);

			orig = data = RREG32_PIF_PHY1(PB1_PIF_CNTL);
			data &= ~LS2_EXIT_TIME_MASK;
			if ((rdev->family == CHIP_OLAND) || (rdev->family == CHIP_HAINAN))
				data |= LS2_EXIT_TIME(5);
			if (orig != data)
				WREG32_PIF_PHY1(PB1_PIF_CNTL, data);

			if (!disable_clkreq &&
			    !pci_is_root_bus(rdev->pdev->bus)) {
				struct pci_dev *root = rdev->pdev->bus->self;
				u32 lnkcap;

				clk_req_support = false;
				pcie_capability_read_dword(root, PCI_EXP_LNKCAP, &lnkcap);
				if (lnkcap & PCI_EXP_LNKCAP_CLKPM)
					clk_req_support = true;
			} else {
				clk_req_support = false;
			}

			if (clk_req_support) {
				orig = data = RREG32_PCIE_PORT(PCIE_LC_CNTL2);
				data |= LC_ALLOW_PDWN_IN_L1 | LC_ALLOW_PDWN_IN_L23;
				if (orig != data)
					WREG32_PCIE_PORT(PCIE_LC_CNTL2, data);

				orig = data = RREG32(THM_CLK_CNTL);
				data &= ~(CMON_CLK_SEL_MASK | TMON_CLK_SEL_MASK);
				data |= CMON_CLK_SEL(1) | TMON_CLK_SEL(1);
				if (orig != data)
					WREG32(THM_CLK_CNTL, data);

				orig = data = RREG32(MISC_CLK_CNTL);
				data &= ~(DEEP_SLEEP_CLK_SEL_MASK | ZCLK_SEL_MASK);
				data |= DEEP_SLEEP_CLK_SEL(1) | ZCLK_SEL(1);
				if (orig != data)
					WREG32(MISC_CLK_CNTL, data);

				orig = data = RREG32(CG_CLKPIN_CNTL);
				data &= ~BCLK_AS_XCLK;
				if (orig != data)
					WREG32(CG_CLKPIN_CNTL, data);

				orig = data = RREG32(CG_CLKPIN_CNTL_2);
				data &= ~FORCE_BIF_REFCLK_EN;
				if (orig != data)
					WREG32(CG_CLKPIN_CNTL_2, data);

				orig = data = RREG32(MPLL_BYPASSCLK_SEL);
				data &= ~MPLL_CLKOUT_SEL_MASK;
				data |= MPLL_CLKOUT_SEL(4);
				if (orig != data)
					WREG32(MPLL_BYPASSCLK_SEL, data);

				orig = data = RREG32(SPLL_CNTL_MODE);
				data &= ~SPLL_REFCLK_SEL_MASK;
				if (orig != data)
					WREG32(SPLL_CNTL_MODE, data);
			}
		}
	} else {
		if (orig != data)
			WREG32_PCIE_PORT(PCIE_LC_CNTL, data);
	}

	orig = data = RREG32_PCIE(PCIE_CNTL2);
	data |= SLV_MEM_LS_EN | MST_MEM_LS_EN | REPLAY_MEM_LS_EN;
	if (orig != data)
		WREG32_PCIE(PCIE_CNTL2, data);

	if (!disable_l0s) {
		data = RREG32_PCIE_PORT(PCIE_LC_N_FTS_CNTL);
		if((data & LC_N_FTS_MASK) == LC_N_FTS_MASK) {
			data = RREG32_PCIE(PCIE_LC_STATUS1);
			if ((data & LC_REVERSE_XMIT) && (data & LC_REVERSE_RCVR)) {
				orig = data = RREG32_PCIE_PORT(PCIE_LC_CNTL);
				data &= ~LC_L0S_INACTIVITY_MASK;
				if (orig != data)
					WREG32_PCIE_PORT(PCIE_LC_CNTL, data);
			}
		}
	}
}<|MERGE_RESOLUTION|>--- conflicted
+++ resolved
@@ -5056,8 +5056,6 @@
 	radeon_ring_write(ring, VM_INVALIDATE_REQUEST >> 2);
 	radeon_ring_write(ring, 0);
 	radeon_ring_write(ring, 1 << vm_id);
-<<<<<<< HEAD
-=======
 
 	/* wait for the invalidate to complete */
 	radeon_ring_write(ring, PACKET3(PACKET3_WAIT_REG_MEM, 5));
@@ -5068,7 +5066,6 @@
 	radeon_ring_write(ring, 0); /* ref */
 	radeon_ring_write(ring, 0); /* mask */
 	radeon_ring_write(ring, 0x20); /* poll interval */
->>>>>>> 59343cd7
 
 	/* sync PFP to ME, otherwise we might get invalid PFP reads */
 	radeon_ring_write(ring, PACKET3(PACKET3_PFP_SYNC_ME, 0));
