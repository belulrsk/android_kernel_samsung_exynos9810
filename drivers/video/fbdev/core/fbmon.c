/*
 * linux/drivers/video/fbmon.c
 *
 * Copyright (C) 2002 James Simmons <jsimmons@users.sf.net>
 *
 * Credits:
 *
 * The EDID Parser is a conglomeration from the following sources:
 *
 *   1. SciTech SNAP Graphics Architecture
 *      Copyright (C) 1991-2002 SciTech Software, Inc. All rights reserved.
 *
 *   2. XFree86 4.3.0, interpret_edid.c
 *      Copyright 1998 by Egbert Eich <Egbert.Eich@Physik.TU-Darmstadt.DE>
 *
 *   3. John Fremlin <vii@users.sourceforge.net> and
 *      Ani Joshi <ajoshi@unixbox.com>
 *
 * Generalized Timing Formula is derived from:
 *
 *      GTF Spreadsheet by Andy Morrish (1/5/97)
 *      available at http://www.vesa.org
 *
 * This file is subject to the terms and conditions of the GNU General Public
 * License.  See the file COPYING in the main directory of this archive
 * for more details.
 *
 */
#include <linux/fb.h>
#include <linux/module.h>
#include <linux/pci.h>
#include <linux/slab.h>
#include <video/edid.h>
#include <video/of_videomode.h>
#include <video/videomode.h>
#ifdef CONFIG_EXYNOS_DISPLAYPORT
#include <media/v4l2-dv-timings.h>
#include <uapi/linux/v4l2-dv-timings.h>
#endif
#include "../edid.h"

/*
 * EDID parser
 */

#undef DEBUG  /* define this for verbose EDID parsing output */

#ifdef DEBUG
#define DPRINTK(fmt, args...) printk(fmt,## args)
#else
#define DPRINTK(fmt, args...)
#endif

#define FBMON_FIX_HEADER  1
#define FBMON_FIX_INPUT   2
#define FBMON_FIX_TIMINGS 3

#ifdef CONFIG_FB_MODE_HELPERS
struct broken_edid {
	u8  manufacturer[4];
	u32 model;
	u32 fix;
};

static const struct broken_edid brokendb[] = {
	/* DEC FR-PCXAV-YZ */
	{
		.manufacturer = "DEC",
		.model        = 0x073a,
		.fix          = FBMON_FIX_HEADER,
	},
	/* ViewSonic PF775a */
	{
		.manufacturer = "VSC",
		.model        = 0x5a44,
		.fix          = FBMON_FIX_INPUT,
	},
	/* Sharp UXGA? */
	{
		.manufacturer = "SHP",
		.model        = 0x138e,
		.fix          = FBMON_FIX_TIMINGS,
	},
};

static const unsigned char edid_v1_header[] = { 0x00, 0xff, 0xff, 0xff,
	0xff, 0xff, 0xff, 0x00
};

static void copy_string(unsigned char *c, unsigned char *s)
{
  int i;
  c = c + 5;
  for (i = 0; (i < 13 && *c != 0x0A); i++)
    *(s++) = *(c++);
  *s = 0;
  while (i-- && (*--s == 0x20)) *s = 0;
}

static int edid_is_serial_block(unsigned char *block)
{
	if ((block[0] == 0x00) && (block[1] == 0x00) &&
	    (block[2] == 0x00) && (block[3] == 0xff) &&
	    (block[4] == 0x00))
		return 1;
	else
		return 0;
}

static int edid_is_ascii_block(unsigned char *block)
{
	if ((block[0] == 0x00) && (block[1] == 0x00) &&
	    (block[2] == 0x00) && (block[3] == 0xfe) &&
	    (block[4] == 0x00))
		return 1;
	else
		return 0;
}

static int edid_is_limits_block(unsigned char *block)
{
	if ((block[0] == 0x00) && (block[1] == 0x00) &&
	    (block[2] == 0x00) && (block[3] == 0xfd) &&
	    (block[4] == 0x00))
		return 1;
	else
		return 0;
}

static int edid_is_monitor_block(unsigned char *block)
{
	if ((block[0] == 0x00) && (block[1] == 0x00) &&
	    (block[2] == 0x00) && (block[3] == 0xfc) &&
	    (block[4] == 0x00))
		return 1;
	else
		return 0;
}

static int edid_is_timing_block(unsigned char *block)
{
	if ((block[0] != 0x00) || (block[1] != 0x00) ||
	    (block[2] != 0x00) || (block[4] != 0x00))
		return 1;
	else
		return 0;
}

static int check_edid(unsigned char *edid)
{
	unsigned char *block = edid + ID_MANUFACTURER_NAME, manufacturer[4];
	unsigned char *b;
	u32 model;
	int i, fix = 0, ret = 0;

	manufacturer[0] = ((block[0] & 0x7c) >> 2) + '@';
	manufacturer[1] = ((block[0] & 0x03) << 3) +
		((block[1] & 0xe0) >> 5) + '@';
	manufacturer[2] = (block[1] & 0x1f) + '@';
	manufacturer[3] = 0;
	model = block[2] + (block[3] << 8);

	for (i = 0; i < ARRAY_SIZE(brokendb); i++) {
		if (!strncmp(manufacturer, brokendb[i].manufacturer, 4) &&
			brokendb[i].model == model) {
			fix = brokendb[i].fix;
			break;
		}
	}

	switch (fix) {
	case FBMON_FIX_HEADER:
		for (i = 0; i < 8; i++) {
			if (edid[i] != edid_v1_header[i]) {
				ret = fix;
				break;
			}
		}
		break;
	case FBMON_FIX_INPUT:
		b = edid + EDID_STRUCT_DISPLAY;
		/* Only if display is GTF capable will
		   the input type be reset to analog */
		if (b[4] & 0x01 && b[0] & 0x80)
			ret = fix;
		break;
	case FBMON_FIX_TIMINGS:
		b = edid + DETAILED_TIMING_DESCRIPTIONS_START;
		ret = fix;

		for (i = 0; i < 4; i++) {
			if (edid_is_limits_block(b)) {
				ret = 0;
				break;
			}

			b += DETAILED_TIMING_DESCRIPTION_SIZE;
		}

		break;
	}

	if (ret)
		printk("fbmon: The EDID Block of "
		       "Manufacturer: %s Model: 0x%x is known to "
		       "be broken,\n",  manufacturer, model);

	return ret;
}

static void fix_edid(unsigned char *edid, int fix)
{
	int i;
	unsigned char *b, csum = 0;

	switch (fix) {
	case FBMON_FIX_HEADER:
		printk("fbmon: trying a header reconstruct\n");
		memcpy(edid, edid_v1_header, 8);
		break;
	case FBMON_FIX_INPUT:
		printk("fbmon: trying to fix input type\n");
		b = edid + EDID_STRUCT_DISPLAY;
		b[0] &= ~0x80;
		edid[127] += 0x80;
		break;
	case FBMON_FIX_TIMINGS:
		printk("fbmon: trying to fix monitor timings\n");
		b = edid + DETAILED_TIMING_DESCRIPTIONS_START;
		for (i = 0; i < 4; i++) {
			if (!(edid_is_serial_block(b) ||
			      edid_is_ascii_block(b) ||
			      edid_is_monitor_block(b) ||
			      edid_is_timing_block(b))) {
				b[0] = 0x00;
				b[1] = 0x00;
				b[2] = 0x00;
				b[3] = 0xfd;
				b[4] = 0x00;
				b[5] = 60;   /* vfmin */
				b[6] = 60;   /* vfmax */
				b[7] = 30;   /* hfmin */
				b[8] = 75;   /* hfmax */
				b[9] = 17;   /* pixclock - 170 MHz*/
				b[10] = 0;   /* GTF */
				break;
			}

			b += DETAILED_TIMING_DESCRIPTION_SIZE;
		}

		for (i = 0; i < EDID_LENGTH - 1; i++)
			csum += edid[i];

		edid[127] = 256 - csum;
		break;
	}
}

static int edid_checksum(unsigned char *edid)
{
	unsigned char csum = 0, all_null = 0;
	int i, err = 0, fix = check_edid(edid);

	if (fix)
		fix_edid(edid, fix);

	for (i = 0; i < EDID_LENGTH; i++) {
		csum += edid[i];
		all_null |= edid[i];
	}

	if (csum == 0x00 && all_null) {
		/* checksum passed, everything's good */
		err = 1;
	}

	return err;
}

static int edid_check_header(unsigned char *edid)
{
	int i, err = 1, fix = check_edid(edid);

	if (fix)
		fix_edid(edid, fix);

	for (i = 0; i < 8; i++) {
		if (edid[i] != edid_v1_header[i])
			err = 0;
	}

	return err;
}

static void parse_vendor_block(unsigned char *block, struct fb_monspecs *specs)
{
	specs->manufacturer[0] = ((block[0] & 0x7c) >> 2) + '@';
	specs->manufacturer[1] = ((block[0] & 0x03) << 3) +
		((block[1] & 0xe0) >> 5) + '@';
	specs->manufacturer[2] = (block[1] & 0x1f) + '@';
	specs->manufacturer[3] = 0;
	specs->model = block[2] + (block[3] << 8);
	specs->serial = block[4] + (block[5] << 8) +
	       (block[6] << 16) + (block[7] << 24);
	specs->year = block[9] + 1990;
	specs->week = block[8];
	DPRINTK("   Manufacturer: %s\n", specs->manufacturer);
	DPRINTK("   Model: %x\n", specs->model);
	DPRINTK("   Serial#: %u\n", specs->serial);
	DPRINTK("   Year: %u Week %u\n", specs->year, specs->week);
}

static void get_dpms_capabilities(unsigned char flags,
				  struct fb_monspecs *specs)
{
	specs->dpms = 0;
	if (flags & DPMS_ACTIVE_OFF)
		specs->dpms |= FB_DPMS_ACTIVE_OFF;
	if (flags & DPMS_SUSPEND)
		specs->dpms |= FB_DPMS_SUSPEND;
	if (flags & DPMS_STANDBY)
		specs->dpms |= FB_DPMS_STANDBY;
	DPRINTK("      DPMS: Active %s, Suspend %s, Standby %s\n",
	       (flags & DPMS_ACTIVE_OFF) ? "yes" : "no",
	       (flags & DPMS_SUSPEND)    ? "yes" : "no",
	       (flags & DPMS_STANDBY)    ? "yes" : "no");
}

static void get_chroma(unsigned char *block, struct fb_monspecs *specs)
{
	int tmp;

	DPRINTK("      Chroma\n");
	/* Chromaticity data */
	tmp = ((block[5] & (3 << 6)) >> 6) | (block[0x7] << 2);
	tmp *= 1000;
	tmp += 512;
	specs->chroma.redx = tmp/1024;
	DPRINTK("         RedX:     0.%03d ", specs->chroma.redx);

	tmp = ((block[5] & (3 << 4)) >> 4) | (block[0x8] << 2);
	tmp *= 1000;
	tmp += 512;
	specs->chroma.redy = tmp/1024;
	DPRINTK("RedY:     0.%03d\n", specs->chroma.redy);

	tmp = ((block[5] & (3 << 2)) >> 2) | (block[0x9] << 2);
	tmp *= 1000;
	tmp += 512;
	specs->chroma.greenx = tmp/1024;
	DPRINTK("         GreenX:   0.%03d ", specs->chroma.greenx);

	tmp = (block[5] & 3) | (block[0xa] << 2);
	tmp *= 1000;
	tmp += 512;
	specs->chroma.greeny = tmp/1024;
	DPRINTK("GreenY:   0.%03d\n", specs->chroma.greeny);

	tmp = ((block[6] & (3 << 6)) >> 6) | (block[0xb] << 2);
	tmp *= 1000;
	tmp += 512;
	specs->chroma.bluex = tmp/1024;
	DPRINTK("         BlueX:    0.%03d ", specs->chroma.bluex);

	tmp = ((block[6] & (3 << 4)) >> 4) | (block[0xc] << 2);
	tmp *= 1000;
	tmp += 512;
	specs->chroma.bluey = tmp/1024;
	DPRINTK("BlueY:    0.%03d\n", specs->chroma.bluey);

	tmp = ((block[6] & (3 << 2)) >> 2) | (block[0xd] << 2);
	tmp *= 1000;
	tmp += 512;
	specs->chroma.whitex = tmp/1024;
	DPRINTK("         WhiteX:   0.%03d ", specs->chroma.whitex);

	tmp = (block[6] & 3) | (block[0xe] << 2);
	tmp *= 1000;
	tmp += 512;
	specs->chroma.whitey = tmp/1024;
	DPRINTK("WhiteY:   0.%03d\n", specs->chroma.whitey);
}

static void calc_mode_timings(int xres, int yres, int refresh,
			      struct fb_videomode *mode)
{
	struct fb_var_screeninfo *var;

	var = kzalloc(sizeof(struct fb_var_screeninfo), GFP_KERNEL);

	if (var) {
		var->xres = xres;
		var->yres = yres;
		fb_get_mode(FB_VSYNCTIMINGS | FB_IGNOREMON,
			    refresh, var, NULL);
		mode->xres = xres;
		mode->yres = yres;
		mode->pixclock = var->pixclock;
		mode->refresh = refresh;
		mode->left_margin = var->left_margin;
		mode->right_margin = var->right_margin;
		mode->upper_margin = var->upper_margin;
		mode->lower_margin = var->lower_margin;
		mode->hsync_len = var->hsync_len;
		mode->vsync_len = var->vsync_len;
		mode->vmode = 0;
		mode->sync = 0;
		kfree(var);
	}
}

static int get_est_timing(unsigned char *block, struct fb_videomode *mode)
{
	int num = 0;
	unsigned char c;

	c = block[0];
	if (c&0x80) {
		calc_mode_timings(720, 400, 70, &mode[num]);
		mode[num++].flag = FB_MODE_IS_CALCULATED;
		DPRINTK("      720x400@70Hz\n");
	}
	if (c&0x40) {
		calc_mode_timings(720, 400, 88, &mode[num]);
		mode[num++].flag = FB_MODE_IS_CALCULATED;
		DPRINTK("      720x400@88Hz\n");
	}
	if (c&0x20) {
		mode[num++] = vesa_modes[3];
		DPRINTK("      640x480@60Hz\n");
	}
	if (c&0x10) {
		calc_mode_timings(640, 480, 67, &mode[num]);
		mode[num++].flag = FB_MODE_IS_CALCULATED;
		DPRINTK("      640x480@67Hz\n");
	}
	if (c&0x08) {
		mode[num++] = vesa_modes[4];
		DPRINTK("      640x480@72Hz\n");
	}
	if (c&0x04) {
		mode[num++] = vesa_modes[5];
		DPRINTK("      640x480@75Hz\n");
	}
	if (c&0x02) {
		mode[num++] = vesa_modes[7];
		DPRINTK("      800x600@56Hz\n");
	}
	if (c&0x01) {
		mode[num++] = vesa_modes[8];
		DPRINTK("      800x600@60Hz\n");
	}

	c = block[1];
	if (c&0x80) {
		mode[num++] = vesa_modes[9];
		DPRINTK("      800x600@72Hz\n");
	}
	if (c&0x40) {
		mode[num++] = vesa_modes[10];
		DPRINTK("      800x600@75Hz\n");
	}
	if (c&0x20) {
		calc_mode_timings(832, 624, 75, &mode[num]);
		mode[num++].flag = FB_MODE_IS_CALCULATED;
		DPRINTK("      832x624@75Hz\n");
	}
	if (c&0x10) {
		mode[num++] = vesa_modes[12];
		DPRINTK("      1024x768@87Hz Interlaced\n");
	}
	if (c&0x08) {
		mode[num++] = vesa_modes[13];
		DPRINTK("      1024x768@60Hz\n");
	}
	if (c&0x04) {
		mode[num++] = vesa_modes[14];
		DPRINTK("      1024x768@70Hz\n");
	}
	if (c&0x02) {
		mode[num++] = vesa_modes[15];
		DPRINTK("      1024x768@75Hz\n");
	}
	if (c&0x01) {
		mode[num++] = vesa_modes[21];
		DPRINTK("      1280x1024@75Hz\n");
	}
	c = block[2];
	if (c&0x80) {
		mode[num++] = vesa_modes[17];
		DPRINTK("      1152x870@75Hz\n");
	}
	DPRINTK("      Manufacturer's mask: %x\n",c&0x7F);
	return num;
}

#ifdef CONFIG_EXYNOS_DISPLAYPORT
static struct ext_std_timing_t {
	u32 byte_code;
	struct v4l2_dv_timings timing;
} ext_std_timing[] = {
	{0xd1c0, V4L2_DV_BT_CEA_1920X1080P60},
	{0x81c0, V4L2_DV_BT_CEA_1280X720P60},
};

static int check_ext_std_timing(unsigned char *block, struct fb_videomode *mode)
{
	int cnt = ARRAY_SIZE(ext_std_timing);
	int i;
	u32 byte_code = block[0]<<8 | block[1];

	for (i = 0; i < cnt; i++)
		if (byte_code == ext_std_timing[i].byte_code)
			break;

	if (i < cnt) {
		mode->right_margin = ext_std_timing[i].timing.bt.hfrontporch;
		mode->hsync_len = ext_std_timing[i].timing.bt.hsync;
		mode->left_margin = ext_std_timing[i].timing.bt.hbackporch;
		mode->lower_margin = ext_std_timing[i].timing.bt.vfrontporch;
		mode->vsync_len = ext_std_timing[i].timing.bt.vsync;
		mode->upper_margin = ext_std_timing[i].timing.bt.vbackporch;
		mode->pixclock = KHZ2PICOS(ext_std_timing[i].timing.bt.pixelclock/1000);
		pr_info("EDID: found ext std timing %d 2byte:0x%X\n", i, byte_code);

		return 0;
	}

	return -EINVAL;
}
#endif

static int get_std_timing(unsigned char *block, struct fb_videomode *mode,
			  int ver, int rev, const struct fb_monspecs *specs)
{
	int i;

	for (i = 0; i < DMT_SIZE; i++) {
		u32 std_2byte_code = block[0] << 8 | block[1];
		if (std_2byte_code == dmt_modes[i].std_2byte_code)
			break;
	}

	if (i < DMT_SIZE && dmt_modes[i].mode) {
		/* DMT mode found */
		*mode = *dmt_modes[i].mode;
		mode->flag |= FB_MODE_IS_STANDARD;
		DPRINTK("        DMT id=%d\n", dmt_modes[i].dmt_id);

	} else {
		int xres, yres = 0, refresh, ratio;

		xres = (block[0] + 31) * 8;
		if (xres <= 256)
			return 0;

		ratio = (block[1] & 0xc0) >> 6;
		switch (ratio) {
		case 0:
			/* in EDID 1.3 the meaning of 0 changed to 16:10 (prior 1:1) */
			if (ver < 1 || (ver == 1 && rev < 3))
				yres = xres;
			else
				yres = (xres * 10)/16;
			break;
		case 1:
			yres = (xres * 3)/4;
			break;
		case 2:
			yres = (xres * 4)/5;
			break;
		case 3:
			yres = (xres * 9)/16;
			break;
		}
		refresh = (block[1] & 0x3f) + 60;
		DPRINTK("      %dx%d@%dHz\n", xres, yres, refresh);

#ifdef CONFIG_EXYNOS_DISPLAYPORT
		if (!check_ext_std_timing(block, mode)) {
			mode->xres = xres;
			mode->yres = yres;
			mode->refresh = refresh;

			return 1;
		} else
			calc_mode_timings(xres, yres, refresh, mode);
#else
		calc_mode_timings(xres, yres, refresh, mode);
#endif
	}

	/* Check the mode we got is within valid spec of the monitor */
	if (specs && specs->dclkmax
	    && PICOS2KHZ(mode->pixclock) * 1000 > specs->dclkmax) {
		DPRINTK("        mode exceed max DCLK\n");
		return 0;
	}

	return 1;
}

static int get_dst_timing(unsigned char *block, struct fb_videomode *mode,
			  int ver, int rev, const struct fb_monspecs *specs)
{
	int j, num = 0;

	for (j = 0; j < 6; j++, block += STD_TIMING_DESCRIPTION_SIZE)
		num += get_std_timing(block, &mode[num], ver, rev, specs);

	return num;
}

static void get_detailed_timing(unsigned char *block,
				struct fb_videomode *mode)
{
	mode->xres = H_ACTIVE;
	mode->yres = V_ACTIVE;
	mode->pixclock = PIXEL_CLOCK;
	mode->pixclock /= 1000;
	mode->pixclock = KHZ2PICOS(mode->pixclock);
	mode->right_margin = H_SYNC_OFFSET;
	mode->left_margin = (H_ACTIVE + H_BLANKING) -
		(H_ACTIVE + H_SYNC_OFFSET + H_SYNC_WIDTH);
	mode->upper_margin = V_BLANKING - V_SYNC_OFFSET -
		V_SYNC_WIDTH;
	mode->lower_margin = V_SYNC_OFFSET;
	mode->hsync_len = H_SYNC_WIDTH;
	mode->vsync_len = V_SYNC_WIDTH;
	if (HSYNC_POSITIVE)
		mode->sync |= FB_SYNC_HOR_HIGH_ACT;
	if (VSYNC_POSITIVE)
		mode->sync |= FB_SYNC_VERT_HIGH_ACT;
	mode->refresh = PIXEL_CLOCK/((H_ACTIVE + H_BLANKING) *
				     (V_ACTIVE + V_BLANKING));
	if (INTERLACED) {
		mode->yres *= 2;
		mode->upper_margin *= 2;
		mode->lower_margin *= 2;
		mode->vsync_len *= 2;
		mode->vmode |= FB_VMODE_INTERLACED;
	}
	mode->flag = FB_MODE_IS_DETAILED;

	DPRINTK("      %d MHz ",  PIXEL_CLOCK/1000000);
	DPRINTK("%d %d %d %d ", H_ACTIVE, H_ACTIVE + H_SYNC_OFFSET,
	       H_ACTIVE + H_SYNC_OFFSET + H_SYNC_WIDTH, H_ACTIVE + H_BLANKING);
	DPRINTK("%d %d %d %d ", V_ACTIVE, V_ACTIVE + V_SYNC_OFFSET,
	       V_ACTIVE + V_SYNC_OFFSET + V_SYNC_WIDTH, V_ACTIVE + V_BLANKING);
	DPRINTK("%sHSync %sVSync\n\n", (HSYNC_POSITIVE) ? "+" : "-",
	       (VSYNC_POSITIVE) ? "+" : "-");
}

/**
 * fb_create_modedb - create video mode database
 * @edid: EDID data
 * @dbsize: database size
 *
 * RETURNS: struct fb_videomode, @dbsize contains length of database
 *
 * DESCRIPTION:
 * This function builds a mode database using the contents of the EDID
 * data
 */
static struct fb_videomode *fb_create_modedb(unsigned char *edid, int *dbsize,
					     const struct fb_monspecs *specs)
{
	struct fb_videomode *mode, *m;
	unsigned char *block;
	int num = 0, i, first = 1;
	int ver, rev;

	mode = kzalloc(50 * sizeof(struct fb_videomode), GFP_KERNEL);
	if (mode == NULL)
		return NULL;

	if (edid == NULL || !edid_checksum(edid) ||
	    !edid_check_header(edid)) {
		kfree(mode);
		return NULL;
	}

	ver = edid[EDID_STRUCT_VERSION];
	rev = edid[EDID_STRUCT_REVISION];

	*dbsize = 0;

	DPRINTK("   Detailed Timings\n");
	block = edid + DETAILED_TIMING_DESCRIPTIONS_START;
	for (i = 0; i < 4; i++, block+= DETAILED_TIMING_DESCRIPTION_SIZE) {
		if (!(block[0] == 0x00 && block[1] == 0x00)) {
			get_detailed_timing(block, &mode[num]);
			if (first) {
			        mode[num].flag |= FB_MODE_IS_FIRST;
				first = 0;
			}
			num++;
		}
	}

	DPRINTK("   Supported VESA Modes\n");
	block = edid + ESTABLISHED_TIMING_1;
	num += get_est_timing(block, &mode[num]);

	DPRINTK("   Standard Timings\n");
	block = edid + STD_TIMING_DESCRIPTIONS_START;
	for (i = 0; i < STD_TIMING; i++, block += STD_TIMING_DESCRIPTION_SIZE)
		num += get_std_timing(block, &mode[num], ver, rev, specs);

	block = edid + DETAILED_TIMING_DESCRIPTIONS_START;
	for (i = 0; i < 4; i++, block+= DETAILED_TIMING_DESCRIPTION_SIZE) {
		if (block[0] == 0x00 && block[1] == 0x00 && block[3] == 0xfa)
			num += get_dst_timing(block + 5, &mode[num],
					      ver, rev, specs);
	}

	/* Yikes, EDID data is totally useless */
	if (!num) {
		kfree(mode);
		return NULL;
	}

	*dbsize = num;
	m = kmalloc(num * sizeof(struct fb_videomode), GFP_KERNEL);
	if (!m)
		return mode;
	memmove(m, mode, num * sizeof(struct fb_videomode));
	kfree(mode);
	return m;
}

/**
 * fb_destroy_modedb - destroys mode database
 * @modedb: mode database to destroy
 *
 * DESCRIPTION:
 * Destroy mode database created by fb_create_modedb
 */
void fb_destroy_modedb(struct fb_videomode *modedb)
{
	kfree(modedb);
}

static int fb_get_monitor_limits(unsigned char *edid, struct fb_monspecs *specs)
{
	int i, retval = 1;
	unsigned char *block;

	block = edid + DETAILED_TIMING_DESCRIPTIONS_START;

	DPRINTK("      Monitor Operating Limits: ");

	for (i = 0; i < 4; i++, block += DETAILED_TIMING_DESCRIPTION_SIZE) {
		if (edid_is_limits_block(block)) {
			specs->hfmin = H_MIN_RATE * 1000;
			specs->hfmax = H_MAX_RATE * 1000;
			specs->vfmin = V_MIN_RATE;
			specs->vfmax = V_MAX_RATE;
			specs->dclkmax = MAX_PIXEL_CLOCK * 1000000;
			specs->gtf = (GTF_SUPPORT) ? 1 : 0;
			retval = 0;
			DPRINTK("From EDID\n");
			break;
		}
	}

	/* estimate monitor limits based on modes supported */
	if (retval) {
		struct fb_videomode *modes, *mode;
		int num_modes, hz, hscan, pixclock;
		int vtotal, htotal;

		modes = fb_create_modedb(edid, &num_modes, specs);
		if (!modes) {
			DPRINTK("None Available\n");
			return 1;
		}

		retval = 0;
		for (i = 0; i < num_modes; i++) {
			mode = &modes[i];
			pixclock = PICOS2KHZ(modes[i].pixclock) * 1000;
			htotal = mode->xres + mode->right_margin + mode->hsync_len
				+ mode->left_margin;
			vtotal = mode->yres + mode->lower_margin + mode->vsync_len
				+ mode->upper_margin;

			if (mode->vmode & FB_VMODE_INTERLACED)
				vtotal /= 2;

			if (mode->vmode & FB_VMODE_DOUBLE)
				vtotal *= 2;

			hscan = (pixclock + htotal / 2) / htotal;
			hscan = (hscan + 500) / 1000 * 1000;
			hz = (hscan + vtotal / 2) / vtotal;

			if (specs->dclkmax == 0 || specs->dclkmax < pixclock)
				specs->dclkmax = pixclock;

			if (specs->dclkmin == 0 || specs->dclkmin > pixclock)
				specs->dclkmin = pixclock;

			if (specs->hfmax == 0 || specs->hfmax < hscan)
				specs->hfmax = hscan;

			if (specs->hfmin == 0 || specs->hfmin > hscan)
				specs->hfmin = hscan;

			if (specs->vfmax == 0 || specs->vfmax < hz)
				specs->vfmax = hz;

			if (specs->vfmin == 0 || specs->vfmin > hz)
				specs->vfmin = hz;
		}
		DPRINTK("Extrapolated\n");
		fb_destroy_modedb(modes);
	}
	DPRINTK("           H: %d-%dKHz V: %d-%dHz DCLK: %dMHz\n",
		specs->hfmin/1000, specs->hfmax/1000, specs->vfmin,
		specs->vfmax, specs->dclkmax/1000000);
	return retval;
}

static void get_monspecs(unsigned char *edid, struct fb_monspecs *specs)
{
	unsigned char c, *block;

	block = edid + EDID_STRUCT_DISPLAY;

	fb_get_monitor_limits(edid, specs);

	c = block[0] & 0x80;
	specs->input = 0;
	if (c) {
		specs->input |= FB_DISP_DDI;
		DPRINTK("      Digital Display Input");
	} else {
		DPRINTK("      Analog Display Input: Input Voltage - ");
		switch ((block[0] & 0x60) >> 5) {
		case 0:
			DPRINTK("0.700V/0.300V");
			specs->input |= FB_DISP_ANA_700_300;
			break;
		case 1:
			DPRINTK("0.714V/0.286V");
			specs->input |= FB_DISP_ANA_714_286;
			break;
		case 2:
			DPRINTK("1.000V/0.400V");
			specs->input |= FB_DISP_ANA_1000_400;
			break;
		case 3:
			DPRINTK("0.700V/0.000V");
			specs->input |= FB_DISP_ANA_700_000;
			break;
		}
	}
	DPRINTK("\n      Sync: ");
	c = block[0] & 0x10;
	if (c)
		DPRINTK("      Configurable signal level\n");
	c = block[0] & 0x0f;
	specs->signal = 0;
	if (c & 0x10) {
		DPRINTK("Blank to Blank ");
		specs->signal |= FB_SIGNAL_BLANK_BLANK;
	}
	if (c & 0x08) {
		DPRINTK("Separate ");
		specs->signal |= FB_SIGNAL_SEPARATE;
	}
	if (c & 0x04) {
		DPRINTK("Composite ");
		specs->signal |= FB_SIGNAL_COMPOSITE;
	}
	if (c & 0x02) {
		DPRINTK("Sync on Green ");
		specs->signal |= FB_SIGNAL_SYNC_ON_GREEN;
	}
	if (c & 0x01) {
		DPRINTK("Serration on ");
		specs->signal |= FB_SIGNAL_SERRATION_ON;
	}
	DPRINTK("\n");
	specs->max_x = block[1];
	specs->max_y = block[2];
	DPRINTK("      Max H-size in cm: ");
	if (specs->max_x)
		DPRINTK("%d\n", specs->max_x);
	else
		DPRINTK("variable\n");
	DPRINTK("      Max V-size in cm: ");
	if (specs->max_y)
		DPRINTK("%d\n", specs->max_y);
	else
		DPRINTK("variable\n");

	c = block[3];
	specs->gamma = c+100;
	DPRINTK("      Gamma: ");
	DPRINTK("%d.%d\n", specs->gamma/100, specs->gamma % 100);

	get_dpms_capabilities(block[4], specs);

	switch ((block[4] & 0x18) >> 3) {
	case 0:
		DPRINTK("      Monochrome/Grayscale\n");
		specs->input |= FB_DISP_MONO;
		break;
	case 1:
		DPRINTK("      RGB Color Display\n");
		specs->input |= FB_DISP_RGB;
		break;
	case 2:
		DPRINTK("      Non-RGB Multicolor Display\n");
		specs->input |= FB_DISP_MULTI;
		break;
	default:
		DPRINTK("      Unknown\n");
		specs->input |= FB_DISP_UNKNOWN;
		break;
	}

	get_chroma(block, specs);

	specs->misc = 0;
	c = block[4] & 0x7;
	if (c & 0x04) {
		DPRINTK("      Default color format is primary\n");
		specs->misc |= FB_MISC_PRIM_COLOR;
	}
	if (c & 0x02) {
		DPRINTK("      First DETAILED Timing is preferred\n");
		specs->misc |= FB_MISC_1ST_DETAIL;
	}
	if (c & 0x01) {
		printk("      Display is GTF capable\n");
		specs->gtf = 1;
	}
}

int fb_parse_edid(unsigned char *edid, struct fb_var_screeninfo *var)
{
	int i;
	unsigned char *block;

	if (edid == NULL || var == NULL)
		return 1;

	if (!(edid_checksum(edid)))
		return 1;

	if (!(edid_check_header(edid)))
		return 1;

	block = edid + DETAILED_TIMING_DESCRIPTIONS_START;

	for (i = 0; i < 4; i++, block += DETAILED_TIMING_DESCRIPTION_SIZE) {
		if (edid_is_timing_block(block)) {
			var->xres = var->xres_virtual = H_ACTIVE;
			var->yres = var->yres_virtual = V_ACTIVE;
			var->height = var->width = 0;
			var->right_margin = H_SYNC_OFFSET;
			var->left_margin = (H_ACTIVE + H_BLANKING) -
				(H_ACTIVE + H_SYNC_OFFSET + H_SYNC_WIDTH);
			var->upper_margin = V_BLANKING - V_SYNC_OFFSET -
				V_SYNC_WIDTH;
			var->lower_margin = V_SYNC_OFFSET;
			var->hsync_len = H_SYNC_WIDTH;
			var->vsync_len = V_SYNC_WIDTH;
			var->pixclock = PIXEL_CLOCK;
			var->pixclock /= 1000;
			var->pixclock = KHZ2PICOS(var->pixclock);

			if (HSYNC_POSITIVE)
				var->sync |= FB_SYNC_HOR_HIGH_ACT;
			if (VSYNC_POSITIVE)
				var->sync |= FB_SYNC_VERT_HIGH_ACT;
			return 0;
		}
	}
	return 1;
}

void fb_edid_to_monspecs(unsigned char *edid, struct fb_monspecs *specs)
{
	unsigned char *block;
	int i, found = 0;

	if (edid == NULL)
		return;

	if (!(edid_checksum(edid)))
		return;

	if (!(edid_check_header(edid)))
		return;

	memset(specs, 0, sizeof(struct fb_monspecs));

	specs->version = edid[EDID_STRUCT_VERSION];
	specs->revision = edid[EDID_STRUCT_REVISION];

	DPRINTK("========================================\n");
	DPRINTK("Display Information (EDID)\n");
	DPRINTK("========================================\n");
	DPRINTK("   EDID Version %d.%d\n", (int) specs->version,
	       (int) specs->revision);

	parse_vendor_block(edid + ID_MANUFACTURER_NAME, specs);

	block = edid + DETAILED_TIMING_DESCRIPTIONS_START;
	for (i = 0; i < 4; i++, block += DETAILED_TIMING_DESCRIPTION_SIZE) {
		if (edid_is_serial_block(block)) {
			copy_string(block, specs->serial_no);
			DPRINTK("   Serial Number: %s\n", specs->serial_no);
		} else if (edid_is_ascii_block(block)) {
			copy_string(block, specs->ascii);
			DPRINTK("   ASCII Block: %s\n", specs->ascii);
		} else if (edid_is_monitor_block(block)) {
			copy_string(block, specs->monitor);
			DPRINTK("   Monitor Name: %s\n", specs->monitor);
		}
	}

	DPRINTK("   Display Characteristics:\n");
	get_monspecs(edid, specs);

	specs->modedb = fb_create_modedb(edid, &specs->modedb_len, specs);

	/*
	 * Workaround for buggy EDIDs that sets that the first
	 * detailed timing is preferred but has not detailed
	 * timing specified
	 */
	for (i = 0; i < specs->modedb_len; i++) {
		if (specs->modedb[i].flag & FB_MODE_IS_DETAILED) {
			found = 1;
			break;
		}
	}

	if (!found)
		specs->misc &= ~FB_MISC_1ST_DETAIL;

	DPRINTK("========================================\n");
}

<<<<<<< HEAD
/**
 * fb_edid_add_monspecs() - add monitor video modes from E-EDID data
 * @edid:	128 byte array with an E-EDID block
 * @spacs:	monitor specs to be extended
 */
void fb_edid_add_monspecs(unsigned char *edid, struct fb_monspecs *specs)
{
	unsigned char *block;
	struct fb_videomode *m;
	int num = 0, i;
	u8 svd[64], edt[(128 - 4) / DETAILED_TIMING_DESCRIPTION_SIZE];
	u8 pos = 4, svd_n = 0;

	if (!edid)
		return;

	if (!edid_checksum(edid))
		return;

	if (edid[0] != 0x2 ||
	    edid[2] < 4 || edid[2] > 128 - DETAILED_TIMING_DESCRIPTION_SIZE)
		return;

	DPRINTK("  Short Video Descriptors\n");

	while (pos < edid[2]) {
		u8 len = edid[pos] & 0x1f, type = (edid[pos] >> 5) & 7;
		pr_debug("Data block %u of %u bytes\n", type, len);

		pos++;
		if (type == 2) {
			for (i = pos; i < pos + len; i++) {
				u8 idx = edid[i] & 0x7f;
				svd[svd_n++] = idx;
				pr_debug("N%sative mode #%d\n",
					 edid[i] & 0x80 ? "" : "on-n", idx);
			}
		} else if (type == 3 && len >= 3) {
			/* Check Vendor Specific Data Block.  For HDMI,
			   it is always 00-0C-03 for HDMI Licensing, LLC. */
			if (edid[pos] == 3 && edid[pos + 1] == 0xc &&
			    edid[pos + 2] == 0)
				specs->misc |= FB_MISC_HDMI;
		}
		pos += len;
	}

	block = edid + edid[2];

	DPRINTK("  Extended Detailed Timings\n");

	for (i = 0; i < (128 - edid[2]) / DETAILED_TIMING_DESCRIPTION_SIZE;
	     i++, block += DETAILED_TIMING_DESCRIPTION_SIZE)
		if (PIXEL_CLOCK)
			edt[num++] = block - edid;

	/* Yikes, EDID data is totally useless */
	if (!(num + svd_n))
		return;

	m = kzalloc((specs->modedb_len + num + svd_n) *
		       sizeof(struct fb_videomode), GFP_KERNEL);

	if (!m)
		return;

	memcpy(m, specs->modedb, specs->modedb_len * sizeof(struct fb_videomode));

	for (i = specs->modedb_len; i < specs->modedb_len + num; i++) {
		get_detailed_timing(edid + edt[i - specs->modedb_len], &m[i]);
		if (i == specs->modedb_len)
			m[i].flag |= FB_MODE_IS_FIRST;
		pr_debug("Adding %ux%u@%u\n", m[i].xres, m[i].yres, m[i].refresh);
	}

	for (i = specs->modedb_len + num; i < specs->modedb_len + num + svd_n; i++) {
		int idx = svd[i - specs->modedb_len - num];
		if (!idx || idx >= ARRAY_SIZE(cea_modes)) {
			pr_warning("Reserved SVD code %d\n", idx);
		} else if (!cea_modes[idx].xres) {
			pr_warning("Unimplemented SVD code %d\n", idx);
		} else {
			memcpy(&m[i], cea_modes + idx, sizeof(m[i]));
			pr_debug("Adding SVD #%d: %ux%u@%u\n", idx,
				 m[i].xres, m[i].yres, m[i].refresh);
		}
	}

	kfree(specs->modedb);
	specs->modedb = m;
	specs->modedb_len = specs->modedb_len + num + svd_n;
}

=======
>>>>>>> a0ccc147
/*
 * VESA Generalized Timing Formula (GTF)
 */

#define FLYBACK                     550
#define V_FRONTPORCH                1
#define H_OFFSET                    40
#define H_SCALEFACTOR               20
#define H_BLANKSCALE                128
#define H_GRADIENT                  600
#define C_VAL                       30
#define M_VAL                       300

struct __fb_timings {
	u32 dclk;
	u32 hfreq;
	u32 vfreq;
	u32 hactive;
	u32 vactive;
	u32 hblank;
	u32 vblank;
	u32 htotal;
	u32 vtotal;
};

/**
 * fb_get_vblank - get vertical blank time
 * @hfreq: horizontal freq
 *
 * DESCRIPTION:
 * vblank = right_margin + vsync_len + left_margin
 *
 *    given: right_margin = 1 (V_FRONTPORCH)
 *           vsync_len    = 3
 *           flyback      = 550
 *
 *                          flyback * hfreq
 *           left_margin  = --------------- - vsync_len
 *                           1000000
 */
static u32 fb_get_vblank(u32 hfreq)
{
	u32 vblank;

	vblank = (hfreq * FLYBACK)/1000;
	vblank = (vblank + 500)/1000;
	return (vblank + V_FRONTPORCH);
}

/**
 * fb_get_hblank_by_freq - get horizontal blank time given hfreq
 * @hfreq: horizontal freq
 * @xres: horizontal resolution in pixels
 *
 * DESCRIPTION:
 *
 *           xres * duty_cycle
 * hblank = ------------------
 *           100 - duty_cycle
 *
 * duty cycle = percent of htotal assigned to inactive display
 * duty cycle = C - (M/Hfreq)
 *
 * where: C = ((offset - scale factor) * blank_scale)
 *            -------------------------------------- + scale factor
 *                        256
 *        M = blank_scale * gradient
 *
 */
static u32 fb_get_hblank_by_hfreq(u32 hfreq, u32 xres)
{
	u32 c_val, m_val, duty_cycle, hblank;

	c_val = (((H_OFFSET - H_SCALEFACTOR) * H_BLANKSCALE)/256 +
		 H_SCALEFACTOR) * 1000;
	m_val = (H_BLANKSCALE * H_GRADIENT)/256;
	m_val = (m_val * 1000000)/hfreq;
	duty_cycle = c_val - m_val;
	hblank = (xres * duty_cycle)/(100000 - duty_cycle);
	return (hblank);
}

/**
 * fb_get_hblank_by_dclk - get horizontal blank time given pixelclock
 * @dclk: pixelclock in Hz
 * @xres: horizontal resolution in pixels
 *
 * DESCRIPTION:
 *
 *           xres * duty_cycle
 * hblank = ------------------
 *           100 - duty_cycle
 *
 * duty cycle = percent of htotal assigned to inactive display
 * duty cycle = C - (M * h_period)
 *
 * where: h_period = SQRT(100 - C + (0.4 * xres * M)/dclk) + C - 100
 *                   -----------------------------------------------
 *                                    2 * M
 *        M = 300;
 *        C = 30;

 */
static u32 fb_get_hblank_by_dclk(u32 dclk, u32 xres)
{
	u32 duty_cycle, h_period, hblank;

	dclk /= 1000;
	h_period = 100 - C_VAL;
	h_period *= h_period;
	h_period += (M_VAL * xres * 2 * 1000)/(5 * dclk);
	h_period *= 10000;

	h_period = int_sqrt(h_period);
	h_period -= (100 - C_VAL) * 100;
	h_period *= 1000;
	h_period /= 2 * M_VAL;

	duty_cycle = C_VAL * 1000 - (M_VAL * h_period)/100;
	hblank = (xres * duty_cycle)/(100000 - duty_cycle) + 8;
	hblank &= ~15;
	return (hblank);
}

/**
 * fb_get_hfreq - estimate hsync
 * @vfreq: vertical refresh rate
 * @yres: vertical resolution
 *
 * DESCRIPTION:
 *
 *          (yres + front_port) * vfreq * 1000000
 * hfreq = -------------------------------------
 *          (1000000 - (vfreq * FLYBACK)
 *
 */

static u32 fb_get_hfreq(u32 vfreq, u32 yres)
{
	u32 divisor, hfreq;

	divisor = (1000000 - (vfreq * FLYBACK))/1000;
	hfreq = (yres + V_FRONTPORCH) * vfreq  * 1000;
	return (hfreq/divisor);
}

static void fb_timings_vfreq(struct __fb_timings *timings)
{
	timings->hfreq = fb_get_hfreq(timings->vfreq, timings->vactive);
	timings->vblank = fb_get_vblank(timings->hfreq);
	timings->vtotal = timings->vactive + timings->vblank;
	timings->hblank = fb_get_hblank_by_hfreq(timings->hfreq,
						 timings->hactive);
	timings->htotal = timings->hactive + timings->hblank;
	timings->dclk = timings->htotal * timings->hfreq;
}

static void fb_timings_hfreq(struct __fb_timings *timings)
{
	timings->vblank = fb_get_vblank(timings->hfreq);
	timings->vtotal = timings->vactive + timings->vblank;
	timings->vfreq = timings->hfreq/timings->vtotal;
	timings->hblank = fb_get_hblank_by_hfreq(timings->hfreq,
						 timings->hactive);
	timings->htotal = timings->hactive + timings->hblank;
	timings->dclk = timings->htotal * timings->hfreq;
}

static void fb_timings_dclk(struct __fb_timings *timings)
{
	timings->hblank = fb_get_hblank_by_dclk(timings->dclk,
						timings->hactive);
	timings->htotal = timings->hactive + timings->hblank;
	timings->hfreq = timings->dclk/timings->htotal;
	timings->vblank = fb_get_vblank(timings->hfreq);
	timings->vtotal = timings->vactive + timings->vblank;
	timings->vfreq = timings->hfreq/timings->vtotal;
}

/*
 * fb_get_mode - calculates video mode using VESA GTF
 * @flags: if: 0 - maximize vertical refresh rate
 *             1 - vrefresh-driven calculation;
 *             2 - hscan-driven calculation;
 *             3 - pixelclock-driven calculation;
 * @val: depending on @flags, ignored, vrefresh, hsync or pixelclock
 * @var: pointer to fb_var_screeninfo
 * @info: pointer to fb_info
 *
 * DESCRIPTION:
 * Calculates video mode based on monitor specs using VESA GTF.
 * The GTF is best for VESA GTF compliant monitors but is
 * specifically formulated to work for older monitors as well.
 *
 * If @flag==0, the function will attempt to maximize the
 * refresh rate.  Otherwise, it will calculate timings based on
 * the flag and accompanying value.
 *
 * If FB_IGNOREMON bit is set in @flags, monitor specs will be
 * ignored and @var will be filled with the calculated timings.
 *
 * All calculations are based on the VESA GTF Spreadsheet
 * available at VESA's public ftp (http://www.vesa.org).
 *
 * NOTES:
 * The timings generated by the GTF will be different from VESA
 * DMT.  It might be a good idea to keep a table of standard
 * VESA modes as well.  The GTF may also not work for some displays,
 * such as, and especially, analog TV.
 *
 * REQUIRES:
 * A valid info->monspecs, otherwise 'safe numbers' will be used.
 */
int fb_get_mode(int flags, u32 val, struct fb_var_screeninfo *var, struct fb_info *info)
{
	struct __fb_timings *timings;
	u32 interlace = 1, dscan = 1;
	u32 hfmin, hfmax, vfmin, vfmax, dclkmin, dclkmax, err = 0;


	timings = kzalloc(sizeof(struct __fb_timings), GFP_KERNEL);

	if (!timings)
		return -ENOMEM;

	/*
	 * If monspecs are invalid, use values that are enough
	 * for 640x480@60
	 */
	if (!info || !info->monspecs.hfmax || !info->monspecs.vfmax ||
	    !info->monspecs.dclkmax ||
	    info->monspecs.hfmax < info->monspecs.hfmin ||
	    info->monspecs.vfmax < info->monspecs.vfmin ||
	    info->monspecs.dclkmax < info->monspecs.dclkmin) {
		hfmin = 29000; hfmax = 30000;
		vfmin = 60; vfmax = 60;
		dclkmin = 0; dclkmax = 25000000;
	} else {
		hfmin = info->monspecs.hfmin;
		hfmax = info->monspecs.hfmax;
		vfmin = info->monspecs.vfmin;
		vfmax = info->monspecs.vfmax;
		dclkmin = info->monspecs.dclkmin;
		dclkmax = info->monspecs.dclkmax;
	}

	timings->hactive = var->xres;
	timings->vactive = var->yres;
	if (var->vmode & FB_VMODE_INTERLACED) {
		timings->vactive /= 2;
		interlace = 2;
	}
	if (var->vmode & FB_VMODE_DOUBLE) {
		timings->vactive *= 2;
		dscan = 2;
	}

	switch (flags & ~FB_IGNOREMON) {
	case FB_MAXTIMINGS: /* maximize refresh rate */
		timings->hfreq = hfmax;
		fb_timings_hfreq(timings);
		if (timings->vfreq > vfmax) {
			timings->vfreq = vfmax;
			fb_timings_vfreq(timings);
		}
		if (timings->dclk > dclkmax) {
			timings->dclk = dclkmax;
			fb_timings_dclk(timings);
		}
		break;
	case FB_VSYNCTIMINGS: /* vrefresh driven */
		timings->vfreq = val;
		fb_timings_vfreq(timings);
		break;
	case FB_HSYNCTIMINGS: /* hsync driven */
		timings->hfreq = val;
		fb_timings_hfreq(timings);
		break;
	case FB_DCLKTIMINGS: /* pixelclock driven */
		timings->dclk = PICOS2KHZ(val) * 1000;
		fb_timings_dclk(timings);
		break;
	default:
		err = -EINVAL;

	}

	if (err || (!(flags & FB_IGNOREMON) &&
	    (timings->vfreq < vfmin || timings->vfreq > vfmax ||
	     timings->hfreq < hfmin || timings->hfreq > hfmax ||
	     timings->dclk < dclkmin || timings->dclk > dclkmax))) {
		err = -EINVAL;
	} else {
		var->pixclock = KHZ2PICOS(timings->dclk/1000);
		var->hsync_len = (timings->htotal * 8)/100;
		var->right_margin = (timings->hblank/2) - var->hsync_len;
		var->left_margin = timings->hblank - var->right_margin -
			var->hsync_len;
		var->vsync_len = (3 * interlace)/dscan;
		var->lower_margin = (1 * interlace)/dscan;
		var->upper_margin = (timings->vblank * interlace)/dscan -
			(var->vsync_len + var->lower_margin);
	}

	kfree(timings);
	return err;
}

#ifdef CONFIG_VIDEOMODE_HELPERS
int fb_videomode_from_videomode(const struct videomode *vm,
				struct fb_videomode *fbmode)
{
	unsigned int htotal, vtotal;

	fbmode->xres = vm->hactive;
	fbmode->left_margin = vm->hback_porch;
	fbmode->right_margin = vm->hfront_porch;
	fbmode->hsync_len = vm->hsync_len;

	fbmode->yres = vm->vactive;
	fbmode->upper_margin = vm->vback_porch;
	fbmode->lower_margin = vm->vfront_porch;
	fbmode->vsync_len = vm->vsync_len;

	/* prevent division by zero in KHZ2PICOS macro */
	fbmode->pixclock = vm->pixelclock ?
			KHZ2PICOS(vm->pixelclock / 1000) : 0;

	fbmode->sync = 0;
	fbmode->vmode = 0;
	if (vm->flags & DISPLAY_FLAGS_HSYNC_HIGH)
		fbmode->sync |= FB_SYNC_HOR_HIGH_ACT;
	if (vm->flags & DISPLAY_FLAGS_VSYNC_HIGH)
		fbmode->sync |= FB_SYNC_VERT_HIGH_ACT;
	if (vm->flags & DISPLAY_FLAGS_INTERLACED)
		fbmode->vmode |= FB_VMODE_INTERLACED;
	if (vm->flags & DISPLAY_FLAGS_DOUBLESCAN)
		fbmode->vmode |= FB_VMODE_DOUBLE;
	fbmode->flag = 0;

	htotal = vm->hactive + vm->hfront_porch + vm->hback_porch +
		 vm->hsync_len;
	vtotal = vm->vactive + vm->vfront_porch + vm->vback_porch +
		 vm->vsync_len;
	/* prevent division by zero */
	if (htotal && vtotal) {
		fbmode->refresh = vm->pixelclock / (htotal * vtotal);
	/* a mode must have htotal and vtotal != 0 or it is invalid */
	} else {
		fbmode->refresh = 0;
		return -EINVAL;
	}

	return 0;
}
EXPORT_SYMBOL_GPL(fb_videomode_from_videomode);

#ifdef CONFIG_OF
static inline void dump_fb_videomode(const struct fb_videomode *m)
{
	pr_debug("fb_videomode = %ux%u@%uHz (%ukHz) %u %u %u %u %u %u %u %u %u\n",
		 m->xres, m->yres, m->refresh, m->pixclock, m->left_margin,
		 m->right_margin, m->upper_margin, m->lower_margin,
		 m->hsync_len, m->vsync_len, m->sync, m->vmode, m->flag);
}

/**
 * of_get_fb_videomode - get a fb_videomode from devicetree
 * @np: device_node with the timing specification
 * @fb: will be set to the return value
 * @index: index into the list of display timings in devicetree
 *
 * DESCRIPTION:
 * This function is expensive and should only be used, if only one mode is to be
 * read from DT. To get multiple modes start with of_get_display_timings ond
 * work with that instead.
 */
int of_get_fb_videomode(struct device_node *np, struct fb_videomode *fb,
			int index)
{
	struct videomode vm;
	int ret;

	ret = of_get_videomode(np, &vm, index);
	if (ret)
		return ret;

	ret = fb_videomode_from_videomode(&vm, fb);
	if (ret)
		return ret;

	pr_debug("%s: got %dx%d display mode from %s\n",
		of_node_full_name(np), vm.hactive, vm.vactive, np->name);
	dump_fb_videomode(fb);

	return 0;
}
EXPORT_SYMBOL_GPL(of_get_fb_videomode);
#endif /* CONFIG_OF */
#endif /* CONFIG_VIDEOMODE_HELPERS */

#else
int fb_parse_edid(unsigned char *edid, struct fb_var_screeninfo *var)
{
	return 1;
}
void fb_edid_to_monspecs(unsigned char *edid, struct fb_monspecs *specs)
{
}
void fb_destroy_modedb(struct fb_videomode *modedb)
{
}
int fb_get_mode(int flags, u32 val, struct fb_var_screeninfo *var,
		struct fb_info *info)
{
	return -EINVAL;
}
#endif /* CONFIG_FB_MODE_HELPERS */

/*
 * fb_validate_mode - validates var against monitor capabilities
 * @var: pointer to fb_var_screeninfo
 * @info: pointer to fb_info
 *
 * DESCRIPTION:
 * Validates video mode against monitor capabilities specified in
 * info->monspecs.
 *
 * REQUIRES:
 * A valid info->monspecs.
 */
int fb_validate_mode(const struct fb_var_screeninfo *var, struct fb_info *info)
{
	u32 hfreq, vfreq, htotal, vtotal, pixclock;
	u32 hfmin, hfmax, vfmin, vfmax, dclkmin, dclkmax;

	/*
	 * If monspecs are invalid, use values that are enough
	 * for 640x480@60
	 */
	if (!info->monspecs.hfmax || !info->monspecs.vfmax ||
	    !info->monspecs.dclkmax ||
	    info->monspecs.hfmax < info->monspecs.hfmin ||
	    info->monspecs.vfmax < info->monspecs.vfmin ||
	    info->monspecs.dclkmax < info->monspecs.dclkmin) {
		hfmin = 29000; hfmax = 30000;
		vfmin = 60; vfmax = 60;
		dclkmin = 0; dclkmax = 25000000;
	} else {
		hfmin = info->monspecs.hfmin;
		hfmax = info->monspecs.hfmax;
		vfmin = info->monspecs.vfmin;
		vfmax = info->monspecs.vfmax;
		dclkmin = info->monspecs.dclkmin;
		dclkmax = info->monspecs.dclkmax;
	}

	if (!var->pixclock)
		return -EINVAL;
	pixclock = PICOS2KHZ(var->pixclock) * 1000;

	htotal = var->xres + var->right_margin + var->hsync_len +
		var->left_margin;
	vtotal = var->yres + var->lower_margin + var->vsync_len +
		var->upper_margin;

	if (var->vmode & FB_VMODE_INTERLACED)
		vtotal /= 2;
	if (var->vmode & FB_VMODE_DOUBLE)
		vtotal *= 2;

	hfreq = pixclock/htotal;
	hfreq = (hfreq + 500) / 1000 * 1000;

	vfreq = hfreq/vtotal;

	return (vfreq < vfmin || vfreq > vfmax ||
		hfreq < hfmin || hfreq > hfmax ||
		pixclock < dclkmin || pixclock > dclkmax) ?
		-EINVAL : 0;
}

#if defined(CONFIG_FIRMWARE_EDID) && defined(CONFIG_X86)

/*
 * We need to ensure that the EDID block is only returned for
 * the primary graphics adapter.
 */

const unsigned char *fb_firmware_edid(struct device *device)
{
	struct pci_dev *dev = NULL;
	struct resource *res = NULL;
	unsigned char *edid = NULL;

	if (device)
		dev = to_pci_dev(device);

	if (dev)
		res = &dev->resource[PCI_ROM_RESOURCE];

	if (res && res->flags & IORESOURCE_ROM_SHADOW)
		edid = edid_info.dummy;

	return edid;
}
#else
const unsigned char *fb_firmware_edid(struct device *device)
{
	return NULL;
}
#endif
EXPORT_SYMBOL(fb_firmware_edid);

EXPORT_SYMBOL(fb_parse_edid);
EXPORT_SYMBOL(fb_edid_to_monspecs);
EXPORT_SYMBOL(fb_get_mode);
EXPORT_SYMBOL(fb_validate_mode);
EXPORT_SYMBOL(fb_destroy_modedb);<|MERGE_RESOLUTION|>--- conflicted
+++ resolved
@@ -1048,102 +1048,6 @@
 	DPRINTK("========================================\n");
 }
 
-<<<<<<< HEAD
-/**
- * fb_edid_add_monspecs() - add monitor video modes from E-EDID data
- * @edid:	128 byte array with an E-EDID block
- * @spacs:	monitor specs to be extended
- */
-void fb_edid_add_monspecs(unsigned char *edid, struct fb_monspecs *specs)
-{
-	unsigned char *block;
-	struct fb_videomode *m;
-	int num = 0, i;
-	u8 svd[64], edt[(128 - 4) / DETAILED_TIMING_DESCRIPTION_SIZE];
-	u8 pos = 4, svd_n = 0;
-
-	if (!edid)
-		return;
-
-	if (!edid_checksum(edid))
-		return;
-
-	if (edid[0] != 0x2 ||
-	    edid[2] < 4 || edid[2] > 128 - DETAILED_TIMING_DESCRIPTION_SIZE)
-		return;
-
-	DPRINTK("  Short Video Descriptors\n");
-
-	while (pos < edid[2]) {
-		u8 len = edid[pos] & 0x1f, type = (edid[pos] >> 5) & 7;
-		pr_debug("Data block %u of %u bytes\n", type, len);
-
-		pos++;
-		if (type == 2) {
-			for (i = pos; i < pos + len; i++) {
-				u8 idx = edid[i] & 0x7f;
-				svd[svd_n++] = idx;
-				pr_debug("N%sative mode #%d\n",
-					 edid[i] & 0x80 ? "" : "on-n", idx);
-			}
-		} else if (type == 3 && len >= 3) {
-			/* Check Vendor Specific Data Block.  For HDMI,
-			   it is always 00-0C-03 for HDMI Licensing, LLC. */
-			if (edid[pos] == 3 && edid[pos + 1] == 0xc &&
-			    edid[pos + 2] == 0)
-				specs->misc |= FB_MISC_HDMI;
-		}
-		pos += len;
-	}
-
-	block = edid + edid[2];
-
-	DPRINTK("  Extended Detailed Timings\n");
-
-	for (i = 0; i < (128 - edid[2]) / DETAILED_TIMING_DESCRIPTION_SIZE;
-	     i++, block += DETAILED_TIMING_DESCRIPTION_SIZE)
-		if (PIXEL_CLOCK)
-			edt[num++] = block - edid;
-
-	/* Yikes, EDID data is totally useless */
-	if (!(num + svd_n))
-		return;
-
-	m = kzalloc((specs->modedb_len + num + svd_n) *
-		       sizeof(struct fb_videomode), GFP_KERNEL);
-
-	if (!m)
-		return;
-
-	memcpy(m, specs->modedb, specs->modedb_len * sizeof(struct fb_videomode));
-
-	for (i = specs->modedb_len; i < specs->modedb_len + num; i++) {
-		get_detailed_timing(edid + edt[i - specs->modedb_len], &m[i]);
-		if (i == specs->modedb_len)
-			m[i].flag |= FB_MODE_IS_FIRST;
-		pr_debug("Adding %ux%u@%u\n", m[i].xres, m[i].yres, m[i].refresh);
-	}
-
-	for (i = specs->modedb_len + num; i < specs->modedb_len + num + svd_n; i++) {
-		int idx = svd[i - specs->modedb_len - num];
-		if (!idx || idx >= ARRAY_SIZE(cea_modes)) {
-			pr_warning("Reserved SVD code %d\n", idx);
-		} else if (!cea_modes[idx].xres) {
-			pr_warning("Unimplemented SVD code %d\n", idx);
-		} else {
-			memcpy(&m[i], cea_modes + idx, sizeof(m[i]));
-			pr_debug("Adding SVD #%d: %ux%u@%u\n", idx,
-				 m[i].xres, m[i].yres, m[i].refresh);
-		}
-	}
-
-	kfree(specs->modedb);
-	specs->modedb = m;
-	specs->modedb_len = specs->modedb_len + num + svd_n;
-}
-
-=======
->>>>>>> a0ccc147
 /*
  * VESA Generalized Timing Formula (GTF)
  */
