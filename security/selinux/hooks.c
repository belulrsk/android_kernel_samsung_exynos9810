/*
 *  NSA Security-Enhanced Linux (SELinux) security module
 *
 *  This file contains the SELinux hook function implementations.
 *
 *  Authors:  Stephen Smalley, <sds@epoch.ncsc.mil>
 *	      Chris Vance, <cvance@nai.com>
 *	      Wayne Salamon, <wsalamon@nai.com>
 *	      James Morris <jmorris@redhat.com>
 *
 *  Copyright (C) 2001,2002 Networks Associates Technology, Inc.
 *  Copyright (C) 2003-2008 Red Hat, Inc., James Morris <jmorris@redhat.com>
 *					   Eric Paris <eparis@redhat.com>
 *  Copyright (C) 2004-2005 Trusted Computer Solutions, Inc.
 *			    <dgoeddel@trustedcs.com>
 *  Copyright (C) 2006, 2007, 2009 Hewlett-Packard Development Company, L.P.
 *	Paul Moore <paul@paul-moore.com>
 *  Copyright (C) 2007 Hitachi Software Engineering Co., Ltd.
 *		       Yuichi Nakamura <ynakam@hitachisoft.jp>
 *
 *	This program is free software; you can redistribute it and/or modify
 *	it under the terms of the GNU General Public License version 2,
 *	as published by the Free Software Foundation.
 */

#include <linux/init.h>
#include <linux/kd.h>
#include <linux/kernel.h>
#include <linux/tracehook.h>
#include <linux/errno.h>
#include <linux/sched.h>
#include <linux/lsm_hooks.h>
#include <linux/xattr.h>
#include <linux/capability.h>
#include <linux/unistd.h>
#include <linux/mm.h>
#include <linux/mman.h>
#include <linux/slab.h>
#include <linux/pagemap.h>
#include <linux/proc_fs.h>
#include <linux/swap.h>
#include <linux/spinlock.h>
#include <linux/syscalls.h>
#include <linux/dcache.h>
#include <linux/file.h>
#include <linux/fdtable.h>
#include <linux/namei.h>
#include <linux/mount.h>
#include <linux/netfilter_ipv4.h>
#include <linux/netfilter_ipv6.h>
#include <linux/tty.h>
#include <net/icmp.h>
#include <net/ip.h>		/* for local_port_range[] */
#include <net/tcp.h>		/* struct or_callable used in sock_rcv_skb */
#include <net/inet_connection_sock.h>
#include <net/net_namespace.h>
#include <net/netlabel.h>
#include <linux/uaccess.h>
#include <asm/ioctls.h>
#include <linux/atomic.h>
#include <linux/bitops.h>
#include <linux/interrupt.h>
#include <linux/netdevice.h>	/* for network interface checks */
#include <net/netlink.h>
#include <linux/tcp.h>
#include <linux/udp.h>
#include <linux/dccp.h>
#include <linux/quota.h>
#include <linux/un.h>		/* for Unix socket types */
#include <net/af_unix.h>	/* for Unix socket types */
#include <linux/parser.h>
#include <linux/nfs_mount.h>
#include <net/ipv6.h>
#include <linux/hugetlb.h>
#include <linux/personality.h>
#include <linux/audit.h>
#include <linux/string.h>
#include <linux/selinux.h>
#include <linux/mutex.h>
#include <linux/posix-timers.h>
#include <linux/syslog.h>
#include <linux/user_namespace.h>
#include <linux/export.h>
#include <linux/msg.h>
#include <linux/shm.h>
#include <linux/bpf.h>
#include <linux/fslog.h>

// [ SEC_SELINUX_PORTING_COMMON
#include <linux/delay.h>
// ] SEC_SELINUX_PORTING_COMMON

#ifdef CONFIG_LOD_SEC
#include <linux/linux_on_dex.h>
#endif

#include "avc.h"
#include "objsec.h"
#include "netif.h"
#include "netnode.h"
#include "netport.h"
#include "xfrm.h"
#include "netlabel.h"
#include "audit.h"
#include "avc_ss.h"

#ifdef CONFIG_LOD_SEC
#ifdef CONFIG_RKP_KDP
#define rkp_is_lod_cred(x) ((x->type)>>3 & 1)
#else
#define rkp_is_lod_cred(x) (uid_is_LOD(x->uid.val) || (strcmp(current->comm, "nst") == 0 && x->uid.val == 0))
#endif  /* CONFIG_RKP_KDP */
#endif  /* CONFIG_LOD_SEC */

#ifdef CONFIG_RKP_NS_PROT
extern unsigned int cmp_ns_integrity(void);
#else
unsigned int cmp_ns_integrity(void)
{
	return 0;
}
#endif

#ifdef CONFIG_RKP_KDP
RKP_RO_AREA struct task_security_struct init_sec;
extern struct kmem_cache *tsec_jar;
extern void rkp_free_security(unsigned long tsec);
u8 rkp_ro_page(unsigned long addr);
static inline unsigned int cmp_sec_integrity(const struct cred *cred,struct mm_struct *mm)
{
<<<<<<< HEAD
	return ((cred->bp_task != current) ||
			(mm && (!( in_interrupt() || in_softirq())) &&
			(cred->bp_pgd != swapper_pg_dir) &&
=======
	return ((cred->bp_task != current) || 
			(mm && (!( in_interrupt() || in_softirq())) && 
>>>>>>> ce1eba23
			(mm->pgd != cred->bp_pgd)));

}
extern struct cred init_cred;
static inline unsigned int rkp_is_valid_cred_sp(u64 cred,u64 sp)
{
		struct task_security_struct *tsec = (struct task_security_struct *)sp;

		if((cred == (u64)&init_cred) &&
			( sp == (u64)&init_sec)){
			return 0;
		}
		if(!rkp_ro_page(cred)|| !rkp_ro_page(cred+sizeof(struct cred))||
			(!rkp_ro_page(sp)|| !rkp_ro_page(sp+sizeof(struct task_security_struct)))) {
			return 1;
		}
		if((u64)tsec->bp_cred != cred) {
			return 1;
		}
		return 0;
}
inline void rkp_print_debug(void)
{
	u64 pgd;
	struct cred *cred;

	pgd = (u64)(current->mm?current->mm->pgd:swapper_pg_dir);
	cred = (struct cred *)current_cred();

	printk(KERN_ERR"\n RKP44 cred = %p bp_task = %p bp_pgd = %p pgd = %llx stat = #%d# task = %p mm = %p \n",cred,cred->bp_task,cred->bp_pgd,pgd,(int)rkp_ro_page((unsigned long long)cred),current,current->mm);

	//printk(KERN_ERR"\n RKP44_1 uid = %d gid = %d euid = %d  egid = %d \n",(u32)cred->uid,(u32)cred->gid,(u32)cred->euid,(u32)cred->egid);
	printk(KERN_ERR"\n RKP44_2 Cred %llx #%d# #%d# Sec ptr %llx #%d# #%d#\n",(u64)cred,rkp_ro_page((u64)cred),rkp_ro_page((u64)cred+sizeof(struct cred)),(u64)cred->security, rkp_ro_page((u64)cred->security),rkp_ro_page((u64)cred->security+sizeof(struct task_security_struct)));


}
/* Main function to verify cred security context of a process */
int security_integrity_current(void)
{
	if ( rkp_cred_enable &&
		(rkp_is_valid_cred_sp((u64)current_cred(),(u64)current_cred()->security)||
		cmp_sec_integrity(current_cred(),current->mm)||
		cmp_ns_integrity())) {
		rkp_print_debug();
		panic("RKP CRED PROTECTION VIOLATION\n");
	}
	return 0;
}
unsigned int rkp_get_task_sec_size(void)
{
	return sizeof(struct task_security_struct);
}
unsigned int rkp_get_offset_bp_cred(void)
{
	return offsetof(struct task_security_struct,bp_cred);
}
#endif  /* CONFIG_RKP_KDP */


/* SECMARK reference count */
static atomic_t selinux_secmark_refcount = ATOMIC_INIT(0);

// [ SEC_SELINUX_PORTING_COMMON
static DEFINE_MUTEX(selinux_sdcardfs_lock);
// ] SEC_SELINUX_PORTING_COMMON

#ifdef CONFIG_SECURITY_SELINUX_DEVELOP
// [ SEC_SELINUX_PORTING_COMMON
#if defined(CONFIG_ALWAYS_ENFORCE) && defined(CONFIG_RKP_KDP)
RKP_RO_AREA int selinux_enforcing;
#else
int selinux_enforcing;
#endif
// ] SEC_SELINUX_PORTING_COMMON

static int __init enforcing_setup(char *str)
{
	unsigned long enforcing;
	if (!kstrtoul(str, 0, &enforcing))
// [ SEC_SELINUX_PORTING_COMMON
#ifdef CONFIG_ALWAYS_ENFORCE
		selinux_enforcing = 1;
#else
		selinux_enforcing = enforcing ? 1 : 0;
#endif
// ] SEC_SELINUX_PORTING_COMMON
	return 1;
}
__setup("enforcing=", enforcing_setup);
#endif

#ifdef CONFIG_SECURITY_SELINUX_BOOTPARAM
#ifdef CONFIG_RKP_KDP
RKP_RO_AREA int selinux_enabled = CONFIG_SECURITY_SELINUX_BOOTPARAM_VALUE;
#else
int selinux_enabled = CONFIG_SECURITY_SELINUX_BOOTPARAM_VALUE;
#endif

static int __init selinux_enabled_setup(char *str)
{
	unsigned long enabled;
	if (!kstrtoul(str, 0, &enabled))
// [ SEC_SELINUX_PORTING_COMMON
#ifdef CONFIG_ALWAYS_ENFORCE
		selinux_enabled = 1;
#else
		selinux_enabled = enabled ? 1 : 0;
#endif
// ] SEC_SELINUX_PORTING_COMMON
	return 1;
}
__setup("selinux=", selinux_enabled_setup);
#elif defined(CONFIG_RKP_KDP)
RKP_RO_AREA int selinux_enabled = 1;
#else
int selinux_enabled = 1;
#endif

static struct kmem_cache *sel_inode_cache;
static struct kmem_cache *file_security_cache;

/**
 * selinux_secmark_enabled - Check to see if SECMARK is currently enabled
 *
 * Description:
 * This function checks the SECMARK reference counter to see if any SECMARK
 * targets are currently configured, if the reference counter is greater than
 * zero SECMARK is considered to be enabled.  Returns true (1) if SECMARK is
 * enabled, false (0) if SECMARK is disabled.  If the always_check_network
 * policy capability is enabled, SECMARK is always considered enabled.
 *
 */
static int selinux_secmark_enabled(void)
{
	return (selinux_policycap_alwaysnetwork || atomic_read(&selinux_secmark_refcount));
}

/**
 * selinux_peerlbl_enabled - Check to see if peer labeling is currently enabled
 *
 * Description:
 * This function checks if NetLabel or labeled IPSEC is enabled.  Returns true
 * (1) if any are enabled or false (0) if neither are enabled.  If the
 * always_check_network policy capability is enabled, peer labeling
 * is always considered enabled.
 *
 */
static int selinux_peerlbl_enabled(void)
{
	return (selinux_policycap_alwaysnetwork || netlbl_enabled() || selinux_xfrm_enabled());
}

static int selinux_netcache_avc_callback(u32 event)
{
	if (event == AVC_CALLBACK_RESET) {
		sel_netif_flush();
		sel_netnode_flush();
		sel_netport_flush();
		synchronize_net();
	}
	return 0;
}

/*
 * initialise the security for the init task
 */
static void cred_init_security(void)
{
	struct cred *cred = (struct cred *) current->real_cred;
	struct task_security_struct *tsec;
#ifdef CONFIG_RKP_KDP
	tsec = &init_sec;
	tsec->bp_cred = cred;
#else
	tsec = kzalloc(sizeof(struct task_security_struct), GFP_KERNEL);
	if (!tsec)
		panic("SELinux:  Failed to initialize initial task.\n");
#endif
	tsec->osid = tsec->sid = SECINITSID_KERNEL;
	cred->security = tsec;
}

/*
 * get the security ID of a set of credentials
 */
static inline u32 cred_sid(const struct cred *cred)
{
	const struct task_security_struct *tsec;

	tsec = cred->security;
	return tsec->sid;
}

/*
 * get the objective security ID of a task
 */
static inline u32 task_sid(const struct task_struct *task)
{
	u32 sid;
#ifdef CONFIG_RKP_KDP
	const struct task_security_struct *tsec;
#endif
	rcu_read_lock();
#ifdef CONFIG_RKP_KDP
	if(rkp_cred_enable) {
		while((u64)(tsec = __task_cred(task)->security) == (u64)0x07);
		sid = tsec->sid;
	}
	else
		sid = cred_sid(__task_cred(task));
#else
	sid = cred_sid(__task_cred(task));
#endif
	rcu_read_unlock();
	return sid;
}

/*
 * get the subjective security ID of the current task
 */
static inline u32 current_sid(void)
{
	const struct task_security_struct *tsec = current_security();

	return tsec->sid;
}

/* Allocate and free functions for each kind of security blob. */

static int inode_alloc_security(struct inode *inode)
{
	struct inode_security_struct *isec;
	u32 sid = current_sid();

	isec = kmem_cache_zalloc(sel_inode_cache, GFP_NOFS);
	if (!isec)
		return -ENOMEM;

	mutex_init(&isec->lock);
	INIT_LIST_HEAD(&isec->list);
	isec->inode = inode;
	isec->sid = SECINITSID_UNLABELED;
	isec->sclass = SECCLASS_FILE;
	isec->task_sid = sid;
	inode->i_security = isec;

	return 0;
}

static int inode_doinit_with_dentry(struct inode *inode, struct dentry *opt_dentry);

/*
 * Try reloading inode security labels that have been marked as invalid.  The
 * @may_sleep parameter indicates when sleeping and thus reloading labels is
 * allowed; when set to false, returns ERR_PTR(-ECHILD) when the label is
 * invalid.  The @opt_dentry parameter should be set to a dentry of the inode;
 * when no dentry is available, set it to NULL instead.
 */
static int __inode_security_revalidate(struct inode *inode,
				       struct dentry *opt_dentry,
				       bool may_sleep)
{
	struct inode_security_struct *isec = inode->i_security;

	might_sleep_if(may_sleep);

	if (ss_initialized && isec->initialized != LABEL_INITIALIZED) {
		if (!may_sleep)
			return -ECHILD;

		/*
		 * Try reloading the inode security label.  This will fail if
		 * @opt_dentry is NULL and no dentry for this inode can be
		 * found; in that case, continue using the old label.
		 */
		inode_doinit_with_dentry(inode, opt_dentry);
	}
	return 0;
}

static struct inode_security_struct *inode_security_novalidate(struct inode *inode)
{
	return inode->i_security;
}

static struct inode_security_struct *inode_security_rcu(struct inode *inode, bool rcu)
{
	int error;

	error = __inode_security_revalidate(inode, NULL, !rcu);
	if (error)
		return ERR_PTR(error);
	return inode->i_security;
}

/*
 * Get the security label of an inode.
 */
static struct inode_security_struct *inode_security(struct inode *inode)
{
	__inode_security_revalidate(inode, NULL, true);
	return inode->i_security;
}

static struct inode_security_struct *backing_inode_security_novalidate(struct dentry *dentry)
{
	struct inode *inode = d_backing_inode(dentry);

	return inode->i_security;
}

/*
 * Get the security label of a dentry's backing inode.
 */
static struct inode_security_struct *backing_inode_security(struct dentry *dentry)
{
	struct inode *inode = d_backing_inode(dentry);

	__inode_security_revalidate(inode, dentry, true);
	return inode->i_security;
}

static void inode_free_rcu(struct rcu_head *head)
{
	struct inode_security_struct *isec;

	isec = container_of(head, struct inode_security_struct, rcu);
	kmem_cache_free(sel_inode_cache, isec);
}

static void inode_free_security(struct inode *inode)
{
	struct inode_security_struct *isec = inode->i_security;
	struct superblock_security_struct *sbsec = inode->i_sb->s_security;

	/*
	 * As not all inode security structures are in a list, we check for
	 * empty list outside of the lock to make sure that we won't waste
	 * time taking a lock doing nothing.
	 *
	 * The list_del_init() function can be safely called more than once.
	 * It should not be possible for this function to be called with
	 * concurrent list_add(), but for better safety against future changes
	 * in the code, we use list_empty_careful() here.
	 */
	if (!list_empty_careful(&isec->list)) {
		spin_lock(&sbsec->isec_lock);
		list_del_init(&isec->list);
		spin_unlock(&sbsec->isec_lock);
	}

	/*
	 * The inode may still be referenced in a path walk and
	 * a call to selinux_inode_permission() can be made
	 * after inode_free_security() is called. Ideally, the VFS
	 * wouldn't do this, but fixing that is a much harder
	 * job. For now, simply free the i_security via RCU, and
	 * leave the current inode->i_security pointer intact.
	 * The inode will be freed after the RCU grace period too.
	 */
	call_rcu(&isec->rcu, inode_free_rcu);
}

static int file_alloc_security(struct file *file)
{
	struct file_security_struct *fsec;
	u32 sid = current_sid();

	fsec = kmem_cache_zalloc(file_security_cache, GFP_KERNEL);
	if (!fsec)
		return -ENOMEM;

	fsec->sid = sid;
	fsec->fown_sid = sid;
	file->f_security = fsec;

	return 0;
}

static void file_free_security(struct file *file)
{
	struct file_security_struct *fsec = file->f_security;
	file->f_security = NULL;
	kmem_cache_free(file_security_cache, fsec);
}

static int superblock_alloc_security(struct super_block *sb)
{
	struct superblock_security_struct *sbsec;

	sbsec = kzalloc(sizeof(struct superblock_security_struct), GFP_KERNEL);
	if (!sbsec)
		return -ENOMEM;

	mutex_init(&sbsec->lock);
	INIT_LIST_HEAD(&sbsec->isec_head);
	spin_lock_init(&sbsec->isec_lock);
	sbsec->sb = sb;
	sbsec->sid = SECINITSID_UNLABELED;
	sbsec->def_sid = SECINITSID_FILE;
	sbsec->mntpoint_sid = SECINITSID_UNLABELED;
	sb->s_security = sbsec;

	return 0;
}

static void superblock_free_security(struct super_block *sb)
{
	struct superblock_security_struct *sbsec = sb->s_security;
	sb->s_security = NULL;
	kfree(sbsec);
}

static inline int inode_doinit(struct inode *inode)
{
	return inode_doinit_with_dentry(inode, NULL);
}

enum {
	Opt_error = -1,
	Opt_context = 1,
	Opt_fscontext = 2,
	Opt_defcontext = 3,
	Opt_rootcontext = 4,
	Opt_labelsupport = 5,
	Opt_nextmntopt = 6,
};

#define NUM_SEL_MNT_OPTS	(Opt_nextmntopt - 1)

static const match_table_t tokens = {
	{Opt_context, CONTEXT_STR "%s"},
	{Opt_fscontext, FSCONTEXT_STR "%s"},
	{Opt_defcontext, DEFCONTEXT_STR "%s"},
	{Opt_rootcontext, ROOTCONTEXT_STR "%s"},
	{Opt_labelsupport, LABELSUPP_STR},
	{Opt_error, NULL},
};

#define SEL_MOUNT_FAIL_MSG "SELinux:  duplicate or incompatible mount options\n"

static int may_context_mount_sb_relabel(u32 sid,
			struct superblock_security_struct *sbsec,
			const struct cred *cred)
{
	const struct task_security_struct *tsec = cred->security;
	int rc;

	rc = avc_has_perm(tsec->sid, sbsec->sid, SECCLASS_FILESYSTEM,
			  FILESYSTEM__RELABELFROM, NULL);
	if (rc)
		return rc;

	rc = avc_has_perm(tsec->sid, sid, SECCLASS_FILESYSTEM,
			  FILESYSTEM__RELABELTO, NULL);
	return rc;
}

static int may_context_mount_inode_relabel(u32 sid,
			struct superblock_security_struct *sbsec,
			const struct cred *cred)
{
	const struct task_security_struct *tsec = cred->security;
	int rc;
	rc = avc_has_perm(tsec->sid, sbsec->sid, SECCLASS_FILESYSTEM,
			  FILESYSTEM__RELABELFROM, NULL);
	if (rc)
		return rc;

	rc = avc_has_perm(sid, sbsec->sid, SECCLASS_FILESYSTEM,
			  FILESYSTEM__ASSOCIATE, NULL);
	return rc;
}

static int selinux_is_genfs_special_handling(struct super_block *sb)
{
	/* Special handling. Genfs but also in-core setxattr handler */
	return	!strcmp(sb->s_type->name, "sysfs") ||
		!strcmp(sb->s_type->name, "pstore") ||
		!strcmp(sb->s_type->name, "debugfs") ||
		!strcmp(sb->s_type->name, "tracefs") ||
		!strcmp(sb->s_type->name, "rootfs");
}

static int selinux_is_sblabel_mnt(struct super_block *sb)
{
	struct superblock_security_struct *sbsec = sb->s_security;

	/*
	 * IMPORTANT: Double-check logic in this function when adding a new
	 * SECURITY_FS_USE_* definition!
	 */
	BUILD_BUG_ON(SECURITY_FS_USE_MAX != 7);

	switch (sbsec->behavior) {
	case SECURITY_FS_USE_XATTR:
	case SECURITY_FS_USE_TRANS:
	case SECURITY_FS_USE_TASK:
	case SECURITY_FS_USE_NATIVE:
		return 1;

	case SECURITY_FS_USE_GENFS:
		return selinux_is_genfs_special_handling(sb);

	/* Never allow relabeling on context mounts */
	case SECURITY_FS_USE_MNTPOINT:
	case SECURITY_FS_USE_NONE:
	default:
		return 0;
	}
}

static int sb_finish_set_opts(struct super_block *sb)
{
	struct superblock_security_struct *sbsec = sb->s_security;
	struct dentry *root = sb->s_root;
	struct inode *root_inode = d_backing_inode(root);
	int rc = 0;

	if (sbsec->behavior == SECURITY_FS_USE_XATTR) {
		/* Make sure that the xattr handler exists and that no
		   error other than -ENODATA is returned by getxattr on
		   the root directory.  -ENODATA is ok, as this may be
		   the first boot of the SELinux kernel before we have
		   assigned xattr values to the filesystem. */
		if (!(root_inode->i_opflags & IOP_XATTR)) {
			printk(KERN_WARNING "SELinux: (dev %s, type %s) has no "
			       "xattr support\n", sb->s_id, sb->s_type->name);
			rc = -EOPNOTSUPP;
			goto out;
		}

		rc = __vfs_getxattr(root, root_inode, XATTR_NAME_SELINUX, NULL, 0);
		if (rc < 0 && rc != -ENODATA) {
			if (rc == -EOPNOTSUPP)
				printk(KERN_WARNING "SELinux: (dev %s, type "
				       "%s) has no security xattr handler\n",
				       sb->s_id, sb->s_type->name);
			else
				printk(KERN_WARNING "SELinux: (dev %s, type "
				       "%s) getxattr errno %d\n", sb->s_id,
				       sb->s_type->name, -rc);
			goto out;
		}
	}

	sbsec->flags |= SE_SBINITIALIZED;
	if (selinux_is_sblabel_mnt(sb))
		sbsec->flags |= SBLABEL_MNT;

	/* Initialize the root inode. */
	rc = inode_doinit_with_dentry(root_inode, root);

	/* Initialize any other inodes associated with the superblock, e.g.
	   inodes created prior to initial policy load or inodes created
	   during get_sb by a pseudo filesystem that directly
	   populates itself. */
	spin_lock(&sbsec->isec_lock);
next_inode:
	if (!list_empty(&sbsec->isec_head)) {
		struct inode_security_struct *isec =
				list_entry(sbsec->isec_head.next,
					   struct inode_security_struct, list);
		struct inode *inode = isec->inode;
		list_del_init(&isec->list);
		spin_unlock(&sbsec->isec_lock);
		inode = igrab(inode);
		if (inode) {
			if (!IS_PRIVATE(inode))
				inode_doinit(inode);
			iput(inode);
		}
		spin_lock(&sbsec->isec_lock);
		goto next_inode;
	}
	spin_unlock(&sbsec->isec_lock);
out:
	return rc;
}

/*
 * This function should allow an FS to ask what it's mount security
 * options were so it can use those later for submounts, displaying
 * mount options, or whatever.
 */
static int selinux_get_mnt_opts(const struct super_block *sb,
				struct security_mnt_opts *opts)
{
	int rc = 0, i;
	struct superblock_security_struct *sbsec = sb->s_security;
	char *context = NULL;
	u32 len;
	char tmp;

	security_init_mnt_opts(opts);

	if (!(sbsec->flags & SE_SBINITIALIZED))
		return -EINVAL;

	if (!ss_initialized)
		return -EINVAL;

	/* make sure we always check enough bits to cover the mask */
	BUILD_BUG_ON(SE_MNTMASK >= (1 << NUM_SEL_MNT_OPTS));

	tmp = sbsec->flags & SE_MNTMASK;
	/* count the number of mount options for this sb */
	for (i = 0; i < NUM_SEL_MNT_OPTS; i++) {
		if (tmp & 0x01)
			opts->num_mnt_opts++;
		tmp >>= 1;
	}
	/* Check if the Label support flag is set */
	if (sbsec->flags & SBLABEL_MNT)
		opts->num_mnt_opts++;

	opts->mnt_opts = kcalloc(opts->num_mnt_opts, sizeof(char *), GFP_ATOMIC);
	if (!opts->mnt_opts) {
		rc = -ENOMEM;
		goto out_free;
	}

	opts->mnt_opts_flags = kcalloc(opts->num_mnt_opts, sizeof(int), GFP_ATOMIC);
	if (!opts->mnt_opts_flags) {
		rc = -ENOMEM;
		goto out_free;
	}

	i = 0;
	if (sbsec->flags & FSCONTEXT_MNT) {
		rc = security_sid_to_context(sbsec->sid, &context, &len);
		if (rc)
			goto out_free;
		opts->mnt_opts[i] = context;
		opts->mnt_opts_flags[i++] = FSCONTEXT_MNT;
	}
	if (sbsec->flags & CONTEXT_MNT) {
		rc = security_sid_to_context(sbsec->mntpoint_sid, &context, &len);
		if (rc)
			goto out_free;
		opts->mnt_opts[i] = context;
		opts->mnt_opts_flags[i++] = CONTEXT_MNT;
	}
	if (sbsec->flags & DEFCONTEXT_MNT) {
		rc = security_sid_to_context(sbsec->def_sid, &context, &len);
		if (rc)
			goto out_free;
		opts->mnt_opts[i] = context;
		opts->mnt_opts_flags[i++] = DEFCONTEXT_MNT;
	}
	if (sbsec->flags & ROOTCONTEXT_MNT) {
		struct dentry *root = sbsec->sb->s_root;
		struct inode_security_struct *isec = backing_inode_security(root);

		rc = security_sid_to_context(isec->sid, &context, &len);
		if (rc)
			goto out_free;
		opts->mnt_opts[i] = context;
		opts->mnt_opts_flags[i++] = ROOTCONTEXT_MNT;
	}
	if (sbsec->flags & SBLABEL_MNT) {
		opts->mnt_opts[i] = NULL;
		opts->mnt_opts_flags[i++] = SBLABEL_MNT;
	}

	BUG_ON(i != opts->num_mnt_opts);

	return 0;

out_free:
	security_free_mnt_opts(opts);
	return rc;
}

static int bad_option(struct superblock_security_struct *sbsec, char flag,
		      u32 old_sid, u32 new_sid)
{
	char mnt_flags = sbsec->flags & SE_MNTMASK;

	/* check if the old mount command had the same options */
	if (sbsec->flags & SE_SBINITIALIZED)
		if (!(sbsec->flags & flag) ||
		    (old_sid != new_sid))
			return 1;

	/* check if we were passed the same options twice,
	 * aka someone passed context=a,context=b
	 */
	if (!(sbsec->flags & SE_SBINITIALIZED))
		if (mnt_flags & flag)
			return 1;
	return 0;
}

/*
 * Allow filesystems with binary mount data to explicitly set mount point
 * labeling information.
 */
static int selinux_set_mnt_opts(struct super_block *sb,
				struct security_mnt_opts *opts,
				unsigned long kern_flags,
				unsigned long *set_kern_flags)
{
	const struct cred *cred = current_cred();
	int rc = 0, i;
	struct superblock_security_struct *sbsec = sb->s_security;
	const char *name = sb->s_type->name;
	struct dentry *root = sbsec->sb->s_root;
	struct inode_security_struct *root_isec;
	u32 fscontext_sid = 0, context_sid = 0, rootcontext_sid = 0;
	u32 defcontext_sid = 0;
	char **mount_options = opts->mnt_opts;
	int *flags = opts->mnt_opts_flags;
	int num_opts = opts->num_mnt_opts;

#ifdef CONFIG_RKP_KDP
	if ((rc = security_integrity_current()))
		return rc;
#endif  /* CONFIG_RKP_KDP */
	mutex_lock(&sbsec->lock);

	if (!ss_initialized) {
		if (!num_opts) {
			/* Defer initialization until selinux_complete_init,
			   after the initial policy is loaded and the security
			   server is ready to handle calls. */
			goto out;
		}
		rc = -EINVAL;
		printk(KERN_WARNING "SELinux: Unable to set superblock options "
			"before the security server is initialized\n");
		goto out;
	}
	if (kern_flags && !set_kern_flags) {
		/* Specifying internal flags without providing a place to
		 * place the results is not allowed */
		rc = -EINVAL;
		goto out;
	}

	/*
	 * Binary mount data FS will come through this function twice.  Once
	 * from an explicit call and once from the generic calls from the vfs.
	 * Since the generic VFS calls will not contain any security mount data
	 * we need to skip the double mount verification.
	 *
	 * This does open a hole in which we will not notice if the first
	 * mount using this sb set explict options and a second mount using
	 * this sb does not set any security options.  (The first options
	 * will be used for both mounts)
	 */
	if ((sbsec->flags & SE_SBINITIALIZED) && (sb->s_type->fs_flags & FS_BINARY_MOUNTDATA)
	    && (num_opts == 0))
		goto out;

	root_isec = backing_inode_security_novalidate(root);

	/*
	 * parse the mount options, check if they are valid sids.
	 * also check if someone is trying to mount the same sb more
	 * than once with different security options.
	 */
	for (i = 0; i < num_opts; i++) {
		u32 sid;

		if (flags[i] == SBLABEL_MNT)
			continue;
		rc = security_context_str_to_sid(mount_options[i], &sid, GFP_KERNEL);
		if (rc) {
			printk(KERN_WARNING "SELinux: security_context_str_to_sid"
			       "(%s) failed for (dev %s, type %s) errno=%d\n",
			       mount_options[i], sb->s_id, name, rc);
			goto out;
		}
		switch (flags[i]) {
		case FSCONTEXT_MNT:
			fscontext_sid = sid;

			if (bad_option(sbsec, FSCONTEXT_MNT, sbsec->sid,
					fscontext_sid))
				goto out_double_mount;

			sbsec->flags |= FSCONTEXT_MNT;
			break;
		case CONTEXT_MNT:
			context_sid = sid;

			if (bad_option(sbsec, CONTEXT_MNT, sbsec->mntpoint_sid,
					context_sid))
				goto out_double_mount;

			sbsec->flags |= CONTEXT_MNT;
			break;
		case ROOTCONTEXT_MNT:
			rootcontext_sid = sid;

			if (bad_option(sbsec, ROOTCONTEXT_MNT, root_isec->sid,
					rootcontext_sid))
				goto out_double_mount;

			sbsec->flags |= ROOTCONTEXT_MNT;

			break;
		case DEFCONTEXT_MNT:
			defcontext_sid = sid;

			if (bad_option(sbsec, DEFCONTEXT_MNT, sbsec->def_sid,
					defcontext_sid))
				goto out_double_mount;

			sbsec->flags |= DEFCONTEXT_MNT;

			break;
		default:
			rc = -EINVAL;
			goto out;
		}
	}

	if (sbsec->flags & SE_SBINITIALIZED) {
		/* previously mounted with options, but not on this attempt? */
		if ((sbsec->flags & SE_MNTMASK) && !num_opts)
			goto out_double_mount;
		rc = 0;
		goto out;
	}

	if (strcmp(sb->s_type->name, "proc") == 0)
		sbsec->flags |= SE_SBPROC | SE_SBGENFS;

	if (!strcmp(sb->s_type->name, "debugfs") ||
	    !strcmp(sb->s_type->name, "tracefs") ||
	    !strcmp(sb->s_type->name, "sysfs") ||
	    !strcmp(sb->s_type->name, "pstore"))
		sbsec->flags |= SE_SBGENFS;

	if (!sbsec->behavior) {
		/*
		 * Determine the labeling behavior to use for this
		 * filesystem type.
		 */
		rc = security_fs_use(sb);
		if (rc) {
			printk(KERN_WARNING
				"%s: security_fs_use(%s) returned %d\n",
					__func__, sb->s_type->name, rc);
			goto out;
		}
	}

	/*
	 * Back port from https://patchwork.kernel.org/patch/9466451/
	 * To support SELinux context mounts on tmpfs, ramfs, devpts within user namespaces
	 *
	 * If this is a user namespace mount and the filesystem type is not
	 * explicitly whitelisted, then no contexts are allowed on the command
	 * line and security labels must be ignored.
	 */
	if (sb->s_user_ns != &init_user_ns &&
			strcmp(sb->s_type->name, "tmpfs") &&
			strcmp(sb->s_type->name, "ramfs") &&
			strcmp(sb->s_type->name, "devpts")) {
		if (context_sid || fscontext_sid || rootcontext_sid ||
		    defcontext_sid) {
			rc = -EACCES;
			goto out;
		}
		if (sbsec->behavior == SECURITY_FS_USE_XATTR) {
			sbsec->behavior = SECURITY_FS_USE_MNTPOINT;
			rc = security_transition_sid(current_sid(), current_sid(),
						     SECCLASS_FILE, NULL,
						     &sbsec->mntpoint_sid);
			if (rc)
				goto out;
		}
		goto out_set_opts;
	}

	/* sets the context of the superblock for the fs being mounted. */
	if (fscontext_sid) {
		rc = may_context_mount_sb_relabel(fscontext_sid, sbsec, cred);
		if (rc)
			goto out;

		sbsec->sid = fscontext_sid;
	}

	/*
	 * Switch to using mount point labeling behavior.
	 * sets the label used on all file below the mountpoint, and will set
	 * the superblock context if not already set.
	 */
	if (kern_flags & SECURITY_LSM_NATIVE_LABELS && !context_sid) {
		sbsec->behavior = SECURITY_FS_USE_NATIVE;
		*set_kern_flags |= SECURITY_LSM_NATIVE_LABELS;
	}

	if (context_sid) {
		if (!fscontext_sid) {
			rc = may_context_mount_sb_relabel(context_sid, sbsec,
							  cred);
			if (rc)
				goto out;
			sbsec->sid = context_sid;
		} else {
			rc = may_context_mount_inode_relabel(context_sid, sbsec,
							     cred);
			if (rc)
				goto out;
		}
		if (!rootcontext_sid)
			rootcontext_sid = context_sid;

		sbsec->mntpoint_sid = context_sid;
		sbsec->behavior = SECURITY_FS_USE_MNTPOINT;
	}

	if (rootcontext_sid) {
		rc = may_context_mount_inode_relabel(rootcontext_sid, sbsec,
						     cred);
		if (rc)
			goto out;

		root_isec->sid = rootcontext_sid;
		root_isec->initialized = LABEL_INITIALIZED;
	}

	if (defcontext_sid) {
		if (sbsec->behavior != SECURITY_FS_USE_XATTR &&
			sbsec->behavior != SECURITY_FS_USE_NATIVE) {
			rc = -EINVAL;
			printk(KERN_WARNING "SELinux: defcontext option is "
			       "invalid for this filesystem type\n");
			goto out;
		}

		if (defcontext_sid != sbsec->def_sid) {
			rc = may_context_mount_inode_relabel(defcontext_sid,
							     sbsec, cred);
			if (rc)
				goto out;
		}

		sbsec->def_sid = defcontext_sid;
	}

out_set_opts:
	rc = sb_finish_set_opts(sb);
out:
	mutex_unlock(&sbsec->lock);
	return rc;
out_double_mount:
	rc = -EINVAL;
	printk(KERN_WARNING "SELinux: mount invalid.  Same superblock, different "
	       "security settings for (dev %s, type %s)\n", sb->s_id, name);
	goto out;
}

static int selinux_cmp_sb_context(const struct super_block *oldsb,
				    const struct super_block *newsb)
{
	struct superblock_security_struct *old = oldsb->s_security;
	struct superblock_security_struct *new = newsb->s_security;
	char oldflags = old->flags & SE_MNTMASK;
	char newflags = new->flags & SE_MNTMASK;

#ifdef CONFIG_RKP_KDP
	if (security_integrity_current())
		goto mismatch;
#endif  /* CONFIG_RKP_KDP */
	if (oldflags != newflags)
		goto mismatch;
	if ((oldflags & FSCONTEXT_MNT) && old->sid != new->sid)
		goto mismatch;
	if ((oldflags & CONTEXT_MNT) && old->mntpoint_sid != new->mntpoint_sid)
		goto mismatch;
	if ((oldflags & DEFCONTEXT_MNT) && old->def_sid != new->def_sid)
		goto mismatch;
	if (oldflags & ROOTCONTEXT_MNT) {
		struct inode_security_struct *oldroot = backing_inode_security(oldsb->s_root);
		struct inode_security_struct *newroot = backing_inode_security(newsb->s_root);
		if (oldroot->sid != newroot->sid)
			goto mismatch;
	}
	return 0;
mismatch:
	printk(KERN_WARNING "SELinux: mount invalid.  Same superblock, "
			    "different security settings for (dev %s, "
			    "type %s)\n", newsb->s_id, newsb->s_type->name);
	return -EBUSY;
}

static int selinux_sb_clone_mnt_opts(const struct super_block *oldsb,
					struct super_block *newsb)
{
	const struct superblock_security_struct *oldsbsec = oldsb->s_security;
	struct superblock_security_struct *newsbsec = newsb->s_security;

	int set_fscontext =	(oldsbsec->flags & FSCONTEXT_MNT);
	int set_context =	(oldsbsec->flags & CONTEXT_MNT);
	int set_rootcontext =	(oldsbsec->flags & ROOTCONTEXT_MNT);

	/*
	 * if the parent was able to be mounted it clearly had no special lsm
	 * mount options.  thus we can safely deal with this superblock later
	 */

#ifdef CONFIG_RKP_KDP
	int rc;
	if ((rc = security_integrity_current()))
		return rc;
#endif  /* CONFIG_RKP_KDP */


	if (!ss_initialized)
		return 0;

	/* how can we clone if the old one wasn't set up?? */
	BUG_ON(!(oldsbsec->flags & SE_SBINITIALIZED));

	/* if fs is reusing a sb, make sure that the contexts match */
	if (newsbsec->flags & SE_SBINITIALIZED)
		return selinux_cmp_sb_context(oldsb, newsb);

	mutex_lock(&newsbsec->lock);

	newsbsec->flags = oldsbsec->flags;

	newsbsec->sid = oldsbsec->sid;
	newsbsec->def_sid = oldsbsec->def_sid;
	newsbsec->behavior = oldsbsec->behavior;

	if (set_context) {
		u32 sid = oldsbsec->mntpoint_sid;

		if (!set_fscontext)
			newsbsec->sid = sid;
		if (!set_rootcontext) {
			struct inode_security_struct *newisec = backing_inode_security(newsb->s_root);
			newisec->sid = sid;
		}
		newsbsec->mntpoint_sid = sid;
	}
	if (set_rootcontext) {
		const struct inode_security_struct *oldisec = backing_inode_security(oldsb->s_root);
		struct inode_security_struct *newisec = backing_inode_security(newsb->s_root);

		newisec->sid = oldisec->sid;
	}

	sb_finish_set_opts(newsb);
	mutex_unlock(&newsbsec->lock);
	return 0;
}

static int selinux_parse_opts_str(char *options,
				  struct security_mnt_opts *opts)
{
	char *p;
	char *context = NULL, *defcontext = NULL;
	char *fscontext = NULL, *rootcontext = NULL;
	int rc, num_mnt_opts = 0;
#ifdef CONFIG_RKP_KDP
	if ((rc = security_integrity_current()))
		return rc;
#endif  /* CONFIG_RKP_KDP */
	opts->num_mnt_opts = 0;

	/* Standard string-based options. */
	while ((p = strsep(&options, "|")) != NULL) {
		int token;
		substring_t args[MAX_OPT_ARGS];

		if (!*p)
			continue;

		token = match_token(p, tokens, args);

		switch (token) {
		case Opt_context:
			if (context || defcontext) {
				rc = -EINVAL;
				printk(KERN_WARNING SEL_MOUNT_FAIL_MSG);
				goto out_err;
			}
			context = match_strdup(&args[0]);
			if (!context) {
				rc = -ENOMEM;
				goto out_err;
			}
			break;

		case Opt_fscontext:
			if (fscontext) {
				rc = -EINVAL;
				printk(KERN_WARNING SEL_MOUNT_FAIL_MSG);
				goto out_err;
			}
			fscontext = match_strdup(&args[0]);
			if (!fscontext) {
				rc = -ENOMEM;
				goto out_err;
			}
			break;

		case Opt_rootcontext:
			if (rootcontext) {
				rc = -EINVAL;
				printk(KERN_WARNING SEL_MOUNT_FAIL_MSG);
				goto out_err;
			}
			rootcontext = match_strdup(&args[0]);
			if (!rootcontext) {
				rc = -ENOMEM;
				goto out_err;
			}
			break;

		case Opt_defcontext:
			if (context || defcontext) {
				rc = -EINVAL;
				printk(KERN_WARNING SEL_MOUNT_FAIL_MSG);
				goto out_err;
			}
			defcontext = match_strdup(&args[0]);
			if (!defcontext) {
				rc = -ENOMEM;
				goto out_err;
			}
			break;
		case Opt_labelsupport:
			break;
		default:
			rc = -EINVAL;
			printk(KERN_WARNING "SELinux:  unknown mount option\n");
			goto out_err;

		}
	}

	rc = -ENOMEM;
	opts->mnt_opts = kcalloc(NUM_SEL_MNT_OPTS, sizeof(char *), GFP_ATOMIC);
	if (!opts->mnt_opts)
		goto out_err;

	opts->mnt_opts_flags = kcalloc(NUM_SEL_MNT_OPTS, sizeof(int), GFP_ATOMIC);
	if (!opts->mnt_opts_flags) {
		kfree(opts->mnt_opts);
		goto out_err;
	}

	if (fscontext) {
		opts->mnt_opts[num_mnt_opts] = fscontext;
		opts->mnt_opts_flags[num_mnt_opts++] = FSCONTEXT_MNT;
	}
	if (context) {
		opts->mnt_opts[num_mnt_opts] = context;
		opts->mnt_opts_flags[num_mnt_opts++] = CONTEXT_MNT;
	}
	if (rootcontext) {
		opts->mnt_opts[num_mnt_opts] = rootcontext;
		opts->mnt_opts_flags[num_mnt_opts++] = ROOTCONTEXT_MNT;
	}
	if (defcontext) {
		opts->mnt_opts[num_mnt_opts] = defcontext;
		opts->mnt_opts_flags[num_mnt_opts++] = DEFCONTEXT_MNT;
	}

	opts->num_mnt_opts = num_mnt_opts;
	return 0;

out_err:
	kfree(context);
	kfree(defcontext);
	kfree(fscontext);
	kfree(rootcontext);
	return rc;
}
/*
 * string mount options parsing and call set the sbsec
 */
static int superblock_doinit(struct super_block *sb, void *data)
{
	int rc = 0;
	char *options = data;
	struct security_mnt_opts opts;

	security_init_mnt_opts(&opts);

	if (!data)
		goto out;

	BUG_ON(sb->s_type->fs_flags & FS_BINARY_MOUNTDATA);

	rc = selinux_parse_opts_str(options, &opts);
	if (rc)
		goto out_err;

out:
	rc = selinux_set_mnt_opts(sb, &opts, 0, NULL);

out_err:
	security_free_mnt_opts(&opts);
	return rc;
}

static void selinux_write_opts(struct seq_file *m,
			       struct security_mnt_opts *opts)
{
	int i;
	char *prefix;

	for (i = 0; i < opts->num_mnt_opts; i++) {
		char *has_comma;

		if (opts->mnt_opts[i])
			has_comma = strchr(opts->mnt_opts[i], ',');
		else
			has_comma = NULL;

		switch (opts->mnt_opts_flags[i]) {
		case CONTEXT_MNT:
			prefix = CONTEXT_STR;
			break;
		case FSCONTEXT_MNT:
			prefix = FSCONTEXT_STR;
			break;
		case ROOTCONTEXT_MNT:
			prefix = ROOTCONTEXT_STR;
			break;
		case DEFCONTEXT_MNT:
			prefix = DEFCONTEXT_STR;
			break;
		case SBLABEL_MNT:
			seq_putc(m, ',');
			seq_puts(m, LABELSUPP_STR);
			continue;
		default:
			BUG();
			return;
		};
		/* we need a comma before each option */
		seq_putc(m, ',');
		seq_puts(m, prefix);
		if (has_comma)
			seq_putc(m, '\"');
		seq_escape(m, opts->mnt_opts[i], "\"\n\\");
		if (has_comma)
			seq_putc(m, '\"');
	}
}

static int selinux_sb_show_options(struct seq_file *m, struct super_block *sb)
{
	struct security_mnt_opts opts;
	int rc;

#ifdef CONFIG_RKP_KDP
	if ((rc = security_integrity_current()))
		return rc;
#endif  /* CONFIG_RKP_KDP */
	rc = selinux_get_mnt_opts(sb, &opts);
	if (rc) {
		/* before policy load we may get EINVAL, don't show anything */
		if (rc == -EINVAL)
			rc = 0;
		return rc;
	}

	selinux_write_opts(m, &opts);

	security_free_mnt_opts(&opts);

	return rc;
}

static inline u16 inode_mode_to_security_class(umode_t mode)
{
	switch (mode & S_IFMT) {
	case S_IFSOCK:
		return SECCLASS_SOCK_FILE;
	case S_IFLNK:
		return SECCLASS_LNK_FILE;
	case S_IFREG:
		return SECCLASS_FILE;
	case S_IFBLK:
		return SECCLASS_BLK_FILE;
	case S_IFDIR:
		return SECCLASS_DIR;
	case S_IFCHR:
		return SECCLASS_CHR_FILE;
	case S_IFIFO:
		return SECCLASS_FIFO_FILE;

	}

	return SECCLASS_FILE;
}

static inline int default_protocol_stream(int protocol)
{
	return (protocol == IPPROTO_IP || protocol == IPPROTO_TCP);
}

static inline int default_protocol_dgram(int protocol)
{
	return (protocol == IPPROTO_IP || protocol == IPPROTO_UDP);
}

static inline u16 socket_type_to_security_class(int family, int type, int protocol)
{
	switch (family) {
	case PF_UNIX:
		switch (type) {
		case SOCK_STREAM:
		case SOCK_SEQPACKET:
			return SECCLASS_UNIX_STREAM_SOCKET;
		case SOCK_DGRAM:
			return SECCLASS_UNIX_DGRAM_SOCKET;
		}
		break;
	case PF_INET:
	case PF_INET6:
		switch (type) {
		case SOCK_STREAM:
			if (default_protocol_stream(protocol))
				return SECCLASS_TCP_SOCKET;
			else
				return SECCLASS_RAWIP_SOCKET;
		case SOCK_DGRAM:
			if (default_protocol_dgram(protocol))
				return SECCLASS_UDP_SOCKET;
			else
				return SECCLASS_RAWIP_SOCKET;
		case SOCK_DCCP:
			return SECCLASS_DCCP_SOCKET;
		default:
			return SECCLASS_RAWIP_SOCKET;
		}
		break;
	case PF_NETLINK:
		switch (protocol) {
		case NETLINK_ROUTE:
			return SECCLASS_NETLINK_ROUTE_SOCKET;
		case NETLINK_SOCK_DIAG:
			return SECCLASS_NETLINK_TCPDIAG_SOCKET;
		case NETLINK_NFLOG:
			return SECCLASS_NETLINK_NFLOG_SOCKET;
		case NETLINK_XFRM:
			return SECCLASS_NETLINK_XFRM_SOCKET;
		case NETLINK_SELINUX:
			return SECCLASS_NETLINK_SELINUX_SOCKET;
		case NETLINK_ISCSI:
			return SECCLASS_NETLINK_ISCSI_SOCKET;
		case NETLINK_AUDIT:
			return SECCLASS_NETLINK_AUDIT_SOCKET;
		case NETLINK_FIB_LOOKUP:
			return SECCLASS_NETLINK_FIB_LOOKUP_SOCKET;
		case NETLINK_CONNECTOR:
			return SECCLASS_NETLINK_CONNECTOR_SOCKET;
		case NETLINK_NETFILTER:
			return SECCLASS_NETLINK_NETFILTER_SOCKET;
		case NETLINK_DNRTMSG:
			return SECCLASS_NETLINK_DNRT_SOCKET;
		case NETLINK_KOBJECT_UEVENT:
			return SECCLASS_NETLINK_KOBJECT_UEVENT_SOCKET;
		case NETLINK_GENERIC:
			return SECCLASS_NETLINK_GENERIC_SOCKET;
		case NETLINK_SCSITRANSPORT:
			return SECCLASS_NETLINK_SCSITRANSPORT_SOCKET;
		case NETLINK_RDMA:
			return SECCLASS_NETLINK_RDMA_SOCKET;
		case NETLINK_CRYPTO:
			return SECCLASS_NETLINK_CRYPTO_SOCKET;
		default:
			return SECCLASS_NETLINK_SOCKET;
		}
	case PF_PACKET:
		return SECCLASS_PACKET_SOCKET;
	case PF_KEY:
		return SECCLASS_KEY_SOCKET;
	case PF_APPLETALK:
		return SECCLASS_APPLETALK_SOCKET;
	}

	return SECCLASS_SOCKET;
}

static int selinux_genfs_get_sid(struct dentry *dentry,
				 u16 tclass,
				 u16 flags,
				 u32 *sid)
{
	int rc;
	struct super_block *sb = dentry->d_sb;
	char *buffer, *path;

	buffer = (char *)__get_free_page(GFP_KERNEL);
	if (!buffer)
		return -ENOMEM;

	path = dentry_path_raw(dentry, buffer, PAGE_SIZE);
	if (IS_ERR(path))
		rc = PTR_ERR(path);
	else {
		if (flags & SE_SBPROC) {
			/* each process gets a /proc/PID/ entry. Strip off the
			 * PID part to get a valid selinux labeling.
			 * e.g. /proc/1/net/rpc/nfs -> /net/rpc/nfs */
			while (path[1] >= '0' && path[1] <= '9') {
				path[1] = '/';
				path++;
			}
		}
		rc = security_genfs_sid(sb->s_type->name, path, tclass, sid);
	}
	free_page((unsigned long)buffer);
	return rc;
}

/* The inode's security attributes must be initialized before first use. */
static int inode_doinit_with_dentry(struct inode *inode, struct dentry *opt_dentry)
{
	struct superblock_security_struct *sbsec = NULL;
	struct inode_security_struct *isec = inode->i_security;
	u32 sid;
	struct dentry *dentry;
#define INITCONTEXTLEN 255
	char *context = NULL;
	unsigned len = 0;
	int rc = 0;

	if (isec->initialized == LABEL_INITIALIZED)
		goto out;

	mutex_lock(&isec->lock);
	if (isec->initialized == LABEL_INITIALIZED)
		goto out_unlock;

	sbsec = inode->i_sb->s_security;
	if (!(sbsec->flags & SE_SBINITIALIZED)) {
		/* Defer initialization until selinux_complete_init,
		   after the initial policy is loaded and the security
		   server is ready to handle calls. */
		spin_lock(&sbsec->isec_lock);
		if (list_empty(&isec->list))
			list_add(&isec->list, &sbsec->isec_head);
		spin_unlock(&sbsec->isec_lock);
		goto out_unlock;
	}

	switch (sbsec->behavior) {
	case SECURITY_FS_USE_NATIVE:
		break;
	case SECURITY_FS_USE_XATTR:
		if (!(inode->i_opflags & IOP_XATTR)) {
			isec->sid = sbsec->def_sid;
			break;
		}
		/* Need a dentry, since the xattr API requires one.
		   Life would be simpler if we could just pass the inode. */
		if (opt_dentry) {
			/* Called from d_instantiate or d_splice_alias. */
			dentry = dget(opt_dentry);
		} else {
			/* Called from selinux_complete_init, try to find a dentry. */
			dentry = d_find_alias(inode);
		}
		if (!dentry) {
			/*
			 * this is can be hit on boot when a file is accessed
			 * before the policy is loaded.  When we load policy we
			 * may find inodes that have no dentry on the
			 * sbsec->isec_head list.  No reason to complain as these
			 * will get fixed up the next time we go through
			 * inode_doinit with a dentry, before these inodes could
			 * be used again by userspace.
			 */
			goto out_unlock;
		}

		len = INITCONTEXTLEN;
		context = kmalloc(len+1, GFP_NOFS);
		if (!context) {
			rc = -ENOMEM;
			dput(dentry);
			goto out_unlock;
		}
		context[len] = '\0';
		rc = __vfs_getxattr(dentry, inode, XATTR_NAME_SELINUX, context, len);
		if (rc == -ERANGE) {
			kfree(context);

			/* Need a larger buffer.  Query for the right size. */
			rc = __vfs_getxattr(dentry, inode, XATTR_NAME_SELINUX, NULL, 0);
			if (rc < 0) {
				dput(dentry);
				goto out_unlock;
			}
			len = rc;
			context = kmalloc(len+1, GFP_NOFS);
			if (!context) {
				rc = -ENOMEM;
				dput(dentry);
				goto out_unlock;
			}
			context[len] = '\0';
			rc = __vfs_getxattr(dentry, inode, XATTR_NAME_SELINUX, context, len);
		}
		dput(dentry);
		if (rc < 0) {
			if (rc != -ENODATA) {
				printk(KERN_WARNING "SELinux: %s:  getxattr returned "
				       "%d for dev=%s ino=%ld\n", __func__,
				       -rc, inode->i_sb->s_id, inode->i_ino);
				kfree(context);
				goto out_unlock;
			}
			/* Map ENODATA to the default file SID */
			sid = sbsec->def_sid;
			rc = 0;
		} else {
			rc = security_context_to_sid_default(context, rc, &sid,
							     sbsec->def_sid,
							     GFP_NOFS);
			if (rc) {
				char *dev = inode->i_sb->s_id;
				unsigned long ino = inode->i_ino;

				/* To log callstack to selog when unlabeled */
				SE_LOG("%s : ino(%lu) failed to get sid from context %s, rc : %d\n",
						__func__, ino, context, rc);
				dump_stack();
				fslog_kmsg_selog(__func__, 12);

				if (rc == -EINVAL) {
					if (printk_ratelimit())
						printk(KERN_NOTICE "SELinux: inode=%lu on dev=%s was found to have an invalid "
							"context=%s.  This indicates you may need to relabel the inode or the "
							"filesystem in question.\n", ino, dev, context);
				} else {
					printk(KERN_WARNING "SELinux: %s:  context_to_sid(%s) "
					       "returned %d for dev=%s ino=%ld\n",
					       __func__, context, -rc, dev, ino);
				}
				kfree(context);
				/* Leave with the unlabeled SID */
				rc = 0;
				break;
			}
		}
		kfree(context);
		isec->sid = sid;
		break;
	case SECURITY_FS_USE_TASK:
		isec->sid = isec->task_sid;
		break;
	case SECURITY_FS_USE_TRANS:
		/* Default to the fs SID. */
		isec->sid = sbsec->sid;

		/* Try to obtain a transition SID. */
		isec->sclass = inode_mode_to_security_class(inode->i_mode);
		rc = security_transition_sid(isec->task_sid, sbsec->sid,
					     isec->sclass, NULL, &sid);
		if (rc)
			goto out_unlock;
		isec->sid = sid;
		break;
	case SECURITY_FS_USE_MNTPOINT:
		isec->sid = sbsec->mntpoint_sid;
		break;
	default:
		/* Default to the fs superblock SID. */
		isec->sid = sbsec->sid;

		if ((sbsec->flags & SE_SBGENFS) && !S_ISLNK(inode->i_mode)) {
			/* We must have a dentry to determine the label on
			 * procfs inodes */
			if (opt_dentry)
				/* Called from d_instantiate or
				 * d_splice_alias. */
				dentry = dget(opt_dentry);
			else
				/* Called from selinux_complete_init, try to
				 * find a dentry. */
				dentry = d_find_alias(inode);
			/*
			 * This can be hit on boot when a file is accessed
			 * before the policy is loaded.  When we load policy we
			 * may find inodes that have no dentry on the
			 * sbsec->isec_head list.  No reason to complain as
			 * these will get fixed up the next time we go through
			 * inode_doinit() with a dentry, before these inodes
			 * could be used again by userspace.
			 */
			if (!dentry)
				goto out_unlock;
			isec->sclass = inode_mode_to_security_class(inode->i_mode);
			rc = selinux_genfs_get_sid(dentry, isec->sclass,
						   sbsec->flags, &sid);
			dput(dentry);
			if (rc)
				goto out_unlock;
			isec->sid = sid;
		}
		break;
	}

	isec->initialized = LABEL_INITIALIZED;

out_unlock:
	mutex_unlock(&isec->lock);
out:
	if (isec->sclass == SECCLASS_FILE)
		isec->sclass = inode_mode_to_security_class(inode->i_mode);
	return rc;
}

/* Convert a Linux signal to an access vector. */
static inline u32 signal_to_av(int sig)
{
	u32 perm = 0;

	switch (sig) {
	case SIGCHLD:
		/* Commonly granted from child to parent. */
		perm = PROCESS__SIGCHLD;
		break;
	case SIGKILL:
		/* Cannot be caught or ignored */
		perm = PROCESS__SIGKILL;
		break;
	case SIGSTOP:
		/* Cannot be caught or ignored */
		perm = PROCESS__SIGSTOP;
		break;
	default:
		/* All other signals. */
		perm = PROCESS__SIGNAL;
		break;
	}

	return perm;
}

/*
 * Check permission between a pair of credentials
 * fork check, ptrace check, etc.
 */
static int cred_has_perm(const struct cred *actor,
			 const struct cred *target,
			 u32 perms)
{
	u32 asid = cred_sid(actor), tsid = cred_sid(target);

	return avc_has_perm(asid, tsid, SECCLASS_PROCESS, perms, NULL);
}

/*
 * Check permission between a pair of tasks, e.g. signal checks,
 * fork check, ptrace check, etc.
 * tsk1 is the actor and tsk2 is the target
 * - this uses the default subjective creds of tsk1
 */
static int task_has_perm(const struct task_struct *tsk1,
			 const struct task_struct *tsk2,
			 u32 perms)
{
#ifdef CONFIG_RKP_KDP
	volatile struct task_security_struct *tsec1, *tsec2;
#endif
	const struct task_security_struct *__tsec1, *__tsec2;
	u32 sid1, sid2;

	rcu_read_lock();

#ifdef CONFIG_RKP_KDP
	if(rkp_cred_enable){
		while((u64)(tsec1 = __task_cred(tsk1)->security) == (u64)0x07);
		while((u64)(tsec2 = __task_cred(tsk2)->security) == (u64)0x07);
		sid1 = tsec1->sid;
		sid2 = tsec2->sid;
	}else {
		__tsec1 = __task_cred(tsk1)->security;	sid1 = __tsec1->sid;
		__tsec2 = __task_cred(tsk2)->security;	sid2 = __tsec2->sid;
	}
#else
	__tsec1 = __task_cred(tsk1)->security;	sid1 = __tsec1->sid;
	__tsec2 = __task_cred(tsk2)->security;	sid2 = __tsec2->sid;
#endif /*CONFIG_RKP_KDP*/

	rcu_read_unlock();
	return avc_has_perm(sid1, sid2, SECCLASS_PROCESS, perms, NULL);
}

/*
 * Check permission between current and another task, e.g. signal checks,
 * fork check, ptrace check, etc.
 * current is the actor and tsk2 is the target
 * - this uses current's subjective creds
 */
static int current_has_perm(const struct task_struct *tsk,
			    u32 perms)
{
	u32 sid, tsid;

	sid = current_sid();
	tsid = task_sid(tsk);
	return avc_has_perm(sid, tsid, SECCLASS_PROCESS, perms, NULL);
}

#if CAP_LAST_CAP > 63
#error Fix SELinux to handle capabilities > 63.
#endif

/* Check whether a task is allowed to use a capability. */
static int cred_has_capability(const struct cred *cred,
			       int cap, int audit, bool initns)
{
	struct common_audit_data ad;
	struct av_decision avd;
	u16 sclass;
	u32 sid = cred_sid(cred);
	u32 av = CAP_TO_MASK(cap);
	int rc;

	ad.type = LSM_AUDIT_DATA_CAP;
	ad.u.cap = cap;

	switch (CAP_TO_INDEX(cap)) {
	case 0:
#if defined(CONFIG_LOD_SEC)
		if (!initns && rkp_is_lod_cred(cred)) {
			sclass = SECCLASS_CAP_LOD;
		} else {
			sclass = initns ? SECCLASS_CAPABILITY : SECCLASS_CAP_USERNS;
		}
#else
		sclass = initns ? SECCLASS_CAPABILITY : SECCLASS_CAP_USERNS;
#endif
		break;
	case 1:
#if defined(CONFIG_LOD_SEC)
		if (!initns && rkp_is_lod_cred(cred)) {
			sclass = SECCLASS_CAP2_LOD;
		} else {
			sclass = initns ? SECCLASS_CAPABILITY2 : SECCLASS_CAP2_USERNS;
		}
#else
		sclass = initns ? SECCLASS_CAPABILITY2 : SECCLASS_CAP2_USERNS;
#endif
		break;
	default:
		printk(KERN_ERR
		       "SELinux:  out of range capability %d\n", cap);
		BUG();
		return -EINVAL;
	}

	rc = avc_has_perm_noaudit(sid, sid, sclass, av, 0, &avd);
	if (audit == SECURITY_CAP_AUDIT) {
		int rc2 = avc_audit(sid, sid, sclass, av, &avd, rc, &ad, 0);
		if (rc2)
			return rc2;
	}
	return rc;
}

/* Check whether a task is allowed to use a system operation. */
static int task_has_system(struct task_struct *tsk,
			   u32 perms)
{
	u32 sid = task_sid(tsk);

	return avc_has_perm(sid, SECINITSID_KERNEL,
			    SECCLASS_SYSTEM, perms, NULL);
}

/* Check whether a task has a particular permission to an inode.
   The 'adp' parameter is optional and allows other audit
   data to be passed (e.g. the dentry). */
static int inode_has_perm(const struct cred *cred,
			  struct inode *inode,
			  u32 perms,
			  struct common_audit_data *adp)
{
	struct inode_security_struct *isec;
	u32 sid;

	validate_creds(cred);

	if (unlikely(IS_PRIVATE(inode)))
		return 0;

	sid = cred_sid(cred);
	isec = inode->i_security;

	return avc_has_perm(sid, isec->sid, isec->sclass, perms, adp);
}

/* Same as inode_has_perm, but pass explicit audit data containing
   the dentry to help the auditing code to more easily generate the
   pathname if needed. */
static inline int dentry_has_perm(const struct cred *cred,
				  struct dentry *dentry,
				  u32 av)
{
	struct inode *inode = d_backing_inode(dentry);
	struct common_audit_data ad;

	ad.type = LSM_AUDIT_DATA_DENTRY;
	ad.u.dentry = dentry;
	__inode_security_revalidate(inode, dentry, true);
	return inode_has_perm(cred, inode, av, &ad);
}

/* Same as inode_has_perm, but pass explicit audit data containing
   the path to help the auditing code to more easily generate the
   pathname if needed. */
static inline int path_has_perm(const struct cred *cred,
				const struct path *path,
				u32 av)
{
	struct inode *inode = d_backing_inode(path->dentry);
	struct common_audit_data ad;

	ad.type = LSM_AUDIT_DATA_PATH;
	ad.u.path = *path;
	__inode_security_revalidate(inode, path->dentry, true);
	return inode_has_perm(cred, inode, av, &ad);
}

/* Same as path_has_perm, but uses the inode from the file struct. */
static inline int file_path_has_perm(const struct cred *cred,
				     struct file *file,
				     u32 av)
{
	struct common_audit_data ad;

	ad.type = LSM_AUDIT_DATA_FILE;
	ad.u.file = file;
	return inode_has_perm(cred, file_inode(file), av, &ad);
}

#ifdef CONFIG_BPF_SYSCALL
static int bpf_fd_pass(struct file *file, u32 sid);
#endif

/* Check whether a task can use an open file descriptor to
   access an inode in a given way.  Check access to the
   descriptor itself, and then use dentry_has_perm to
   check a particular permission to the file.
   Access to the descriptor is implicitly granted if it
   has the same SID as the process.  If av is zero, then
   access to the file is not checked, e.g. for cases
   where only the descriptor is affected like seek. */
static int file_has_perm(const struct cred *cred,
			 struct file *file,
			 u32 av)
{
	struct file_security_struct *fsec = file->f_security;
	struct inode *inode = file_inode(file);
	struct common_audit_data ad;
	u32 sid = cred_sid(cred);
	int rc;

	ad.type = LSM_AUDIT_DATA_FILE;
	ad.u.file = file;

	if (sid != fsec->sid) {
		rc = avc_has_perm(sid, fsec->sid,
				  SECCLASS_FD,
				  FD__USE,
				  &ad);
		if (rc)
			goto out;
	}

#ifdef CONFIG_BPF_SYSCALL
	rc = bpf_fd_pass(file, cred_sid(cred));
	if (rc)
		return rc;
#endif

	/* av is zero if only checking access to the descriptor. */
	rc = 0;
	if (av)
		rc = inode_has_perm(cred, inode, av, &ad);

out:
	return rc;
}

/*
 * Determine the label for an inode that might be unioned.
 */
static int
selinux_determine_inode_label(const struct task_security_struct *tsec,
				 struct inode *dir,
				 const struct qstr *name, u16 tclass,
				 u32 *_new_isid)
{
	const struct superblock_security_struct *sbsec = dir->i_sb->s_security;
	struct inode_security_struct *dir_isec = dir->i_security;
	char *context, *context2;
	u32 context_len, context_len2;
	int rc = 0, rc1, rc2;
	rc1 = security_sid_to_context(dir_isec->sid, &context, &context_len);

	if ((sbsec->flags & SE_SBINITIALIZED) &&
	    (sbsec->behavior == SECURITY_FS_USE_MNTPOINT)) {
		*_new_isid = sbsec->mntpoint_sid;
	} else if ((sbsec->flags & SBLABEL_MNT) &&
		   tsec->create_sid) {
		*_new_isid = tsec->create_sid;
	} else {
		const struct inode_security_struct *dsec = inode_security(dir);
		rc = security_transition_sid(tsec->sid, dsec->sid, tclass,
					       name, _new_isid);
	}

	rc2 = security_sid_to_context(*_new_isid, &context2, &context_len2);
	if (!rc1 && !rc2) {
		if (strstr(context, "data_file") && strstr(context2, "unlabeled")) {
			SE_LOG("%s : inode context determined %s (parent : %s)\n",
					__func__, context2, context);
			dump_stack();
			fslog_kmsg_selog(__func__, 12);
		}
	}
	if (!rc1) kfree(context);
	if (!rc2) kfree(context2);

	return rc;
}

/* Check whether a task can create a file. */
static int may_create(struct inode *dir,
		      struct dentry *dentry,
		      u16 tclass)
{
	const struct task_security_struct *tsec = current_security();
	struct inode_security_struct *dsec;
	struct superblock_security_struct *sbsec;
	u32 sid, newsid;
	struct common_audit_data ad;
	int rc;

	dsec = inode_security(dir);
	sbsec = dir->i_sb->s_security;

	sid = tsec->sid;

	ad.type = LSM_AUDIT_DATA_DENTRY;
	ad.u.dentry = dentry;

	rc = avc_has_perm(sid, dsec->sid, SECCLASS_DIR,
			  DIR__ADD_NAME | DIR__SEARCH,
			  &ad);
	if (rc)
		return rc;

	rc = selinux_determine_inode_label(current_security(), dir,
					   &dentry->d_name, tclass, &newsid);
	if (rc)
		return rc;

	rc = avc_has_perm(sid, newsid, tclass, FILE__CREATE, &ad);
	if (rc)
		return rc;

	return avc_has_perm(newsid, sbsec->sid,
			    SECCLASS_FILESYSTEM,
			    FILESYSTEM__ASSOCIATE, &ad);
}

/* Check whether a task can create a key. */
static int may_create_key(u32 ksid,
			  struct task_struct *ctx)
{
	u32 sid = task_sid(ctx);

	return avc_has_perm(sid, ksid, SECCLASS_KEY, KEY__CREATE, NULL);
}

#define MAY_LINK	0
#define MAY_UNLINK	1
#define MAY_RMDIR	2

/* Check whether a task can link, unlink, or rmdir a file/directory. */
static int may_link(struct inode *dir,
		    struct dentry *dentry,
		    int kind)

{
	struct inode_security_struct *dsec, *isec;
	struct common_audit_data ad;
	u32 sid = current_sid();
	u32 av;
	int rc;

	dsec = inode_security(dir);
	isec = backing_inode_security(dentry);

	ad.type = LSM_AUDIT_DATA_DENTRY;
	ad.u.dentry = dentry;

	av = DIR__SEARCH;
	av |= (kind ? DIR__REMOVE_NAME : DIR__ADD_NAME);
	rc = avc_has_perm(sid, dsec->sid, SECCLASS_DIR, av, &ad);
	if (rc)
		return rc;

	switch (kind) {
	case MAY_LINK:
		av = FILE__LINK;
		break;
	case MAY_UNLINK:
		av = FILE__UNLINK;
		break;
	case MAY_RMDIR:
		av = DIR__RMDIR;
		break;
	default:
		printk(KERN_WARNING "SELinux: %s:  unrecognized kind %d\n",
			__func__, kind);
		return 0;
	}

	rc = avc_has_perm(sid, isec->sid, isec->sclass, av, &ad);
	return rc;
}

static inline int may_rename(struct inode *old_dir,
			     struct dentry *old_dentry,
			     struct inode *new_dir,
			     struct dentry *new_dentry)
{
	struct inode_security_struct *old_dsec, *new_dsec, *old_isec, *new_isec;
	struct common_audit_data ad;
	u32 sid = current_sid();
	u32 av;
	int old_is_dir, new_is_dir;
	int rc;

	old_dsec = inode_security(old_dir);
	old_isec = backing_inode_security(old_dentry);
	old_is_dir = d_is_dir(old_dentry);
	new_dsec = inode_security(new_dir);

	ad.type = LSM_AUDIT_DATA_DENTRY;

	ad.u.dentry = old_dentry;
	rc = avc_has_perm(sid, old_dsec->sid, SECCLASS_DIR,
			  DIR__REMOVE_NAME | DIR__SEARCH, &ad);
	if (rc)
		return rc;
	rc = avc_has_perm(sid, old_isec->sid,
			  old_isec->sclass, FILE__RENAME, &ad);
	if (rc)
		return rc;
	if (old_is_dir && new_dir != old_dir) {
		rc = avc_has_perm(sid, old_isec->sid,
				  old_isec->sclass, DIR__REPARENT, &ad);
		if (rc)
			return rc;
	}

	ad.u.dentry = new_dentry;
	av = DIR__ADD_NAME | DIR__SEARCH;
	if (d_is_positive(new_dentry))
		av |= DIR__REMOVE_NAME;
	rc = avc_has_perm(sid, new_dsec->sid, SECCLASS_DIR, av, &ad);
	if (rc)
		return rc;
	if (d_is_positive(new_dentry)) {
		new_isec = backing_inode_security(new_dentry);
		new_is_dir = d_is_dir(new_dentry);
		rc = avc_has_perm(sid, new_isec->sid,
				  new_isec->sclass,
				  (new_is_dir ? DIR__RMDIR : FILE__UNLINK), &ad);
		if (rc)
			return rc;
	}

	return 0;
}

/* Check whether a task can perform a filesystem operation. */
static int superblock_has_perm(const struct cred *cred,
			       struct super_block *sb,
			       u32 perms,
			       struct common_audit_data *ad)
{
	struct superblock_security_struct *sbsec;
	u32 sid = cred_sid(cred);

	sbsec = sb->s_security;
	return avc_has_perm(sid, sbsec->sid, SECCLASS_FILESYSTEM, perms, ad);
}

/* Convert a Linux mode and permission mask to an access vector. */
static inline u32 file_mask_to_av(int mode, int mask)
{
	u32 av = 0;

	if (!S_ISDIR(mode)) {
		if (mask & MAY_EXEC)
			av |= FILE__EXECUTE;
		if (mask & MAY_READ)
			av |= FILE__READ;

		if (mask & MAY_APPEND)
			av |= FILE__APPEND;
		else if (mask & MAY_WRITE)
			av |= FILE__WRITE;

	} else {
		if (mask & MAY_EXEC)
			av |= DIR__SEARCH;
		if (mask & MAY_WRITE)
			av |= DIR__WRITE;
		if (mask & MAY_READ)
			av |= DIR__READ;
	}

	return av;
}

/* Convert a Linux file to an access vector. */
static inline u32 file_to_av(struct file *file)
{
	u32 av = 0;

	if (file->f_mode & FMODE_READ)
		av |= FILE__READ;
	if (file->f_mode & FMODE_WRITE) {
		if (file->f_flags & O_APPEND)
			av |= FILE__APPEND;
		else
			av |= FILE__WRITE;
	}
	if (!av) {
		/*
		 * Special file opened with flags 3 for ioctl-only use.
		 */
		av = FILE__IOCTL;
	}

	return av;
}

/*
 * Convert a file to an access vector and include the correct open
 * open permission.
 */
static inline u32 open_file_to_av(struct file *file)
{
	u32 av = file_to_av(file);
	struct inode *inode = file_inode(file);

	if (selinux_policycap_openperm && inode->i_sb->s_magic != SOCKFS_MAGIC)
		av |= FILE__OPEN;

	return av;
}

/* Hook functions begin here. */

static int selinux_binder_set_context_mgr(struct task_struct *mgr)
{
	u32 mysid = current_sid();
	u32 mgrsid = task_sid(mgr);
#ifdef CONFIG_RKP_KDP
	int rc;

	if ((rc = security_integrity_current()))
		return rc;
#endif  /* CONFIG_RKP_KDP */

	return avc_has_perm(mysid, mgrsid, SECCLASS_BINDER,
			    BINDER__SET_CONTEXT_MGR, NULL);
}

static int selinux_binder_transaction(struct task_struct *from,
				      struct task_struct *to)
{
	u32 mysid = current_sid();
	u32 fromsid = task_sid(from);
	u32 tosid = task_sid(to);
	int rc;
#ifdef CONFIG_RKP_KDP
	if ((rc = security_integrity_current()))
		return rc;
#endif  /* CONFIG_RKP_KDP */
	if (mysid != fromsid) {
		rc = avc_has_perm(mysid, fromsid, SECCLASS_BINDER,
				  BINDER__IMPERSONATE, NULL);
		if (rc)
			return rc;
	}

	return avc_has_perm(fromsid, tosid, SECCLASS_BINDER, BINDER__CALL,
			    NULL);
}

static int selinux_binder_transfer_binder(struct task_struct *from,
					  struct task_struct *to)
{
	u32 fromsid = task_sid(from);
	u32 tosid = task_sid(to);
#ifdef CONFIG_RKP_KDP
	int rc;

	if ((rc = security_integrity_current()))
		return rc;
#endif  /* CONFIG_RKP_KDP */
	return avc_has_perm(fromsid, tosid, SECCLASS_BINDER, BINDER__TRANSFER,
			    NULL);
}

static int selinux_binder_transfer_file(struct task_struct *from,
					struct task_struct *to,
					struct file *file)
{
	u32 sid = task_sid(to);
	struct file_security_struct *fsec = file->f_security;
	struct dentry *dentry = file->f_path.dentry;
	struct inode_security_struct *isec;
	struct common_audit_data ad;
	int rc;
#ifdef CONFIG_RKP_KDP
	if ((rc = security_integrity_current()))
		return rc;
#endif  /* CONFIG_RKP_KDP */

	ad.type = LSM_AUDIT_DATA_PATH;
	ad.u.path = file->f_path;

	if (sid != fsec->sid) {
		rc = avc_has_perm(sid, fsec->sid,
				  SECCLASS_FD,
				  FD__USE,
				  &ad);
		if (rc)
			return rc;
	}

#ifdef CONFIG_BPF_SYSCALL
	rc = bpf_fd_pass(file, sid);
	if (rc)
		return rc;
#endif

	if (unlikely(IS_PRIVATE(d_backing_inode(dentry))))
		return 0;

	isec = backing_inode_security(dentry);
	return avc_has_perm(sid, isec->sid, isec->sclass, file_to_av(file),
			    &ad);
}

static int selinux_ptrace_access_check(struct task_struct *child,
				     unsigned int mode)
{

#ifdef CONFIG_RKP_KDP
	int rc;
	if ((rc = security_integrity_current()))
		return rc;
#endif  /* CONFIG_RKP_KDP */

	if (mode & PTRACE_MODE_READ) {
		u32 sid = current_sid();
		u32 csid = task_sid(child);
		return avc_has_perm(sid, csid, SECCLASS_FILE, FILE__READ, NULL);
	}

	return current_has_perm(child, PROCESS__PTRACE);
}

static int selinux_ptrace_traceme(struct task_struct *parent)
{
#ifdef CONFIG_RKP_KDP
	int rc;
	if ((rc = security_integrity_current()))
		return rc;
#endif  /* CONFIG_RKP_KDP */

	return task_has_perm(parent, current, PROCESS__PTRACE);
}

static int selinux_capget(struct task_struct *target, kernel_cap_t *effective,
			  kernel_cap_t *inheritable, kernel_cap_t *permitted)
{

#ifdef CONFIG_RKP_KDP
	int rc;

	if ((rc = security_integrity_current()))
		return rc;
#endif  /* CONFIG_RKP_KDP */
	return current_has_perm(target, PROCESS__GETCAP);
}

static int selinux_capset(struct cred *new, const struct cred *old,
			  const kernel_cap_t *effective,
			  const kernel_cap_t *inheritable,
			  const kernel_cap_t *permitted)
{
#ifdef CONFIG_RKP_KDP
	int rc;

	if ((rc = security_integrity_current()))
		return rc;
#endif  /* CONFIG_RKP_KDP */
	return cred_has_perm(old, new, PROCESS__SETCAP);
}

/*
 * (This comment used to live with the selinux_task_setuid hook,
 * which was removed).
 *
 * Since setuid only affects the current process, and since the SELinux
 * controls are not based on the Linux identity attributes, SELinux does not
 * need to control this operation.  However, SELinux does control the use of
 * the CAP_SETUID and CAP_SETGID capabilities using the capable hook.
 */

static int selinux_capable(const struct cred *cred, struct user_namespace *ns,
			   int cap, int audit)
{
#ifdef CONFIG_RKP_KDP
	int rc;

	if ((rc = security_integrity_current()))
		return rc;
#endif  /* CONFIG_RKP_KDP */

	return cred_has_capability(cred, cap, audit, ns == &init_user_ns);
}

static int selinux_quotactl(int cmds, int type, int id, struct super_block *sb)
{
	const struct cred *cred = current_cred();
	int rc = 0;
#ifdef CONFIG_RKP_KDP
	if ((rc = security_integrity_current()))
		return rc;
#endif  /* CONFIG_RKP_KDP */
	if (!sb)
		return 0;

	switch (cmds) {
	case Q_SYNC:
	case Q_QUOTAON:
	case Q_QUOTAOFF:
	case Q_SETINFO:
	case Q_SETQUOTA:
		rc = superblock_has_perm(cred, sb, FILESYSTEM__QUOTAMOD, NULL);
		break;
	case Q_GETFMT:
	case Q_GETINFO:
	case Q_GETQUOTA:
		rc = superblock_has_perm(cred, sb, FILESYSTEM__QUOTAGET, NULL);
		break;
	default:
		rc = 0;  /* let the kernel handle invalid cmds */
		break;
	}
	return rc;
}

static int selinux_quota_on(struct dentry *dentry)
{
	const struct cred *cred = current_cred();
#ifdef CONFIG_RKP_KDP
	int rc;

	if ((rc = security_integrity_current()))
		return rc;
#endif  /* CONFIG_RKP_KDP */
	return dentry_has_perm(cred, dentry, FILE__QUOTAON);
}

static int selinux_syslog(int type)
{
	int rc;
#ifdef CONFIG_RKP_KDP
	if ((rc = security_integrity_current()))
		return rc;
#endif  /* CONFIG_RKP_KDP */
	switch (type) {
	case SYSLOG_ACTION_READ_ALL:	/* Read last kernel messages */
	case SYSLOG_ACTION_SIZE_BUFFER:	/* Return size of the log buffer */
		rc = task_has_system(current, SYSTEM__SYSLOG_READ);
		break;
	case SYSLOG_ACTION_CONSOLE_OFF:	/* Disable logging to console */
	case SYSLOG_ACTION_CONSOLE_ON:	/* Enable logging to console */
	/* Set level of messages printed to console */
	case SYSLOG_ACTION_CONSOLE_LEVEL:
		rc = task_has_system(current, SYSTEM__SYSLOG_CONSOLE);
		break;
	case SYSLOG_ACTION_CLOSE:	/* Close log */
	case SYSLOG_ACTION_OPEN:	/* Open log */
	case SYSLOG_ACTION_READ:	/* Read from log */
	case SYSLOG_ACTION_READ_CLEAR:	/* Read/clear last kernel messages */
	case SYSLOG_ACTION_CLEAR:	/* Clear ring buffer */
	default:
		rc = task_has_system(current, SYSTEM__SYSLOG_MOD);
		break;
	}
	return rc;
}

/*
 * Check that a process has enough memory to allocate a new virtual
 * mapping. 0 means there is enough memory for the allocation to
 * succeed and -ENOMEM implies there is not.
 *
 * Do not audit the selinux permission check, as this is applied to all
 * processes that allocate mappings.
 */
static int selinux_vm_enough_memory(struct mm_struct *mm, long pages)
{
	int rc, cap_sys_admin = 0;
#ifdef CONFIG_RKP_KDP
	if ((rc = security_integrity_current()))
		return rc;
#endif  /* CONFIG_RKP_KDP */

	rc = cred_has_capability(current_cred(), CAP_SYS_ADMIN,
				 SECURITY_CAP_NOAUDIT, true);
	if (rc == 0)
		cap_sys_admin = 1;

	return cap_sys_admin;
}

/* binprm security operations */

static u32 ptrace_parent_sid(struct task_struct *task)
{
	u32 sid = 0;
	struct task_struct *tracer;

	rcu_read_lock();
	tracer = ptrace_parent(task);
	if (tracer)
		sid = task_sid(tracer);
	rcu_read_unlock();

	return sid;
}

static int check_nnp_nosuid(const struct linux_binprm *bprm,
			    const struct task_security_struct *old_tsec,
			    const struct task_security_struct *new_tsec)
{
	int nnp = (bprm->unsafe & LSM_UNSAFE_NO_NEW_PRIVS);
	int nosuid = !mnt_may_suid(bprm->file->f_path.mnt);
	int rc;

	if (!nnp && !nosuid)
		return 0; /* neither NNP nor nosuid */

	if (new_tsec->sid == old_tsec->sid)
		return 0; /* No change in credentials */

	/*
	 * The only transitions we permit under NNP or nosuid
	 * are transitions to bounded SIDs, i.e. SIDs that are
	 * guaranteed to only be allowed a subset of the permissions
	 * of the current SID.
	 */
	rc = security_bounded_transition(old_tsec->sid, new_tsec->sid);
	if (rc) {
		/*
		 * On failure, preserve the errno values for NNP vs nosuid.
		 * NNP:  Operation not permitted for caller.
		 * nosuid:  Permission denied to file.
		 */
		if (nnp)
			return -EPERM;
		else
			return -EACCES;
	}
	return 0;
}

static int selinux_bprm_set_creds(struct linux_binprm *bprm)
{
	const struct task_security_struct *old_tsec;
	struct task_security_struct *new_tsec;
	struct inode_security_struct *isec;
	struct common_audit_data ad;
	struct inode *inode = file_inode(bprm->file);
	int rc;
#ifdef CONFIG_RKP_KDP
	if ((rc = security_integrity_current()))
		return rc;
#endif  /* CONFIG_RKP_KDP */


	/* SELinux context only depends on initial program or script and not
	 * the script interpreter */
	if (bprm->cred_prepared)
		return 0;

	old_tsec = current_security();
	new_tsec = bprm->cred->security;
	isec = inode_security(inode);

	/* Default to the current task SID. */
	new_tsec->sid = old_tsec->sid;
	new_tsec->osid = old_tsec->sid;

	/* Reset fs, key, and sock SIDs on execve. */
	new_tsec->create_sid = 0;
	new_tsec->keycreate_sid = 0;
	new_tsec->sockcreate_sid = 0;

	if (old_tsec->exec_sid) {
		new_tsec->sid = old_tsec->exec_sid;
		/* Reset exec SID on execve. */
		new_tsec->exec_sid = 0;

		/* Fail on NNP or nosuid if not an allowed transition. */
		rc = check_nnp_nosuid(bprm, old_tsec, new_tsec);
		if (rc)
			return rc;
	} else {
		/* Check for a default transition on this program. */
		rc = security_transition_sid(old_tsec->sid, isec->sid,
					     SECCLASS_PROCESS, NULL,
					     &new_tsec->sid);
		if (rc)
			return rc;

		/*
		 * Fallback to old SID on NNP or nosuid if not an allowed
		 * transition.
		 */
		rc = check_nnp_nosuid(bprm, old_tsec, new_tsec);
		if (rc)
			new_tsec->sid = old_tsec->sid;
	}

	ad.type = LSM_AUDIT_DATA_FILE;
	ad.u.file = bprm->file;

	if (new_tsec->sid == old_tsec->sid) {
		rc = avc_has_perm(old_tsec->sid, isec->sid,
				  SECCLASS_FILE, FILE__EXECUTE_NO_TRANS, &ad);
		if (rc)
			return rc;
	} else {
		/* Check permissions for the transition. */
		rc = avc_has_perm(old_tsec->sid, new_tsec->sid,
				  SECCLASS_PROCESS, PROCESS__TRANSITION, &ad);
		if (rc)
			return rc;

		rc = avc_has_perm(new_tsec->sid, isec->sid,
				  SECCLASS_FILE, FILE__ENTRYPOINT, &ad);
		if (rc)
			return rc;

		/* Check for shared state */
		if (bprm->unsafe & LSM_UNSAFE_SHARE) {
			rc = avc_has_perm(old_tsec->sid, new_tsec->sid,
					  SECCLASS_PROCESS, PROCESS__SHARE,
					  NULL);
			if (rc)
				return -EPERM;
		}

		/* Make sure that anyone attempting to ptrace over a task that
		 * changes its SID has the appropriate permit */
		if (bprm->unsafe &
		    (LSM_UNSAFE_PTRACE | LSM_UNSAFE_PTRACE_CAP)) {
			u32 ptsid = ptrace_parent_sid(current);
			if (ptsid != 0) {
				rc = avc_has_perm(ptsid, new_tsec->sid,
						  SECCLASS_PROCESS,
						  PROCESS__PTRACE, NULL);
				if (rc)
					return -EPERM;
			}
		}

		/* Clear any possibly unsafe personality bits on exec: */
		bprm->per_clear |= PER_CLEAR_ON_SETID;
	}

	return 0;
}

static int selinux_bprm_secureexec(struct linux_binprm *bprm)
{
	const struct task_security_struct *tsec = current_security();
	u32 sid, osid;
	int atsecure = 0;
#ifdef CONFIG_RKP_KDP
	int rc;

	if ((rc = security_integrity_current()))
		return rc;
#endif  /* CONFIG_RKP_KDP */
	sid = tsec->sid;
	osid = tsec->osid;

	if (osid != sid) {
		/* Enable secure mode for SIDs transitions unless
		   the noatsecure permission is granted between
		   the two SIDs, i.e. ahp returns 0. */
		atsecure = avc_has_perm(osid, sid,
					SECCLASS_PROCESS,
					PROCESS__NOATSECURE, NULL);
	}

	return !!atsecure;
}

static int match_file(const void *p, struct file *file, unsigned fd)
{
	return file_has_perm(p, file, file_to_av(file)) ? fd + 1 : 0;
}

/* Derived from fs/exec.c:flush_old_files. */
static inline void flush_unauthorized_files(const struct cred *cred,
					    struct files_struct *files)
{
	struct file *file, *devnull = NULL;
	struct tty_struct *tty;
	int drop_tty = 0;
	unsigned n;

	tty = get_current_tty();
	if (tty) {
		spin_lock(&tty->files_lock);
		if (!list_empty(&tty->tty_files)) {
			struct tty_file_private *file_priv;

			/* Revalidate access to controlling tty.
			   Use file_path_has_perm on the tty path directly
			   rather than using file_has_perm, as this particular
			   open file may belong to another process and we are
			   only interested in the inode-based check here. */
			file_priv = list_first_entry(&tty->tty_files,
						struct tty_file_private, list);
			file = file_priv->file;
			if (file_path_has_perm(cred, file, FILE__READ | FILE__WRITE))
				drop_tty = 1;
		}
		spin_unlock(&tty->files_lock);
		tty_kref_put(tty);
	}
	/* Reset controlling tty. */
	if (drop_tty)
		no_tty();

	/* Revalidate access to inherited open files. */
	n = iterate_fd(files, 0, match_file, cred);
	if (!n) /* none found? */
		return;

	devnull = dentry_open(&selinux_null, O_RDWR, cred);
	if (IS_ERR(devnull))
		devnull = NULL;
	/* replace all the matching ones with this */
	do {
		replace_fd(n - 1, devnull, 0);
	} while ((n = iterate_fd(files, n, match_file, cred)) != 0);
	if (devnull)
		fput(devnull);
}

/*
 * Prepare a process for imminent new credential changes due to exec
 */
static void selinux_bprm_committing_creds(struct linux_binprm *bprm)
{
	struct task_security_struct *new_tsec;
	struct rlimit *rlim, *initrlim;
	int rc, i;

#ifdef CONFIG_RKP_KDP
	if ((rc = security_integrity_current()))
		return;
#endif  /* CONFIG_RKP_KDP */

	new_tsec = bprm->cred->security;
	if (new_tsec->sid == new_tsec->osid)
		return;

	/* Close files for which the new task SID is not authorized. */
	flush_unauthorized_files(bprm->cred, current->files);

	/* Always clear parent death signal on SID transitions. */
	current->pdeath_signal = 0;

	/* Check whether the new SID can inherit resource limits from the old
	 * SID.  If not, reset all soft limits to the lower of the current
	 * task's hard limit and the init task's soft limit.
	 *
	 * Note that the setting of hard limits (even to lower them) can be
	 * controlled by the setrlimit check.  The inclusion of the init task's
	 * soft limit into the computation is to avoid resetting soft limits
	 * higher than the default soft limit for cases where the default is
	 * lower than the hard limit, e.g. RLIMIT_CORE or RLIMIT_STACK.
	 */
	rc = avc_has_perm(new_tsec->osid, new_tsec->sid, SECCLASS_PROCESS,
			  PROCESS__RLIMITINH, NULL);
	if (rc) {
		/* protect against do_prlimit() */
		task_lock(current);
		for (i = 0; i < RLIM_NLIMITS; i++) {
			rlim = current->signal->rlim + i;
			initrlim = init_task.signal->rlim + i;
			rlim->rlim_cur = min(rlim->rlim_max, initrlim->rlim_cur);
		}
		task_unlock(current);
		update_rlimit_cpu(current, rlimit(RLIMIT_CPU));
	}
}

/*
 * Clean up the process immediately after the installation of new credentials
 * due to exec
 */
static void selinux_bprm_committed_creds(struct linux_binprm *bprm)
{
	const struct task_security_struct *tsec = current_security();
	struct itimerval itimer;
	u32 osid, sid;
	int rc, i;

#ifdef CONFIG_RKP_KDP
	if ((rc = security_integrity_current()))
		return;
#endif  /* CONFIG_RKP_KDP */


	osid = tsec->osid;
	sid = tsec->sid;

	if (sid == osid)
		return;

	/* Check whether the new SID can inherit signal state from the old SID.
	 * If not, clear itimers to avoid subsequent signal generation and
	 * flush and unblock signals.
	 *
	 * This must occur _after_ the task SID has been updated so that any
	 * kill done after the flush will be checked against the new SID.
	 */
	rc = avc_has_perm(osid, sid, SECCLASS_PROCESS, PROCESS__SIGINH, NULL);
	if (rc) {
		memset(&itimer, 0, sizeof itimer);
		for (i = 0; i < 3; i++)
			do_setitimer(i, &itimer, NULL);
		spin_lock_irq(&current->sighand->siglock);
		if (!fatal_signal_pending(current)) {
			flush_sigqueue(&current->pending);
			flush_sigqueue(&current->signal->shared_pending);
			flush_signal_handlers(current, 1);
			sigemptyset(&current->blocked);
			recalc_sigpending();
		}
		spin_unlock_irq(&current->sighand->siglock);
	}

	/* Wake up the parent if it is waiting so that it can recheck
	 * wait permission to the new task SID. */
	read_lock(&tasklist_lock);
	__wake_up_parent(current, current->real_parent);
	read_unlock(&tasklist_lock);
}

/* superblock security operations */

static int selinux_sb_alloc_security(struct super_block *sb)
{
#ifdef CONFIG_RKP_KDP
	int rc;

	if ((rc = security_integrity_current()))
		return rc;
#endif  /* CONFIG_RKP_KDP */

	return superblock_alloc_security(sb);
}

static void selinux_sb_free_security(struct super_block *sb)
{
#ifdef CONFIG_RKP_KDP
	int rc;
	if ((rc = security_integrity_current()))
		return;
#endif  /* CONFIG_RKP_KDP */


	superblock_free_security(sb);
}

static inline int match_prefix(char *prefix, int plen, char *option, int olen)
{
	if (plen > olen)
		return 0;

	return !memcmp(prefix, option, plen);
}

static inline int selinux_option(char *option, int len)
{
	return (match_prefix(CONTEXT_STR, sizeof(CONTEXT_STR)-1, option, len) ||
		match_prefix(FSCONTEXT_STR, sizeof(FSCONTEXT_STR)-1, option, len) ||
		match_prefix(DEFCONTEXT_STR, sizeof(DEFCONTEXT_STR)-1, option, len) ||
		match_prefix(ROOTCONTEXT_STR, sizeof(ROOTCONTEXT_STR)-1, option, len) ||
		match_prefix(LABELSUPP_STR, sizeof(LABELSUPP_STR)-1, option, len));
}

static inline void take_option(char **to, char *from, int *first, int len)
{
	if (!*first) {
		**to = ',';
		*to += 1;
	} else
		*first = 0;
	memcpy(*to, from, len);
	*to += len;
}

static inline void take_selinux_option(char **to, char *from, int *first,
				       int len)
{
	int current_size = 0;

	if (!*first) {
		**to = '|';
		*to += 1;
	} else
		*first = 0;

	while (current_size < len) {
		if (*from != '"') {
			**to = *from;
			*to += 1;
		}
		from += 1;
		current_size += 1;
	}
}

static int selinux_sb_copy_data(char *orig, char *copy)
{
	int fnosec, fsec, rc = 0;
	char *in_save, *in_curr, *in_end;
	char *sec_curr, *nosec_save, *nosec;
	int open_quote = 0;
#ifdef CONFIG_RKP_KDP
	if ((rc = security_integrity_current()))
		return rc;
#endif  /* CONFIG_RKP_KDP */
	in_curr = orig;
	sec_curr = copy;

	nosec = (char *)get_zeroed_page(GFP_KERNEL);
	if (!nosec) {
		rc = -ENOMEM;
		goto out;
	}

	nosec_save = nosec;
	fnosec = fsec = 1;
	in_save = in_end = orig;

	do {
		if (*in_end == '"')
			open_quote = !open_quote;
		if ((*in_end == ',' && open_quote == 0) ||
				*in_end == '\0') {
			int len = in_end - in_curr;

			if (selinux_option(in_curr, len))
				take_selinux_option(&sec_curr, in_curr, &fsec, len);
			else
				take_option(&nosec, in_curr, &fnosec, len);

			in_curr = in_end + 1;
		}
	} while (*in_end++);

	strcpy(in_save, nosec_save);
	free_page((unsigned long)nosec_save);
out:
	return rc;
}

static int selinux_sb_remount(struct super_block *sb, void *data)
{
	int rc, i, *flags;
	struct security_mnt_opts opts;
	char *secdata, **mount_options;
	struct superblock_security_struct *sbsec = sb->s_security;

#ifdef CONFIG_RKP_KDP
	if ((rc = security_integrity_current()))
		return rc;
#endif  /* CONFIG_RKP_KDP */
	if (!(sbsec->flags & SE_SBINITIALIZED))
		return 0;

	if (!data)
		return 0;

	if (sb->s_type->fs_flags & FS_BINARY_MOUNTDATA)
		return 0;

	security_init_mnt_opts(&opts);
	secdata = alloc_secdata();
	if (!secdata)
		return -ENOMEM;
	rc = selinux_sb_copy_data(data, secdata);
	if (rc)
		goto out_free_secdata;

	rc = selinux_parse_opts_str(secdata, &opts);
	if (rc)
		goto out_free_secdata;

	mount_options = opts.mnt_opts;
	flags = opts.mnt_opts_flags;

	for (i = 0; i < opts.num_mnt_opts; i++) {
		u32 sid;

		if (flags[i] == SBLABEL_MNT)
			continue;
		rc = security_context_str_to_sid(mount_options[i], &sid, GFP_KERNEL);
		if (rc) {
			printk(KERN_WARNING "SELinux: security_context_str_to_sid"
			       "(%s) failed for (dev %s, type %s) errno=%d\n",
			       mount_options[i], sb->s_id, sb->s_type->name, rc);
			goto out_free_opts;
		}
		rc = -EINVAL;
		switch (flags[i]) {
		case FSCONTEXT_MNT:
			if (bad_option(sbsec, FSCONTEXT_MNT, sbsec->sid, sid))
				goto out_bad_option;
			break;
		case CONTEXT_MNT:
			if (bad_option(sbsec, CONTEXT_MNT, sbsec->mntpoint_sid, sid))
				goto out_bad_option;
			break;
		case ROOTCONTEXT_MNT: {
			struct inode_security_struct *root_isec;
			root_isec = backing_inode_security(sb->s_root);

			if (bad_option(sbsec, ROOTCONTEXT_MNT, root_isec->sid, sid))
				goto out_bad_option;
			break;
		}
		case DEFCONTEXT_MNT:
			if (bad_option(sbsec, DEFCONTEXT_MNT, sbsec->def_sid, sid))
				goto out_bad_option;
			break;
		default:
			goto out_free_opts;
		}
	}

	rc = 0;
out_free_opts:
	security_free_mnt_opts(&opts);
out_free_secdata:
	free_secdata(secdata);
	return rc;
out_bad_option:
	printk(KERN_WARNING "SELinux: unable to change security options "
	       "during remount (dev %s, type=%s)\n", sb->s_id,
	       sb->s_type->name);
	goto out_free_opts;
}

static int selinux_sb_kern_mount(struct super_block *sb, int flags, void *data)
{
	const struct cred *cred = current_cred();
	struct common_audit_data ad;
	int rc;

#ifdef CONFIG_RKP_KDP
	if ((rc = security_integrity_current()))
		return rc;
#endif  /* CONFIG_RKP_KDP */

	// [ SEC_SELINUX_PORTING_COMMON
	if((strcmp(sb->s_type->name,"sdcardfs")) == 0)
		mutex_lock(&selinux_sdcardfs_lock);

	rc = superblock_doinit(sb, data);
	if (rc)
		goto out;

	/* Allow all mounts performed by the kernel */
	if (flags & (MS_KERNMOUNT | MS_SUBMOUNT))
		goto out;

	ad.type = LSM_AUDIT_DATA_DENTRY;
	ad.u.dentry = sb->s_root;
	rc = superblock_has_perm(cred, sb, FILESYSTEM__MOUNT, &ad);

out:
	if((strcmp(sb->s_type->name,"sdcardfs")) == 0)
		mutex_unlock(&selinux_sdcardfs_lock);
	// ] SEC_SELINUX_PORTING_COMMON

	return rc;
}

static int selinux_sb_statfs(struct dentry *dentry)
{
	const struct cred *cred = current_cred();
	struct common_audit_data ad;
#ifdef CONFIG_RKP_KDP
	int rc;

	if ((rc = security_integrity_current()))
		return rc;
#endif  /* CONFIG_RKP_KDP */
	ad.type = LSM_AUDIT_DATA_DENTRY;
	ad.u.dentry = dentry->d_sb->s_root;
	return superblock_has_perm(cred, dentry->d_sb, FILESYSTEM__GETATTR, &ad);
}

static int selinux_mount(const char *dev_name,
			 const struct path *path,
			 const char *type,
			 unsigned long flags,
			 void *data)
{
	const struct cred *cred = current_cred();
#ifdef CONFIG_RKP_KDP
	int rc;
	if ((rc = security_integrity_current()))
		return rc;
#endif  /* CONFIG_RKP_KDP */
	if (flags & MS_REMOUNT)
		return superblock_has_perm(cred, path->dentry->d_sb,
					   FILESYSTEM__REMOUNT, NULL);
	else
		return path_has_perm(cred, path, FILE__MOUNTON);
}

static int selinux_umount(struct vfsmount *mnt, int flags)
{
	const struct cred *cred = current_cred();
#ifdef CONFIG_RKP_KDP
	int rc;

	if ((rc = security_integrity_current()))
		return rc;
#endif  /* CONFIG_RKP_KDP */
	return superblock_has_perm(cred, mnt->mnt_sb,
				   FILESYSTEM__UNMOUNT, NULL);
}

/* inode security operations */

static int selinux_inode_alloc_security(struct inode *inode)
{
#ifdef CONFIG_RKP_KDP
	int rc;

	if ((rc = security_integrity_current()))
		return rc;
#endif  /* CONFIG_RKP_KDP */
	return inode_alloc_security(inode);
}

static void selinux_inode_free_security(struct inode *inode)
{
#ifdef CONFIG_RKP_KDP
	int rc;
	if ((rc = security_integrity_current()))
		return;
#endif  /* CONFIG_RKP_KDP */
	inode_free_security(inode);
}

static int selinux_dentry_init_security(struct dentry *dentry, int mode,
					const struct qstr *name, void **ctx,
					u32 *ctxlen)
{
	u32 newsid;
	int rc;
#ifdef CONFIG_RKP_KDP
	if ((rc = security_integrity_current()))
		return rc;
#endif  /* CONFIG_RKP_KDP */

	rc = selinux_determine_inode_label(current_security(),
					   d_inode(dentry->d_parent), name,
					   inode_mode_to_security_class(mode),
					   &newsid);
	if (rc)
		return rc;

	return security_sid_to_context(newsid, (char **)ctx, ctxlen);
}

static int selinux_dentry_create_files_as(struct dentry *dentry, int mode,
					  struct qstr *name,
					  const struct cred *old,
					  struct cred *new)
{
	u32 newsid;
	int rc;
	struct task_security_struct *tsec;

	rc = selinux_determine_inode_label(old->security,
					   d_inode(dentry->d_parent), name,
					   inode_mode_to_security_class(mode),
					   &newsid);
	if (rc)
		return rc;

	tsec = new->security;
	tsec->create_sid = newsid;
	return 0;
}

static int selinux_inode_init_security(struct inode *inode, struct inode *dir,
				       const struct qstr *qstr,
				       const char **name,
				       void **value, size_t *len)
{
	const struct task_security_struct *tsec = current_security();
	struct superblock_security_struct *sbsec;
	u32 sid, newsid, clen;
	int rc;
	char *context;
#ifdef CONFIG_RKP_KDP
	if ((rc = security_integrity_current()))
		return rc;
#endif  /* CONFIG_RKP_KDP */

	sbsec = dir->i_sb->s_security;

	sid = tsec->sid;
	newsid = tsec->create_sid;

	rc = selinux_determine_inode_label(current_security(),
		dir, qstr,
		inode_mode_to_security_class(inode->i_mode),
		&newsid);
	if (rc)
		return rc;

	/* Possibly defer initialization to selinux_complete_init. */
	if (sbsec->flags & SE_SBINITIALIZED) {
		struct inode_security_struct *isec = inode->i_security;
		isec->sclass = inode_mode_to_security_class(inode->i_mode);
		isec->sid = newsid;
		isec->initialized = LABEL_INITIALIZED;
	}

	if (!ss_initialized || !(sbsec->flags & SBLABEL_MNT))
		return -EOPNOTSUPP;

	if (name)
		*name = XATTR_SELINUX_SUFFIX;

	if (value && len) {
		rc = security_sid_to_context_force(newsid, &context, &clen);
		if (rc)
			return rc;
		*value = context;
		*len = clen;
	}

	return 0;
}

static int selinux_inode_create(struct inode *dir, struct dentry *dentry, umode_t mode)
{
#ifdef CONFIG_RKP_KDP
	int rc;

	if ((rc = security_integrity_current()))
		return rc;
#endif  /* CONFIG_RKP_KDP */
	return may_create(dir, dentry, SECCLASS_FILE);
}

static int selinux_inode_link(struct dentry *old_dentry, struct inode *dir, struct dentry *new_dentry)
{
#ifdef CONFIG_RKP_KDP
	int rc;

	if ((rc = security_integrity_current()))
		return rc;
#endif  /* CONFIG_RKP_KDP */
	return may_link(dir, old_dentry, MAY_LINK);
}

static int selinux_inode_unlink(struct inode *dir, struct dentry *dentry)
{
#ifdef CONFIG_RKP_KDP
	int rc;

	if ((rc = security_integrity_current()))
		return rc;
#endif  /* CONFIG_RKP_KDP */
	return may_link(dir, dentry, MAY_UNLINK);
}

static int selinux_inode_symlink(struct inode *dir, struct dentry *dentry, const char *name)
{
#ifdef CONFIG_RKP_KDP
	int rc;

	if ((rc = security_integrity_current()))
		return rc;
#endif  /* CONFIG_RKP_KDP */
	return may_create(dir, dentry, SECCLASS_LNK_FILE);
}

static int selinux_inode_mkdir(struct inode *dir, struct dentry *dentry, umode_t mask)
{
#ifdef CONFIG_RKP_KDP
	int rc;

	if ((rc = security_integrity_current()))
		return rc;
#endif  /* CONFIG_RKP_KDP */
	return may_create(dir, dentry, SECCLASS_DIR);
}

static int selinux_inode_rmdir(struct inode *dir, struct dentry *dentry)
{
#ifdef CONFIG_RKP_KDP
	int rc;

	if ((rc = security_integrity_current()))
		return rc;
#endif  /* CONFIG_RKP_KDP */
	return may_link(dir, dentry, MAY_RMDIR);
}

static int selinux_inode_mknod(struct inode *dir, struct dentry *dentry, umode_t mode, dev_t dev)
{
#ifdef CONFIG_RKP_KDP
	int rc;

	if ((rc = security_integrity_current()))
		return rc;
#endif  /* CONFIG_RKP_KDP */
	return may_create(dir, dentry, inode_mode_to_security_class(mode));
}

static int selinux_inode_rename(struct inode *old_inode, struct dentry *old_dentry,
				struct inode *new_inode, struct dentry *new_dentry)
{
#ifdef CONFIG_RKP_KDP
	int rc;

	if ((rc = security_integrity_current()))
		return rc;
#endif  /* CONFIG_RKP_KDP */
	return may_rename(old_inode, old_dentry, new_inode, new_dentry);
}

static int selinux_inode_readlink(struct dentry *dentry)
{
	const struct cred *cred = current_cred();
#ifdef CONFIG_RKP_KDP
	int rc;

	if ((rc = security_integrity_current()))
		return rc;
#endif  /* CONFIG_RKP_KDP */
	return dentry_has_perm(cred, dentry, FILE__READ);
}

static int selinux_inode_follow_link(struct dentry *dentry, struct inode *inode,
				     bool rcu)
{
	const struct cred *cred = current_cred();
	struct common_audit_data ad;
	struct inode_security_struct *isec;
	u32 sid;

	validate_creds(cred);

	ad.type = LSM_AUDIT_DATA_DENTRY;
	ad.u.dentry = dentry;
	sid = cred_sid(cred);
	isec = inode_security_rcu(inode, rcu);
	if (IS_ERR(isec))
		return PTR_ERR(isec);

	return avc_has_perm_flags(sid, isec->sid, isec->sclass, FILE__READ, &ad,
				  rcu ? MAY_NOT_BLOCK : 0);
}

static noinline int audit_inode_permission(struct inode *inode,
					   u32 perms, u32 audited, u32 denied,
					   int result,
					   unsigned flags)
{
	struct common_audit_data ad;
	struct inode_security_struct *isec = inode->i_security;
	int rc;
#ifdef CONFIG_RKP_KDP
	if ((rc = security_integrity_current()))
		return rc;
#endif  /* CONFIG_RKP_KDP */
	ad.type = LSM_AUDIT_DATA_INODE;
	ad.u.inode = inode;

	rc = slow_avc_audit(current_sid(), isec->sid, isec->sclass, perms,
			    audited, denied, result, &ad, flags);
	if (rc)
		return rc;
	return 0;
}

static int selinux_inode_permission(struct inode *inode, int mask)
{
	const struct cred *cred = current_cred();
	u32 perms;
	bool from_access;
	unsigned flags = mask & MAY_NOT_BLOCK;
	struct inode_security_struct *isec;
	u32 sid;
	struct av_decision avd;
	int rc, rc2;
	u32 audited, denied;
#ifdef CONFIG_RKP_KDP
	if ((rc = security_integrity_current()))
		return rc;
#endif  /* CONFIG_RKP_KDP */
	from_access = mask & MAY_ACCESS;
	mask &= (MAY_READ|MAY_WRITE|MAY_EXEC|MAY_APPEND);

	/* No permission to check.  Existence test. */
	if (!mask)
		return 0;

	validate_creds(cred);

	if (unlikely(IS_PRIVATE(inode)))
		return 0;

	perms = file_mask_to_av(inode->i_mode, mask);

	sid = cred_sid(cred);
	isec = inode_security_rcu(inode, flags & MAY_NOT_BLOCK);
	if (IS_ERR(isec))
		return PTR_ERR(isec);

// [ SEC_SELINUX_PORTING_COMMON
	/* skip sid == 1(kernel), it means first boot time */
	if (isec->initialized != 1 && sid != 1) {
		int count = 5;

		while (count-- > 0) {
			pr_err("SELinux : inode->i_security is not initialized. waiting...(%d/5)\n", 5-count);
			udelay(500);
			if (isec->initialized == 1) {
				pr_err("SELinux : inode->i_security is INITIALIZED.\n");
				break;
			}
		}
		if (isec->initialized != 1)
			pr_err("SELinux : inode->i_security is not initialized. not fixed.\n");
	}
// ] SEC_SELINUX_PORTING_COMMON

	rc = avc_has_perm_noaudit(sid, isec->sid, isec->sclass, perms, 0, &avd);
	audited = avc_audit_required(perms, &avd, rc,
				     from_access ? FILE__AUDIT_ACCESS : 0,
				     &denied);
	if (likely(!audited))
		return rc;

	rc2 = audit_inode_permission(inode, perms, audited, denied, rc, flags);
	if (rc2)
		return rc2;
	return rc;
}

static int selinux_inode_setattr(struct dentry *dentry, struct iattr *iattr)
{
	const struct cred *cred = current_cred();
	struct inode *inode = d_backing_inode(dentry);
	unsigned int ia_valid = iattr->ia_valid;
	__u32 av = FILE__WRITE;
#ifdef CONFIG_RKP_KDP
	int rc;

	if ((rc = security_integrity_current()))
		return rc;
#endif  /* CONFIG_RKP_KDP */
	/* ATTR_FORCE is just used for ATTR_KILL_S[UG]ID. */
	if (ia_valid & ATTR_FORCE) {
		ia_valid &= ~(ATTR_KILL_SUID | ATTR_KILL_SGID | ATTR_MODE |
			      ATTR_FORCE);
		if (!ia_valid)
			return 0;
	}

	if (ia_valid & (ATTR_MODE | ATTR_UID | ATTR_GID |
			ATTR_ATIME_SET | ATTR_MTIME_SET | ATTR_TIMES_SET))
		return dentry_has_perm(cred, dentry, FILE__SETATTR);

	if (selinux_policycap_openperm &&
	    inode->i_sb->s_magic != SOCKFS_MAGIC &&
	    (ia_valid & ATTR_SIZE) &&
	    !(ia_valid & ATTR_FILE))
		av |= FILE__OPEN;

	return dentry_has_perm(cred, dentry, av);
}

static int selinux_inode_getattr(const struct path *path)
{
#ifdef CONFIG_RKP_KDP
	int rc;

	if ((rc = security_integrity_current()))
		return rc;
#endif  /* CONFIG_RKP_KDP */
	return path_has_perm(current_cred(), path, FILE__GETATTR);
}

static int selinux_inode_setotherxattr(struct dentry *dentry, const char *name)
{
	const struct cred *cred = current_cred();

	if (!strncmp(name, XATTR_SECURITY_PREFIX,
		     sizeof XATTR_SECURITY_PREFIX - 1)) {
		if (!strcmp(name, XATTR_NAME_CAPS)) {
			if (!capable(CAP_SETFCAP))
				return -EPERM;
		} else if (!capable(CAP_SYS_ADMIN)) {
			/* A different attribute in the security namespace.
			   Restrict to administrator. */
			return -EPERM;
		}
	}

	/* Not an attribute we recognize, so just check the
	   ordinary setattr permission. */
	return dentry_has_perm(cred, dentry, FILE__SETATTR);
}

static int selinux_inode_setxattr(struct dentry *dentry, const char *name,
				  const void *value, size_t size, int flags)
{
	struct inode *inode = d_backing_inode(dentry);
	struct inode_security_struct *isec;
	struct superblock_security_struct *sbsec;
	struct common_audit_data ad;
	u32 newsid, sid = current_sid();
	int rc = 0, rc1, rc2;
	char *context, *context2;
	u32 context_len, context_len2;

#ifdef CONFIG_RKP_KDP
	if ((rc = security_integrity_current()))
		return rc;
#endif  /* CONFIG_RKP_KDP */
	if (strcmp(name, XATTR_NAME_SELINUX))
		return selinux_inode_setotherxattr(dentry, name);

	sbsec = inode->i_sb->s_security;
	if (!(sbsec->flags & SBLABEL_MNT))
		return -EOPNOTSUPP;

	if (!inode_owner_or_capable(inode))
		return -EPERM;

	ad.type = LSM_AUDIT_DATA_DENTRY;
	ad.u.dentry = dentry;

	isec = backing_inode_security(dentry);
	rc = avc_has_perm(sid, isec->sid, isec->sclass,
			  FILE__RELABELFROM, &ad);
	if (rc)
		return rc;

	rc1 = security_sid_to_context(isec->sid, &context, &context_len);

	rc = security_context_to_sid(value, size, &newsid, GFP_KERNEL);
	if (rc == -EINVAL) {
		if (!capable(CAP_MAC_ADMIN)) {
			struct audit_buffer *ab;
			size_t audit_size;
			const char *str;

			/* We strip a nul only if it is at the end, otherwise the
			 * context contains a nul and we should audit that */
			if (value) {
				str = value;
				if (str[size - 1] == '\0')
					audit_size = size - 1;
				else
					audit_size = size;
			} else {
				str = "";
				audit_size = 0;
			}
			ab = audit_log_start(current->audit_context, GFP_ATOMIC, AUDIT_SELINUX_ERR);
			audit_log_format(ab, "op=setxattr invalid_context=");
			audit_log_n_untrustedstring(ab, value, audit_size);
			audit_log_end(ab);

			if (!rc1) kfree(context);
			return rc;
		}
		rc = security_context_to_sid_force(value, size, &newsid);
	}
	if (rc) {
		if (!rc1) kfree(context);
		return rc;
	}

	rc = avc_has_perm(sid, newsid, isec->sclass,
			  FILE__RELABELTO, &ad);
	if (rc) {
		if (!rc1) kfree(context);
		return rc;
	}

	rc = security_validate_transition(isec->sid, newsid, sid,
					  isec->sclass);
	if (rc) {
		if (!rc1) kfree(context);
		return rc;
	}

	rc2 = security_sid_to_context(newsid, &context2, &context_len2);
	if (!rc1 && !rc2) {
		if (strstr(context, "data_file") && strstr(context2, "unlabeled")) {
			SE_LOG("%s : ino(%lu) context changed %s -> %s\n",
					__func__, inode->i_ino, context, context2);
			dump_stack();
			fslog_kmsg_selog(__func__, 12);
		}
	}
	if (!rc1) kfree(context);
	if (!rc2) kfree(context2);

	return avc_has_perm(newsid,
			    sbsec->sid,
			    SECCLASS_FILESYSTEM,
			    FILESYSTEM__ASSOCIATE,
			    &ad);
}

static void selinux_inode_post_setxattr(struct dentry *dentry, const char *name,
					const void *value, size_t size,
					int flags)
{
	struct inode *inode = d_backing_inode(dentry);
	struct inode_security_struct *isec;
	u32 newsid;
	int rc;
#ifdef CONFIG_RKP_KDP
	if ((rc = security_integrity_current()))
		return;
#endif  /* CONFIG_RKP_KDP */

	if (strcmp(name, XATTR_NAME_SELINUX)) {
		/* Not an attribute we recognize, so nothing to do. */
		return;
	}

	rc = security_context_to_sid_force(value, size, &newsid);
	if (rc) {
		printk(KERN_ERR "SELinux:  unable to map context to SID"
		       "for (%s, %lu), rc=%d\n",
		       inode->i_sb->s_id, inode->i_ino, -rc);
		return;
	}

	isec = backing_inode_security(dentry);
	isec->sclass = inode_mode_to_security_class(inode->i_mode);
	isec->sid = newsid;
	isec->initialized = LABEL_INITIALIZED;

	return;
}

static int selinux_inode_getxattr(struct dentry *dentry, const char *name)
{
	const struct cred *cred = current_cred();
#ifdef CONFIG_RKP_KDP
	int rc;

	if ((rc = security_integrity_current()))
		return rc;
#endif  /* CONFIG_RKP_KDP */
	return dentry_has_perm(cred, dentry, FILE__GETATTR);
}

static int selinux_inode_listxattr(struct dentry *dentry)
{
	const struct cred *cred = current_cred();
#ifdef CONFIG_RKP_KDP
	int rc;

	if ((rc = security_integrity_current()))
		return rc;
#endif  /* CONFIG_RKP_KDP */
	return dentry_has_perm(cred, dentry, FILE__GETATTR);
}

static int selinux_inode_removexattr(struct dentry *dentry, const char *name)
{
#ifdef CONFIG_RKP_KDP
	int rc;

	if ((rc = security_integrity_current()))
		return rc;
#endif  /* CONFIG_RKP_KDP */
	if (strcmp(name, XATTR_NAME_SELINUX))
		return selinux_inode_setotherxattr(dentry, name);

	/* No one is allowed to remove a SELinux security label.
	   You can change the label, but all data must be labeled. */
	return -EACCES;
}

/*
 * Copy the inode security context value to the user.
 *
 * Permission check is handled by selinux_inode_getxattr hook.
 */
static int selinux_inode_getsecurity(struct inode *inode, const char *name, void **buffer, bool alloc)
{
	u32 size;
	int error;
	char *context = NULL;
	struct inode_security_struct *isec;

#ifdef CONFIG_RKP_KDP
	int rc;
	if ((rc = security_integrity_current()))
		return rc;
#endif  /* CONFIG_RKP_KDP */
	if (strcmp(name, XATTR_SELINUX_SUFFIX))
		return -EOPNOTSUPP;

	/*
	 * If the caller has CAP_MAC_ADMIN, then get the raw context
	 * value even if it is not defined by current policy; otherwise,
	 * use the in-core value under current policy.
	 * Use the non-auditing forms of the permission checks since
	 * getxattr may be called by unprivileged processes commonly
	 * and lack of permission just means that we fall back to the
	 * in-core context value, not a denial.
	 */
	error = cap_capable(current_cred(), &init_user_ns, CAP_MAC_ADMIN,
			    SECURITY_CAP_NOAUDIT);
	if (!error)
		error = cred_has_capability(current_cred(), CAP_MAC_ADMIN,
					    SECURITY_CAP_NOAUDIT, true);
	isec = inode_security(inode);
	if (!error)
		error = security_sid_to_context_force(isec->sid, &context,
						      &size);
	else
		error = security_sid_to_context(isec->sid, &context, &size);
	if (error)
		return error;
	error = size;
	if (alloc) {
		*buffer = context;
		goto out_nofree;
	}
	kfree(context);
out_nofree:
	return error;
}

static int selinux_inode_setsecurity(struct inode *inode, const char *name,
				     const void *value, size_t size, int flags)
{
	struct inode_security_struct *isec = inode_security_novalidate(inode);
	struct superblock_security_struct *sbsec = inode->i_sb->s_security;
	u32 newsid;
	int rc;

#ifdef CONFIG_RKP_KDP
	if ((rc = security_integrity_current()))
		return rc;
#endif  /* CONFIG_RKP_KDP */
	if (strcmp(name, XATTR_SELINUX_SUFFIX))
		return -EOPNOTSUPP;

	if (!(sbsec->flags & SBLABEL_MNT))
		return -EOPNOTSUPP;

	if (!value || !size)
		return -EACCES;

	rc = security_context_to_sid(value, size, &newsid, GFP_KERNEL);
	if (rc)
		return rc;

	isec->sclass = inode_mode_to_security_class(inode->i_mode);
	isec->sid = newsid;
	isec->initialized = LABEL_INITIALIZED;
	return 0;
}

static int selinux_inode_listsecurity(struct inode *inode, char *buffer, size_t buffer_size)
{
	const int len = sizeof(XATTR_NAME_SELINUX);
	if (buffer && len <= buffer_size)
		memcpy(buffer, XATTR_NAME_SELINUX, len);
	return len;
}

static void selinux_inode_getsecid(struct inode *inode, u32 *secid)
{
	struct inode_security_struct *isec = inode_security_novalidate(inode);
#ifdef CONFIG_RKP_KDP
	int rc;
	if ((rc = security_integrity_current()))
		return;
#endif  /* CONFIG_RKP_KDP */
	*secid = isec->sid;
}

static int selinux_inode_copy_up(struct dentry *src, struct cred **new)
{
	u32 sid;
	struct task_security_struct *tsec;
	struct cred *new_creds = *new;

	if (new_creds == NULL) {
		new_creds = prepare_creds();
		if (!new_creds)
			return -ENOMEM;
	}

	tsec = new_creds->security;
	/* Get label from overlay inode and set it in create_sid */
	selinux_inode_getsecid(d_inode(src), &sid);
	tsec->create_sid = sid;
	*new = new_creds;
	return 0;
}

static int selinux_inode_copy_up_xattr(const char *name)
{
	/* The copy_up hook above sets the initial context on an inode, but we
	 * don't then want to overwrite it by blindly copying all the lower
	 * xattrs up.  Instead, we have to filter out SELinux-related xattrs.
	 */
	if (strcmp(name, XATTR_NAME_SELINUX) == 0)
		return 1; /* Discard */
	/*
	 * Any other attribute apart from SELINUX is not claimed, supported
	 * by selinux.
	 */
	return -EOPNOTSUPP;
}

/* file security operations */

static int selinux_revalidate_file_permission(struct file *file, int mask)
{
	const struct cred *cred = current_cred();
	struct inode *inode = file_inode(file);

	/* file_mask_to_av won't add FILE__WRITE if MAY_APPEND is set */
	if ((file->f_flags & O_APPEND) && (mask & MAY_WRITE))
		mask |= MAY_APPEND;

	return file_has_perm(cred, file,
			     file_mask_to_av(inode->i_mode, mask));
}

static int selinux_file_permission(struct file *file, int mask)
{
	struct inode *inode = file_inode(file);
	struct file_security_struct *fsec = file->f_security;
	struct inode_security_struct *isec;
	u32 sid = current_sid();
#ifdef CONFIG_RKP_KDP
	int rc;

	if ((rc = security_integrity_current()))
		return rc;
#endif  /* CONFIG_RKP_KDP */
	if (!mask)
		/* No permission to check.  Existence test. */
		return 0;

	isec = inode_security(inode);
	if (sid == fsec->sid && fsec->isid == isec->sid &&
	    fsec->pseqno == avc_policy_seqno())
		/* No change since file_open check. */
		return 0;

	return selinux_revalidate_file_permission(file, mask);
}

static int selinux_file_alloc_security(struct file *file)
{
#ifdef CONFIG_RKP_KDP
	int rc;

	if ((rc = security_integrity_current()))
		return rc;
#endif  /* CONFIG_RKP_KDP */
	return file_alloc_security(file);
}

static void selinux_file_free_security(struct file *file)
{
#ifdef CONFIG_RKP_KDP
	int rc;
	if ((rc = security_integrity_current()))
		return;
#endif  /* CONFIG_RKP_KDP */
	file_free_security(file);
}

/*
 * Check whether a task has the ioctl permission and cmd
 * operation to an inode.
 */
static int ioctl_has_perm(const struct cred *cred, struct file *file,
		u32 requested, u16 cmd)
{
	struct common_audit_data ad;
	struct file_security_struct *fsec = file->f_security;
	struct inode *inode = file_inode(file);
	struct inode_security_struct *isec;
	struct lsm_ioctlop_audit ioctl;
	u32 ssid = cred_sid(cred);
	int rc;
	u8 driver = cmd >> 8;
	u8 xperm = cmd & 0xff;

	ad.type = LSM_AUDIT_DATA_IOCTL_OP;
	ad.u.op = &ioctl;
	ad.u.op->cmd = cmd;
	ad.u.op->path = file->f_path;

	if (ssid != fsec->sid) {
		rc = avc_has_perm(ssid, fsec->sid,
				SECCLASS_FD,
				FD__USE,
				&ad);
		if (rc)
			goto out;
	}

	if (unlikely(IS_PRIVATE(inode)))
		return 0;

	isec = inode_security(inode);
	rc = avc_has_extended_perms(ssid, isec->sid, isec->sclass,
			requested, driver, xperm, &ad);
out:
	return rc;
}

static int selinux_file_ioctl(struct file *file, unsigned int cmd,
			      unsigned long arg)
{
	const struct cred *cred = current_cred();
	int error = 0;
#ifdef CONFIG_RKP_KDP
	int rc;

	if ((rc = security_integrity_current()))
		return rc;
#endif  /* CONFIG_RKP_KDP */
	switch (cmd) {
	case FIONREAD:
	/* fall through */
	case FIBMAP:
	/* fall through */
	case FIGETBSZ:
	/* fall through */
	case FS_IOC_GETFLAGS:
	/* fall through */
	case FS_IOC_GETVERSION:
		error = file_has_perm(cred, file, FILE__GETATTR);
		break;

	case FS_IOC_SETFLAGS:
	/* fall through */
	case FS_IOC_SETVERSION:
		error = file_has_perm(cred, file, FILE__SETATTR);
		break;

	/* sys_ioctl() checks */
	case FIONBIO:
	/* fall through */
	case FIOASYNC:
		error = file_has_perm(cred, file, 0);
		break;

	case KDSKBENT:
	case KDSKBSENT:
		error = cred_has_capability(cred, CAP_SYS_TTY_CONFIG,
					    SECURITY_CAP_AUDIT, true);
		break;

	/* default case assumes that the command will go
	 * to the file's ioctl() function.
	 */
	default:
		error = ioctl_has_perm(cred, file, FILE__IOCTL, (u16) cmd);
	}
	return error;
}

static int default_noexec;

static int file_map_prot_check(struct file *file, unsigned long prot, int shared)
{
	const struct cred *cred = current_cred();
	int rc = 0;

	if (default_noexec &&
	    (prot & PROT_EXEC) && (!file || IS_PRIVATE(file_inode(file)) ||
				   (!shared && (prot & PROT_WRITE)))) {
		/*
		 * We are making executable an anonymous mapping or a
		 * private file mapping that will also be writable.
		 * This has an additional check.
		 */
		rc = cred_has_perm(cred, cred, PROCESS__EXECMEM);
		if (rc)
			goto error;
	}

	if (file) {
		/* read access is always possible with a mapping */
		u32 av = FILE__READ;

		/* write access only matters if the mapping is shared */
		if (shared && (prot & PROT_WRITE))
			av |= FILE__WRITE;

		if (prot & PROT_EXEC)
			av |= FILE__EXECUTE;

		return file_has_perm(cred, file, av);
	}

error:
	return rc;
}

static int selinux_mmap_addr(unsigned long addr)
{
	int rc = 0;

#ifdef CONFIG_RKP_KDP
	if ((rc = security_integrity_current()))
		return rc;
	rc = 0;
#endif  /* CONFIG_RKP_KDP */


	if (addr < CONFIG_LSM_MMAP_MIN_ADDR) {
		u32 sid = current_sid();
		rc = avc_has_perm(sid, sid, SECCLASS_MEMPROTECT,
				  MEMPROTECT__MMAP_ZERO, NULL);
	}

	return rc;
}

static int selinux_mmap_file(struct file *file, unsigned long reqprot,
			     unsigned long prot, unsigned long flags)
{
#ifdef CONFIG_RKP_KDP
	int rc;
	if ((rc = security_integrity_current()))
		return rc;
#endif  /* CONFIG_RKP_KDP */

	if (selinux_checkreqprot)
		prot = reqprot;

	return file_map_prot_check(file, prot,
				   (flags & MAP_TYPE) == MAP_SHARED);
}

static int selinux_file_mprotect(struct vm_area_struct *vma,
				 unsigned long reqprot,
				 unsigned long prot)
{
	const struct cred *cred = current_cred();
#ifdef CONFIG_RKP_KDP
	int rc;

	if ((rc = security_integrity_current()))
		return rc;
#endif  /* CONFIG_RKP_KDP */

	if (selinux_checkreqprot)
		prot = reqprot;

	if (default_noexec &&
	    (prot & PROT_EXEC) && !(vma->vm_flags & VM_EXEC)) {
		int rc = 0;
		if (vma->vm_start >= vma->vm_mm->start_brk &&
		    vma->vm_end <= vma->vm_mm->brk) {
			rc = cred_has_perm(cred, cred, PROCESS__EXECHEAP);
		} else if (!vma->vm_file &&
			   ((vma->vm_start <= vma->vm_mm->start_stack &&
			     vma->vm_end >= vma->vm_mm->start_stack) ||
			    vma_is_stack_for_current(vma))) {
			rc = current_has_perm(current, PROCESS__EXECSTACK);
		} else if (vma->vm_file && vma->anon_vma) {
			/*
			 * We are making executable a file mapping that has
			 * had some COW done. Since pages might have been
			 * written, check ability to execute the possibly
			 * modified content.  This typically should only
			 * occur for text relocations.
			 */
			rc = file_has_perm(cred, vma->vm_file, FILE__EXECMOD);
		}
		if (rc)
			return rc;
	}

	return file_map_prot_check(vma->vm_file, prot, vma->vm_flags&VM_SHARED);
}

static int selinux_file_lock(struct file *file, unsigned int cmd)
{
	const struct cred *cred = current_cred();
#ifdef CONFIG_RKP_KDP
	int rc;

	if ((rc = security_integrity_current()))
		return rc;
#endif  /* CONFIG_RKP_KDP */

	return file_has_perm(cred, file, FILE__LOCK);
}

static int selinux_file_fcntl(struct file *file, unsigned int cmd,
			      unsigned long arg)
{
	const struct cred *cred = current_cred();
	int err = 0;
#ifdef CONFIG_RKP_KDP
	int rc;

	if ((rc = security_integrity_current()))
		return rc;
#endif  /* CONFIG_RKP_KDP */

	switch (cmd) {
	case F_SETFL:
		if ((file->f_flags & O_APPEND) && !(arg & O_APPEND)) {
			err = file_has_perm(cred, file, FILE__WRITE);
			break;
		}
		/* fall through */
	case F_SETOWN:
	case F_SETSIG:
	case F_GETFL:
	case F_GETOWN:
	case F_GETSIG:
	case F_GETOWNER_UIDS:
		/* Just check FD__USE permission */
		err = file_has_perm(cred, file, 0);
		break;
	case F_GETLK:
	case F_SETLK:
	case F_SETLKW:
	case F_OFD_GETLK:
	case F_OFD_SETLK:
	case F_OFD_SETLKW:
#if BITS_PER_LONG == 32
	case F_GETLK64:
	case F_SETLK64:
	case F_SETLKW64:
#endif
		err = file_has_perm(cred, file, FILE__LOCK);
		break;
	}

	return err;
}

static void selinux_file_set_fowner(struct file *file)
{
	struct file_security_struct *fsec;
#ifdef CONFIG_RKP_KDP
	int rc;
	if ((rc = security_integrity_current()))
		return;
#endif  /* CONFIG_RKP_KDP */
	fsec = file->f_security;
	fsec->fown_sid = current_sid();
}

static int selinux_file_send_sigiotask(struct task_struct *tsk,
				       struct fown_struct *fown, int signum)
{
	struct file *file;
	u32 sid = task_sid(tsk);
	u32 perm;
	struct file_security_struct *fsec;
#ifdef CONFIG_RKP_KDP
	int rc;

	if ((rc = security_integrity_current()))
		return rc;
#endif  /* CONFIG_RKP_KDP */
	/* struct fown_struct is never outside the context of a struct file */
	file = container_of(fown, struct file, f_owner);

	fsec = file->f_security;

	if (!signum)
		perm = signal_to_av(SIGIO); /* as per send_sigio_to_task */
	else
		perm = signal_to_av(signum);

	return avc_has_perm(fsec->fown_sid, sid,
			    SECCLASS_PROCESS, perm, NULL);
}

static int selinux_file_receive(struct file *file)
{
	const struct cred *cred = current_cred();
#ifdef CONFIG_RKP_KDP
	int rc;

	if ((rc = security_integrity_current()))
		return rc;
#endif  /* CONFIG_RKP_KDP */
	return file_has_perm(cred, file, file_to_av(file));
}

static int selinux_file_open(struct file *file, const struct cred *cred)
{
	struct file_security_struct *fsec;
	struct inode_security_struct *isec;
#ifdef CONFIG_RKP_KDP
	int rc;

	if ((rc = security_integrity_current()))
		return rc;
#endif  /* CONFIG_RKP_KDP */
	fsec = file->f_security;
	isec = inode_security(file_inode(file));
	/*
	 * Save inode label and policy sequence number
	 * at open-time so that selinux_file_permission
	 * can determine whether revalidation is necessary.
	 * Task label is already saved in the file security
	 * struct as its SID.
	 */
	fsec->isid = isec->sid;
	fsec->pseqno = avc_policy_seqno();
	/*
	 * Since the inode label or policy seqno may have changed
	 * between the selinux_inode_permission check and the saving
	 * of state above, recheck that access is still permitted.
	 * Otherwise, access might never be revalidated against the
	 * new inode label or new policy.
	 * This check is not redundant - do not remove.
	 */
	return file_path_has_perm(cred, file, open_file_to_av(file));
}

/* task security operations */

static int selinux_task_create(unsigned long clone_flags)
{
#ifdef CONFIG_RKP_KDP
	int rc;

	if ((rc = security_integrity_current()))
		return rc;
#endif  /* CONFIG_RKP_KDP */
	return current_has_perm(current, PROCESS__FORK);
}

/*
 * allocate the SELinux part of blank credentials
 */
static int selinux_cred_alloc_blank(struct cred *cred, gfp_t gfp)
{
	struct task_security_struct *tsec;
#ifdef CONFIG_RKP_KDP
	int rc;

	if ((rc = security_integrity_current()))
		return rc;
#endif  /* CONFIG_RKP_KDP */
	tsec = kzalloc(sizeof(struct task_security_struct), gfp);
	if (!tsec)
		return -ENOMEM;

	cred->security = tsec;
	return 0;
}

/*
 * detach and free the LSM part of a set of credentials
 */
static void selinux_cred_free(struct cred *cred)
{
	struct task_security_struct *tsec = cred->security;
#ifdef CONFIG_RKP_KDP
	if ((unsigned long) cred->security == 0x7) {
		printk(KERN_ERR"CRED SECURITY is already freed  %s -> %p sec %p SHOULD BE 7\n",
					__func__, cred, cred->security);
		return;
	}
#endif /*CONFIG_RKP_KDP*/
	/*
	 * cred->security == NULL if security_cred_alloc_blank() or
	 * security_prepare_creds() returned an error.
	 */
	BUG_ON(cred->security && (unsigned long) cred->security < PAGE_SIZE);
#ifdef CONFIG_RKP_KDP
	if ((security_integrity_current()))
		return;

	if (rkp_ro_page((unsigned long)cred)) {
		uh_call(UH_APP_RKP, 0x45,(u64) &cred->security, 7,0,0);
	} else
#endif /*CONFIG_RKP_KDP*/
	cred->security = (void *) 0x7UL;
#ifdef CONFIG_RKP_KDP
	rkp_free_security((unsigned long)tsec);
#else/*CONFIG_RKP_KDP*/
	kfree(tsec);
#endif /*CONFIG_RKP_KDP*/
}

/*
 * prepare a new set of credentials for modification
 */
static int selinux_cred_prepare(struct cred *new, const struct cred *old,
				gfp_t gfp)
{
	const struct task_security_struct *old_tsec;
	struct task_security_struct *tsec;
#ifdef CONFIG_RKP_KDP
	int rc;

	if ((rc = security_integrity_current()))
		return rc;
#endif  /* CONFIG_RKP_KDP */
	old_tsec = old->security;

	tsec = kmemdup(old_tsec, sizeof(struct task_security_struct), gfp);
	if (!tsec)
		return -ENOMEM;

	new->security = tsec;
	return 0;
}

/*
 * transfer the SELinux data to a blank set of creds
 */
static void selinux_cred_transfer(struct cred *new, const struct cred *old)
{
	const struct task_security_struct *old_tsec = old->security;
	struct task_security_struct *tsec = new->security;
#ifdef CONFIG_RKP_KDP
	int rc;

	if ((rc = security_integrity_current()))
		return;
#endif  /* CONFIG_RKP_KDP */

	*tsec = *old_tsec;
}

/*
 * set the security data for a kernel service
 * - all the creation contexts are set to unlabelled
 */
static int selinux_kernel_act_as(struct cred *new, u32 secid)
{
	struct task_security_struct *tsec = new->security;
	u32 sid = current_sid();
	int ret;
#ifdef CONFIG_RKP_KDP
	int rc;

	if ((rc = security_integrity_current()))
		return rc;
#endif  /* CONFIG_RKP_KDP */

	ret = avc_has_perm(sid, secid,
			   SECCLASS_KERNEL_SERVICE,
			   KERNEL_SERVICE__USE_AS_OVERRIDE,
			   NULL);
	if (ret == 0) {
		tsec->sid = secid;
		tsec->create_sid = 0;
		tsec->keycreate_sid = 0;
		tsec->sockcreate_sid = 0;
	}
	return ret;
}

/*
 * set the file creation context in a security record to the same as the
 * objective context of the specified inode
 */
static int selinux_kernel_create_files_as(struct cred *new, struct inode *inode)
{
	struct inode_security_struct *isec = inode_security(inode);
	struct task_security_struct *tsec = new->security;
	u32 sid = current_sid();
	int ret;
#ifdef CONFIG_RKP_KDP
	int rc;

	if ((rc = security_integrity_current()))
		return rc;
#endif  /* CONFIG_RKP_KDP */
	ret = avc_has_perm(sid, isec->sid,
			   SECCLASS_KERNEL_SERVICE,
			   KERNEL_SERVICE__CREATE_FILES_AS,
			   NULL);

	if (ret == 0)
		tsec->create_sid = isec->sid;
	return ret;
}

static int selinux_kernel_module_request(char *kmod_name)
{
	u32 sid;
	struct common_audit_data ad;
#ifdef CONFIG_RKP_KDP
	int rc;

	if ((rc = security_integrity_current()))
		return rc;
#endif  /* CONFIG_RKP_KDP */

	sid = task_sid(current);

	ad.type = LSM_AUDIT_DATA_KMOD;
	ad.u.kmod_name = kmod_name;

	return avc_has_perm(sid, SECINITSID_KERNEL, SECCLASS_SYSTEM,
			    SYSTEM__MODULE_REQUEST, &ad);
}

static int selinux_kernel_module_from_file(struct file *file)
{
	struct common_audit_data ad;
	struct inode_security_struct *isec;
	struct file_security_struct *fsec;
	u32 sid = current_sid();
	int rc;

	/* init_module */
	if (file == NULL)
		return avc_has_perm(sid, sid, SECCLASS_SYSTEM,
					SYSTEM__MODULE_LOAD, NULL);

	/* finit_module */

	ad.type = LSM_AUDIT_DATA_FILE;
	ad.u.file = file;

	fsec = file->f_security;
	if (sid != fsec->sid) {
		rc = avc_has_perm(sid, fsec->sid, SECCLASS_FD, FD__USE, &ad);
		if (rc)
			return rc;
	}

	isec = inode_security(file_inode(file));
	return avc_has_perm(sid, isec->sid, SECCLASS_SYSTEM,
				SYSTEM__MODULE_LOAD, &ad);
}

static int selinux_kernel_read_file(struct file *file,
				    enum kernel_read_file_id id)
{
	int rc = 0;

	switch (id) {
	case READING_MODULE:
		rc = selinux_kernel_module_from_file(file);
		break;
	default:
		break;
	}

	return rc;
}

static int selinux_task_setpgid(struct task_struct *p, pid_t pgid)
{
	return current_has_perm(p, PROCESS__SETPGID);
}

static int selinux_task_getpgid(struct task_struct *p)
{
#ifdef CONFIG_RKP_KDP
	int rc;

	if ((rc = security_integrity_current()))
		return rc;
#endif  /* CONFIG_RKP_KDP */
	return current_has_perm(p, PROCESS__GETPGID);
}

static int selinux_task_getsid(struct task_struct *p)
{
#ifdef CONFIG_RKP_KDP
	int rc;

	if ((rc = security_integrity_current()))
		return rc;
#endif  /* CONFIG_RKP_KDP */
	return current_has_perm(p, PROCESS__GETSESSION);
}

static void selinux_task_getsecid(struct task_struct *p, u32 *secid)
{
#ifdef CONFIG_RKP_KDP
	int rc;

	if ((rc = security_integrity_current()))
		return;
#endif  /* CONFIG_RKP_KDP */


	*secid = task_sid(p);
}

static int selinux_task_setnice(struct task_struct *p, int nice)
{
#ifdef CONFIG_RKP_KDP
	int rc;
	if ((rc = security_integrity_current()))
		return rc;
#endif  /* CONFIG_RKP_KDP */

	return current_has_perm(p, PROCESS__SETSCHED);
}

static int selinux_task_setioprio(struct task_struct *p, int ioprio)
{
#ifdef CONFIG_RKP_KDP
	int rc;
	if ((rc = security_integrity_current()))
		return rc;
#endif  /* CONFIG_RKP_KDP */

	return current_has_perm(p, PROCESS__SETSCHED);
}

static int selinux_task_getioprio(struct task_struct *p)
{
#ifdef CONFIG_RKP_KDP
	int rc;

	if ((rc = security_integrity_current()))
		return rc;
#endif  /* CONFIG_RKP_KDP */
	return current_has_perm(p, PROCESS__GETSCHED);
}

static int selinux_task_setrlimit(struct task_struct *p, unsigned int resource,
		struct rlimit *new_rlim)
{
	struct rlimit *old_rlim = p->signal->rlim + resource;
#ifdef CONFIG_RKP_KDP
	int rc;

	if ((rc = security_integrity_current()))
		return rc;
#endif  /* CONFIG_RKP_KDP */
	/* Control the ability to change the hard limit (whether
	   lowering or raising it), so that the hard limit can
	   later be used as a safe reset point for the soft limit
	   upon context transitions.  See selinux_bprm_committing_creds. */
	if (old_rlim->rlim_max != new_rlim->rlim_max)
		return current_has_perm(p, PROCESS__SETRLIMIT);

	return 0;
}

static int selinux_task_setscheduler(struct task_struct *p)
{
#ifdef CONFIG_RKP_KDP
	int rc;
	if ((rc = security_integrity_current()))
		return rc;
#endif  /* CONFIG_RKP_KDP */

	return current_has_perm(p, PROCESS__SETSCHED);
}

static int selinux_task_getscheduler(struct task_struct *p)
{
#ifdef CONFIG_RKP_KDP
	int rc;

	if ((rc = security_integrity_current()))
		return rc;
#endif  /* CONFIG_RKP_KDP */
	return current_has_perm(p, PROCESS__GETSCHED);
}

static int selinux_task_movememory(struct task_struct *p)
{
#ifdef CONFIG_RKP_KDP
	int rc;

	if ((rc = security_integrity_current()))
		return rc;
#endif  /* CONFIG_RKP_KDP */
	return current_has_perm(p, PROCESS__SETSCHED);
}

static int selinux_task_kill(struct task_struct *p, struct siginfo *info,
				int sig, u32 secid)
{
	u32 perm;
	int rc;
#ifdef CONFIG_RKP_KDP
	if ((rc = security_integrity_current()))
		return rc;
#endif  /* CONFIG_RKP_KDP */
	if (!sig)
		perm = PROCESS__SIGNULL; /* null signal; existence test */
	else
		perm = signal_to_av(sig);
	if (secid)
		rc = avc_has_perm(secid, task_sid(p),
				  SECCLASS_PROCESS, perm, NULL);
	else
		rc = current_has_perm(p, perm);
	return rc;
}

static int selinux_task_wait(struct task_struct *p)
{
#ifdef CONFIG_RKP_KDP
	int rc;

	if ((rc = security_integrity_current()))
		return rc;
#endif  /* CONFIG_RKP_KDP */
	return task_has_perm(p, current, PROCESS__SIGCHLD);
}

static void selinux_task_to_inode(struct task_struct *p,
				  struct inode *inode)
{
	struct inode_security_struct *isec = inode->i_security;
	u32 sid = task_sid(p);

#ifdef CONFIG_RKP_KDP
	int rc;
	if ((rc = security_integrity_current()))
		return;
#endif  /* CONFIG_RKP_KDP */

	isec->sid = sid;
	isec->initialized = LABEL_INITIALIZED;
}

/* Returns error only if unable to parse addresses */
static int selinux_parse_skb_ipv4(struct sk_buff *skb,
			struct common_audit_data *ad, u8 *proto)
{
	int offset, ihlen, ret = -EINVAL;
	struct iphdr _iph, *ih;

	offset = skb_network_offset(skb);
	ih = skb_header_pointer(skb, offset, sizeof(_iph), &_iph);
	if (ih == NULL)
		goto out;

	ihlen = ih->ihl * 4;
	if (ihlen < sizeof(_iph))
		goto out;

	ad->u.net->v4info.saddr = ih->saddr;
	ad->u.net->v4info.daddr = ih->daddr;
	ret = 0;

	if (proto)
		*proto = ih->protocol;

	switch (ih->protocol) {
	case IPPROTO_TCP: {
		struct tcphdr _tcph, *th;

		if (ntohs(ih->frag_off) & IP_OFFSET)
			break;

		offset += ihlen;
		th = skb_header_pointer(skb, offset, sizeof(_tcph), &_tcph);
		if (th == NULL)
			break;

		ad->u.net->sport = th->source;
		ad->u.net->dport = th->dest;
		break;
	}

	case IPPROTO_UDP: {
		struct udphdr _udph, *uh;

		if (ntohs(ih->frag_off) & IP_OFFSET)
			break;

		offset += ihlen;
		uh = skb_header_pointer(skb, offset, sizeof(_udph), &_udph);
		if (uh == NULL)
			break;

		ad->u.net->sport = uh->source;
		ad->u.net->dport = uh->dest;
		break;
	}

	case IPPROTO_DCCP: {
		struct dccp_hdr _dccph, *dh;

		if (ntohs(ih->frag_off) & IP_OFFSET)
			break;

		offset += ihlen;
		dh = skb_header_pointer(skb, offset, sizeof(_dccph), &_dccph);
		if (dh == NULL)
			break;

		ad->u.net->sport = dh->dccph_sport;
		ad->u.net->dport = dh->dccph_dport;
		break;
	}

	default:
		break;
	}
out:
	return ret;
}

#if IS_ENABLED(CONFIG_IPV6)

/* Returns error only if unable to parse addresses */
static int selinux_parse_skb_ipv6(struct sk_buff *skb,
			struct common_audit_data *ad, u8 *proto)
{
	u8 nexthdr;
	int ret = -EINVAL, offset;
	struct ipv6hdr _ipv6h, *ip6;
	__be16 frag_off;

	offset = skb_network_offset(skb);
	ip6 = skb_header_pointer(skb, offset, sizeof(_ipv6h), &_ipv6h);
	if (ip6 == NULL)
		goto out;

	ad->u.net->v6info.saddr = ip6->saddr;
	ad->u.net->v6info.daddr = ip6->daddr;
	ret = 0;

	nexthdr = ip6->nexthdr;
	offset += sizeof(_ipv6h);
	offset = ipv6_skip_exthdr(skb, offset, &nexthdr, &frag_off);
	if (offset < 0)
		goto out;

	if (proto)
		*proto = nexthdr;

	switch (nexthdr) {
	case IPPROTO_TCP: {
		struct tcphdr _tcph, *th;

		th = skb_header_pointer(skb, offset, sizeof(_tcph), &_tcph);
		if (th == NULL)
			break;

		ad->u.net->sport = th->source;
		ad->u.net->dport = th->dest;
		break;
	}

	case IPPROTO_UDP: {
		struct udphdr _udph, *uh;

		uh = skb_header_pointer(skb, offset, sizeof(_udph), &_udph);
		if (uh == NULL)
			break;

		ad->u.net->sport = uh->source;
		ad->u.net->dport = uh->dest;
		break;
	}

	case IPPROTO_DCCP: {
		struct dccp_hdr _dccph, *dh;

		dh = skb_header_pointer(skb, offset, sizeof(_dccph), &_dccph);
		if (dh == NULL)
			break;

		ad->u.net->sport = dh->dccph_sport;
		ad->u.net->dport = dh->dccph_dport;
		break;
	}

	/* includes fragments */
	default:
		break;
	}
out:
	return ret;
}

#endif /* IPV6 */

static int selinux_parse_skb(struct sk_buff *skb, struct common_audit_data *ad,
			     char **_addrp, int src, u8 *proto)
{
	char *addrp;
	int ret;

	switch (ad->u.net->family) {
	case PF_INET:
		ret = selinux_parse_skb_ipv4(skb, ad, proto);
		if (ret)
			goto parse_error;
		addrp = (char *)(src ? &ad->u.net->v4info.saddr :
				       &ad->u.net->v4info.daddr);
		goto okay;

#if IS_ENABLED(CONFIG_IPV6)
	case PF_INET6:
		ret = selinux_parse_skb_ipv6(skb, ad, proto);
		if (ret)
			goto parse_error;
		addrp = (char *)(src ? &ad->u.net->v6info.saddr :
				       &ad->u.net->v6info.daddr);
		goto okay;
#endif	/* IPV6 */
	default:
		addrp = NULL;
		goto okay;
	}

parse_error:
	printk(KERN_WARNING
	       "SELinux: failure in selinux_parse_skb(),"
	       " unable to parse packet\n");
	return ret;

okay:
	if (_addrp)
		*_addrp = addrp;
	return 0;
}

/**
 * selinux_skb_peerlbl_sid - Determine the peer label of a packet
 * @skb: the packet
 * @family: protocol family
 * @sid: the packet's peer label SID
 *
 * Description:
 * Check the various different forms of network peer labeling and determine
 * the peer label/SID for the packet; most of the magic actually occurs in
 * the security server function security_net_peersid_cmp().  The function
 * returns zero if the value in @sid is valid (although it may be SECSID_NULL)
 * or -EACCES if @sid is invalid due to inconsistencies with the different
 * peer labels.
 *
 */
static int selinux_skb_peerlbl_sid(struct sk_buff *skb, u16 family, u32 *sid)
{
	int err;
	u32 xfrm_sid;
	u32 nlbl_sid;
	u32 nlbl_type;

	err = selinux_xfrm_skb_sid(skb, &xfrm_sid);
	if (unlikely(err))
		return -EACCES;
	err = selinux_netlbl_skbuff_getsid(skb, family, &nlbl_type, &nlbl_sid);
	if (unlikely(err))
		return -EACCES;

	err = security_net_peersid_resolve(nlbl_sid, nlbl_type, xfrm_sid, sid);
	if (unlikely(err)) {
		printk(KERN_WARNING
		       "SELinux: failure in selinux_skb_peerlbl_sid(),"
		       " unable to determine packet's peer label\n");
		return -EACCES;
	}

	return 0;
}

/**
 * selinux_conn_sid - Determine the child socket label for a connection
 * @sk_sid: the parent socket's SID
 * @skb_sid: the packet's SID
 * @conn_sid: the resulting connection SID
 *
 * If @skb_sid is valid then the user:role:type information from @sk_sid is
 * combined with the MLS information from @skb_sid in order to create
 * @conn_sid.  If @skb_sid is not valid then then @conn_sid is simply a copy
 * of @sk_sid.  Returns zero on success, negative values on failure.
 *
 */
static int selinux_conn_sid(u32 sk_sid, u32 skb_sid, u32 *conn_sid)
{
	int err = 0;

	if (skb_sid != SECSID_NULL)
		err = security_sid_mls_copy(sk_sid, skb_sid, conn_sid);
	else
		*conn_sid = sk_sid;

	return err;
}

/* socket security operations */

static int socket_sockcreate_sid(const struct task_security_struct *tsec,
				 u16 secclass, u32 *socksid)
{
	if (tsec->sockcreate_sid > SECSID_NULL) {
		*socksid = tsec->sockcreate_sid;
		return 0;
	}

	return security_transition_sid(tsec->sid, tsec->sid, secclass, NULL,
				       socksid);
}

static int sock_has_perm(struct task_struct *task, struct sock *sk, u32 perms)
{
	struct sk_security_struct *sksec = sk->sk_security;
	struct common_audit_data ad;
	struct lsm_network_audit net = {0,};
	u32 tsid = task_sid(task);

	if (sksec->sid == SECINITSID_KERNEL)
		return 0;

	ad.type = LSM_AUDIT_DATA_NET;
	ad.u.net = &net;
	ad.u.net->sk = sk;

	return avc_has_perm(tsid, sksec->sid, sksec->sclass, perms, &ad);
}

static int selinux_socket_create(int family, int type,
				 int protocol, int kern)
{
	const struct task_security_struct *tsec = current_security();
	u32 newsid;
	u16 secclass;
	int rc;

#ifdef CONFIG_RKP_KDP
	if ((rc = security_integrity_current()))
		return rc;
#endif  /* CONFIG_RKP_KDP */
	if (kern)
		return 0;

	secclass = socket_type_to_security_class(family, type, protocol);
	rc = socket_sockcreate_sid(tsec, secclass, &newsid);
	if (rc)
		return rc;

	return avc_has_perm(tsec->sid, newsid, secclass, SOCKET__CREATE, NULL);
}

static int selinux_socket_post_create(struct socket *sock, int family,
				      int type, int protocol, int kern)
{
	const struct task_security_struct *tsec = current_security();
	struct inode_security_struct *isec = inode_security_novalidate(SOCK_INODE(sock));
	struct sk_security_struct *sksec;
	int err = 0;
#ifdef CONFIG_RKP_KDP
	int rc;

	if ((rc = security_integrity_current()))
		return rc;
#endif  /* CONFIG_RKP_KDP */

	isec->sclass = socket_type_to_security_class(family, type, protocol);

	if (kern)
		isec->sid = SECINITSID_KERNEL;
	else {
		err = socket_sockcreate_sid(tsec, isec->sclass, &(isec->sid));
		if (err)
			return err;
	}

	isec->initialized = LABEL_INITIALIZED;

	if (sock->sk) {
		sksec = sock->sk->sk_security;
		sksec->sid = isec->sid;
		sksec->sclass = isec->sclass;
		err = selinux_netlbl_socket_post_create(sock->sk, family);
	}

	return err;
}

/* Range of port numbers used to automatically bind.
   Need to determine whether we should perform a name_bind
   permission check between the socket and the port number. */

static int selinux_socket_bind(struct socket *sock, struct sockaddr *address, int addrlen)
{
	struct sock *sk = sock->sk;
	u16 family;
	int err;
#ifdef CONFIG_RKP_KDP
	int rc;

	if ((rc = security_integrity_current()))
		return rc;
#endif  /* CONFIG_RKP_KDP */
	err = sock_has_perm(current, sk, SOCKET__BIND);
	if (err)
		goto out;

	/*
	 * If PF_INET or PF_INET6, check name_bind permission for the port.
	 * Multiple address binding for SCTP is not supported yet: we just
	 * check the first address now.
	 */
	family = sk->sk_family;
	if (family == PF_INET || family == PF_INET6) {
		char *addrp;
		struct sk_security_struct *sksec = sk->sk_security;
		struct common_audit_data ad;
		struct lsm_network_audit net = {0,};
		struct sockaddr_in *addr4 = NULL;
		struct sockaddr_in6 *addr6 = NULL;
		unsigned short snum;
		u32 sid, node_perm;

		if (family == PF_INET) {
			if (addrlen < sizeof(struct sockaddr_in)) {
				err = -EINVAL;
				goto out;
			}
			addr4 = (struct sockaddr_in *)address;
			snum = ntohs(addr4->sin_port);
			addrp = (char *)&addr4->sin_addr.s_addr;
		} else {
			if (addrlen < SIN6_LEN_RFC2133) {
				err = -EINVAL;
				goto out;
			}
			addr6 = (struct sockaddr_in6 *)address;
			snum = ntohs(addr6->sin6_port);
			addrp = (char *)&addr6->sin6_addr.s6_addr;
		}

		if (snum) {
			int low, high;

			inet_get_local_port_range(sock_net(sk), &low, &high);

			if (snum < max(PROT_SOCK, low) || snum > high) {
				err = sel_netport_sid(sk->sk_protocol,
						      snum, &sid);
				if (err)
					goto out;
				ad.type = LSM_AUDIT_DATA_NET;
				ad.u.net = &net;
				ad.u.net->sport = htons(snum);
				ad.u.net->family = family;
				err = avc_has_perm(sksec->sid, sid,
						   sksec->sclass,
						   SOCKET__NAME_BIND, &ad);
				if (err)
					goto out;
			}
		}

		switch (sksec->sclass) {
		case SECCLASS_TCP_SOCKET:
			node_perm = TCP_SOCKET__NODE_BIND;
			break;

		case SECCLASS_UDP_SOCKET:
			node_perm = UDP_SOCKET__NODE_BIND;
			break;

		case SECCLASS_DCCP_SOCKET:
			node_perm = DCCP_SOCKET__NODE_BIND;
			break;

		default:
			node_perm = RAWIP_SOCKET__NODE_BIND;
			break;
		}

		err = sel_netnode_sid(addrp, family, &sid);
		if (err)
			goto out;

		ad.type = LSM_AUDIT_DATA_NET;
		ad.u.net = &net;
		ad.u.net->sport = htons(snum);
		ad.u.net->family = family;

		if (family == PF_INET)
			ad.u.net->v4info.saddr = addr4->sin_addr.s_addr;
		else
			ad.u.net->v6info.saddr = addr6->sin6_addr;

		err = avc_has_perm(sksec->sid, sid,
				   sksec->sclass, node_perm, &ad);
		if (err)
			goto out;
	}
out:
	return err;
}

static int selinux_socket_connect(struct socket *sock, struct sockaddr *address, int addrlen)
{
	struct sock *sk = sock->sk;
	struct sk_security_struct *sksec = sk->sk_security;
	int err;
#ifdef CONFIG_RKP_KDP
	int rc;

	if ((rc = security_integrity_current()))
		return rc;
#endif  /* CONFIG_RKP_KDP */
	err = sock_has_perm(current, sk, SOCKET__CONNECT);
	if (err)
		return err;

	/*
	 * If a TCP or DCCP socket, check name_connect permission for the port.
	 */
	if (sksec->sclass == SECCLASS_TCP_SOCKET ||
	    sksec->sclass == SECCLASS_DCCP_SOCKET) {
		struct common_audit_data ad;
		struct lsm_network_audit net = {0,};
		struct sockaddr_in *addr4 = NULL;
		struct sockaddr_in6 *addr6 = NULL;
		unsigned short snum;
		u32 sid, perm;

		if (sk->sk_family == PF_INET) {
			addr4 = (struct sockaddr_in *)address;
			if (addrlen < sizeof(struct sockaddr_in))
				return -EINVAL;
			snum = ntohs(addr4->sin_port);
		} else {
			addr6 = (struct sockaddr_in6 *)address;
			if (addrlen < SIN6_LEN_RFC2133)
				return -EINVAL;
			snum = ntohs(addr6->sin6_port);
		}

		err = sel_netport_sid(sk->sk_protocol, snum, &sid);
		if (err)
			goto out;

		perm = (sksec->sclass == SECCLASS_TCP_SOCKET) ?
		       TCP_SOCKET__NAME_CONNECT : DCCP_SOCKET__NAME_CONNECT;

		ad.type = LSM_AUDIT_DATA_NET;
		ad.u.net = &net;
		ad.u.net->dport = htons(snum);
		ad.u.net->family = sk->sk_family;
		err = avc_has_perm(sksec->sid, sid, sksec->sclass, perm, &ad);
		if (err)
			goto out;
	}

	err = selinux_netlbl_socket_connect(sk, address);

out:
	return err;
}

static int selinux_socket_listen(struct socket *sock, int backlog)
{
#ifdef CONFIG_RKP_KDP
	int rc;

	if ((rc = security_integrity_current()))
		return rc;
#endif  /* CONFIG_RKP_KDP */
	return sock_has_perm(current, sock->sk, SOCKET__LISTEN);
}

static int selinux_socket_accept(struct socket *sock, struct socket *newsock)
{
	int err;
	struct inode_security_struct *isec;
	struct inode_security_struct *newisec;
#ifdef CONFIG_RKP_KDP
	int rc;

	if ((rc = security_integrity_current()))
		return rc;
#endif  /* CONFIG_RKP_KDP */

	err = sock_has_perm(current, sock->sk, SOCKET__ACCEPT);
	if (err)
		return err;

	newisec = inode_security_novalidate(SOCK_INODE(newsock));

	isec = inode_security_novalidate(SOCK_INODE(sock));
	newisec->sclass = isec->sclass;
	newisec->sid = isec->sid;
	newisec->initialized = LABEL_INITIALIZED;

	return 0;
}

static int selinux_socket_sendmsg(struct socket *sock, struct msghdr *msg,
				  int size)
{
#ifdef CONFIG_RKP_KDP
	int rc;

	if ((rc = security_integrity_current()))
		return rc;
#endif  /* CONFIG_RKP_KDP */
	return sock_has_perm(current, sock->sk, SOCKET__WRITE);
}

static int selinux_socket_recvmsg(struct socket *sock, struct msghdr *msg,
				  int size, int flags)
{
#ifdef CONFIG_RKP_KDP
	int rc;

	if ((rc = security_integrity_current()))
		return rc;
#endif  /* CONFIG_RKP_KDP */
	return sock_has_perm(current, sock->sk, SOCKET__READ);
}

static int selinux_socket_getsockname(struct socket *sock)
{
#ifdef CONFIG_RKP_KDP
	int rc;

	if ((rc = security_integrity_current()))
		return rc;
#endif  /* CONFIG_RKP_KDP */
	return sock_has_perm(current, sock->sk, SOCKET__GETATTR);
}

static int selinux_socket_getpeername(struct socket *sock)
{
#ifdef CONFIG_RKP_KDP
	int rc;

	if ((rc = security_integrity_current()))
		return rc;
#endif  /* CONFIG_RKP_KDP */
	return sock_has_perm(current, sock->sk, SOCKET__GETATTR);
}

static int selinux_socket_setsockopt(struct socket *sock, int level, int optname)
{
	int err;
#ifdef CONFIG_RKP_KDP
	int rc;

	if ((rc = security_integrity_current()))
		return rc;
#endif  /* CONFIG_RKP_KDP */
	err = sock_has_perm(current, sock->sk, SOCKET__SETOPT);
	if (err)
		return err;

	return selinux_netlbl_socket_setsockopt(sock, level, optname);
}

static int selinux_socket_getsockopt(struct socket *sock, int level,
				     int optname)
{
#ifdef CONFIG_RKP_KDP
	int rc;

	if ((rc = security_integrity_current()))
		return rc;
#endif  /* CONFIG_RKP_KDP */
	return sock_has_perm(current, sock->sk, SOCKET__GETOPT);
}

static int selinux_socket_shutdown(struct socket *sock, int how)
{
#ifdef CONFIG_RKP_KDP
	int rc;

	if ((rc = security_integrity_current()))
		return rc;
#endif  /* CONFIG_RKP_KDP */
	return sock_has_perm(current, sock->sk, SOCKET__SHUTDOWN);
}

static int selinux_socket_unix_stream_connect(struct sock *sock,
					      struct sock *other,
					      struct sock *newsk)
{
	struct sk_security_struct *sksec_sock = sock->sk_security;
	struct sk_security_struct *sksec_other = other->sk_security;
	struct sk_security_struct *sksec_new = newsk->sk_security;
	struct common_audit_data ad;
	struct lsm_network_audit net = {0,};
	int err;
#ifdef CONFIG_RKP_KDP
	int rc;

	if ((rc = security_integrity_current()))
		return rc;
#endif  /* CONFIG_RKP_KDP */

	ad.type = LSM_AUDIT_DATA_NET;
	ad.u.net = &net;
	ad.u.net->sk = other;

	err = avc_has_perm(sksec_sock->sid, sksec_other->sid,
			   sksec_other->sclass,
			   UNIX_STREAM_SOCKET__CONNECTTO, &ad);
	if (err)
		return err;

	/* server child socket */
	sksec_new->peer_sid = sksec_sock->sid;
	err = security_sid_mls_copy(sksec_other->sid, sksec_sock->sid,
				    &sksec_new->sid);
	if (err)
		return err;

	/* connecting socket */
	sksec_sock->peer_sid = sksec_new->sid;

	return 0;
}

static int selinux_socket_unix_may_send(struct socket *sock,
					struct socket *other)
{
	struct sk_security_struct *ssec = sock->sk->sk_security;
	struct sk_security_struct *osec = other->sk->sk_security;
	struct common_audit_data ad;
	struct lsm_network_audit net = {0,};
#ifdef CONFIG_RKP_KDP
	int rc;

	if ((rc = security_integrity_current()))
		return rc;
#endif  /* CONFIG_RKP_KDP */

	ad.type = LSM_AUDIT_DATA_NET;
	ad.u.net = &net;
	ad.u.net->sk = other->sk;

	return avc_has_perm(ssec->sid, osec->sid, osec->sclass, SOCKET__SENDTO,
			    &ad);
}

static int selinux_inet_sys_rcv_skb(struct net *ns, int ifindex,
				    char *addrp, u16 family, u32 peer_sid,
				    struct common_audit_data *ad)
{
	int err;
	u32 if_sid;
	u32 node_sid;

	err = sel_netif_sid(ns, ifindex, &if_sid);
	if (err)
		return err;
	err = avc_has_perm(peer_sid, if_sid,
			   SECCLASS_NETIF, NETIF__INGRESS, ad);
	if (err)
		return err;

	err = sel_netnode_sid(addrp, family, &node_sid);
	if (err)
		return err;
	return avc_has_perm(peer_sid, node_sid,
			    SECCLASS_NODE, NODE__RECVFROM, ad);
}

static int selinux_sock_rcv_skb_compat(struct sock *sk, struct sk_buff *skb,
				       u16 family)
{
	int err = 0;
	struct sk_security_struct *sksec = sk->sk_security;
	u32 sk_sid = sksec->sid;
	struct common_audit_data ad;
	struct lsm_network_audit net = {0,};
	char *addrp;

	ad.type = LSM_AUDIT_DATA_NET;
	ad.u.net = &net;
	ad.u.net->netif = skb->skb_iif;
	ad.u.net->family = family;
	err = selinux_parse_skb(skb, &ad, &addrp, 1, NULL);
	if (err)
		return err;

	if (selinux_secmark_enabled()) {
		err = avc_has_perm(sk_sid, skb->secmark, SECCLASS_PACKET,
				   PACKET__RECV, &ad);
		if (err)
			return err;
	}

	err = selinux_netlbl_sock_rcv_skb(sksec, skb, family, &ad);
	if (err)
		return err;
	err = selinux_xfrm_sock_rcv_skb(sksec->sid, skb, &ad);

	return err;
}

static int selinux_socket_sock_rcv_skb(struct sock *sk, struct sk_buff *skb)
{
	int err;
	struct sk_security_struct *sksec = sk->sk_security;
	u16 family = sk->sk_family;
	u32 sk_sid = sksec->sid;
	struct common_audit_data ad;
	struct lsm_network_audit net = {0,};
	char *addrp;
	u8 secmark_active;
	u8 peerlbl_active;
#ifdef CONFIG_RKP_KDP
	int rc;

	if ((rc = security_integrity_current()))
		return rc;
#endif  /* CONFIG_RKP_KDP */

	if (family != PF_INET && family != PF_INET6)
		return 0;

	/* Handle mapped IPv4 packets arriving via IPv6 sockets */
	if (family == PF_INET6 && skb->protocol == htons(ETH_P_IP))
		family = PF_INET;

	/* If any sort of compatibility mode is enabled then handoff processing
	 * to the selinux_sock_rcv_skb_compat() function to deal with the
	 * special handling.  We do this in an attempt to keep this function
	 * as fast and as clean as possible. */
	if (!selinux_policycap_netpeer)
		return selinux_sock_rcv_skb_compat(sk, skb, family);

	secmark_active = selinux_secmark_enabled();
	peerlbl_active = selinux_peerlbl_enabled();
	if (!secmark_active && !peerlbl_active)
		return 0;

	ad.type = LSM_AUDIT_DATA_NET;
	ad.u.net = &net;
	ad.u.net->netif = skb->skb_iif;
	ad.u.net->family = family;
	err = selinux_parse_skb(skb, &ad, &addrp, 1, NULL);
	if (err)
		return err;

	if (peerlbl_active) {
		u32 peer_sid;

		err = selinux_skb_peerlbl_sid(skb, family, &peer_sid);
		if (err)
			return err;
		err = selinux_inet_sys_rcv_skb(sock_net(sk), skb->skb_iif,
					       addrp, family, peer_sid, &ad);
		if (err) {
			selinux_netlbl_err(skb, family, err, 0);
			return err;
		}
		err = avc_has_perm(sk_sid, peer_sid, SECCLASS_PEER,
				   PEER__RECV, &ad);
		if (err) {
			selinux_netlbl_err(skb, family, err, 0);
			return err;
		}
	}

	if (secmark_active) {
		err = avc_has_perm(sk_sid, skb->secmark, SECCLASS_PACKET,
				   PACKET__RECV, &ad);
		if (err)
			return err;
	}

	return err;
}

static int selinux_socket_getpeersec_stream(struct socket *sock, char __user *optval,
					    int __user *optlen, unsigned len)
{
	int err = 0;
	char *scontext;
	u32 scontext_len;
	struct sk_security_struct *sksec = sock->sk->sk_security;
	u32 peer_sid = SECSID_NULL;
#ifdef CONFIG_RKP_KDP
	int rc;

	if ((rc = security_integrity_current()))
		return rc;
#endif  /* CONFIG_RKP_KDP */
	if (sksec->sclass == SECCLASS_UNIX_STREAM_SOCKET ||
	    sksec->sclass == SECCLASS_TCP_SOCKET)
		peer_sid = sksec->peer_sid;
	if (peer_sid == SECSID_NULL)
		return -ENOPROTOOPT;

	err = security_sid_to_context(peer_sid, &scontext, &scontext_len);
	if (err)
		return err;

	if (scontext_len > len) {
		err = -ERANGE;
		goto out_len;
	}

	if (copy_to_user(optval, scontext, scontext_len))
		err = -EFAULT;

out_len:
	if (put_user(scontext_len, optlen))
		err = -EFAULT;
	kfree(scontext);
	return err;
}

static int selinux_socket_getpeersec_dgram(struct socket *sock, struct sk_buff *skb, u32 *secid)
{
	u32 peer_secid = SECSID_NULL;
	u16 family;
	struct inode_security_struct *isec;
#ifdef CONFIG_RKP_KDP
	int rc;
	if ((rc = security_integrity_current()))
		return rc;
#endif  /* CONFIG_RKP_KDP */


	if (skb && skb->protocol == htons(ETH_P_IP))
		family = PF_INET;
	else if (skb && skb->protocol == htons(ETH_P_IPV6))
		family = PF_INET6;
	else if (sock)
		family = sock->sk->sk_family;
	else
		goto out;

	if (sock && family == PF_UNIX) {
		isec = inode_security_novalidate(SOCK_INODE(sock));
		peer_secid = isec->sid;
	} else if (skb)
		selinux_skb_peerlbl_sid(skb, family, &peer_secid);

out:
	*secid = peer_secid;
	if (peer_secid == SECSID_NULL)
		return -EINVAL;
	return 0;
}

static int selinux_sk_alloc_security(struct sock *sk, int family, gfp_t priority)
{
	struct sk_security_struct *sksec;
#ifdef CONFIG_RKP_KDP
	int rc;

	if ((rc = security_integrity_current()))
		return rc;
#endif  /* CONFIG_RKP_KDP */
	sksec = kzalloc(sizeof(*sksec), priority);
	if (!sksec)
		return -ENOMEM;

	sksec->peer_sid = SECINITSID_UNLABELED;
	sksec->sid = SECINITSID_UNLABELED;
	sksec->sclass = SECCLASS_SOCKET;
	selinux_netlbl_sk_security_reset(sksec);
	sk->sk_security = sksec;

	return 0;
}

static void selinux_sk_free_security(struct sock *sk)
{
	struct sk_security_struct *sksec = sk->sk_security;
#ifdef CONFIG_RKP_KDP
	int rc;

	if ((rc = security_integrity_current()))
		return;
#endif  /* CONFIG_RKP_KDP */

	sk->sk_security = NULL;
	selinux_netlbl_sk_security_free(sksec);
	kfree(sksec);
}

static void selinux_sk_clone_security(const struct sock *sk, struct sock *newsk)
{
	struct sk_security_struct *sksec = sk->sk_security;
	struct sk_security_struct *newsksec = newsk->sk_security;
#ifdef CONFIG_RKP_KDP
	int rc;

	if ((rc = security_integrity_current()))
		return;
#endif  /* CONFIG_RKP_KDP */

	newsksec->sid = sksec->sid;
	newsksec->peer_sid = sksec->peer_sid;
	newsksec->sclass = sksec->sclass;

	selinux_netlbl_sk_security_reset(newsksec);
}

static void selinux_sk_getsecid(struct sock *sk, u32 *secid)
{

#ifdef CONFIG_RKP_KDP
	int rc;

	if ((rc = security_integrity_current()))
		return;
#endif  /* CONFIG_RKP_KDP */


	if (!sk)
		*secid = SECINITSID_ANY_SOCKET;
	else {
		struct sk_security_struct *sksec = sk->sk_security;

		*secid = sksec->sid;
	}
}

static void selinux_sock_graft(struct sock *sk, struct socket *parent)
{
	struct inode_security_struct *isec =
		inode_security_novalidate(SOCK_INODE(parent));
	struct sk_security_struct *sksec = sk->sk_security;
#ifdef CONFIG_RKP_KDP
	int rc;

	if ((rc = security_integrity_current()))
		return;
#endif  /* CONFIG_RKP_KDP */

	if (sk->sk_family == PF_INET || sk->sk_family == PF_INET6 ||
	    sk->sk_family == PF_UNIX)
		isec->sid = sksec->sid;
	sksec->sclass = isec->sclass;
}

static int selinux_inet_conn_request(struct sock *sk, struct sk_buff *skb,
				     struct request_sock *req)
{
	struct sk_security_struct *sksec = sk->sk_security;
	int err;
	u16 family = req->rsk_ops->family;
	u32 connsid;
	u32 peersid;
#ifdef CONFIG_RKP_KDP
	int rc;

	if ((rc = security_integrity_current()))
		return rc;
#endif  /* CONFIG_RKP_KDP */
	err = selinux_skb_peerlbl_sid(skb, family, &peersid);
	if (err)
		return err;
	err = selinux_conn_sid(sksec->sid, peersid, &connsid);
	if (err)
		return err;
	req->secid = connsid;
	req->peer_secid = peersid;

	return selinux_netlbl_inet_conn_request(req, family);
}

static void selinux_inet_csk_clone(struct sock *newsk,
				   const struct request_sock *req)
{
	struct sk_security_struct *newsksec = newsk->sk_security;
#ifdef CONFIG_RKP_KDP
	int rc;

	if ((rc = security_integrity_current()))
		return;
#endif  /* CONFIG_RKP_KDP */

	newsksec->sid = req->secid;
	newsksec->peer_sid = req->peer_secid;
	/* NOTE: Ideally, we should also get the isec->sid for the
	   new socket in sync, but we don't have the isec available yet.
	   So we will wait until sock_graft to do it, by which
	   time it will have been created and available. */

	/* We don't need to take any sort of lock here as we are the only
	 * thread with access to newsksec */
	selinux_netlbl_inet_csk_clone(newsk, req->rsk_ops->family);
}

static void selinux_inet_conn_established(struct sock *sk, struct sk_buff *skb)
{
	u16 family = sk->sk_family;
	struct sk_security_struct *sksec = sk->sk_security;
#ifdef CONFIG_RKP_KDP
	int rc;

	if ((rc = security_integrity_current()))
		return;
#endif  /* CONFIG_RKP_KDP */


	/* handle mapped IPv4 packets arriving via IPv6 sockets */
	if (family == PF_INET6 && skb->protocol == htons(ETH_P_IP))
		family = PF_INET;

	selinux_skb_peerlbl_sid(skb, family, &sksec->peer_sid);
}

static int selinux_secmark_relabel_packet(u32 sid)
{
	const struct task_security_struct *__tsec;
	u32 tsid;
#ifdef CONFIG_RKP_KDP
	int rc;

	if ((rc = security_integrity_current()))
		return rc;
#endif  /* CONFIG_RKP_KDP */

	__tsec = current_security();
	tsid = __tsec->sid;

	return avc_has_perm(tsid, sid, SECCLASS_PACKET, PACKET__RELABELTO, NULL);
}

static void selinux_secmark_refcount_inc(void)
{
#ifdef CONFIG_RKP_KDP
	int rc;

	if ((rc = security_integrity_current()))
		return;
#endif  /* CONFIG_RKP_KDP */


	atomic_inc(&selinux_secmark_refcount);
}

static void selinux_secmark_refcount_dec(void)
{
#ifdef CONFIG_RKP_KDP
	int rc;

	if ((rc = security_integrity_current()))
		return;
#endif  /* CONFIG_RKP_KDP */


	atomic_dec(&selinux_secmark_refcount);
}

static void selinux_req_classify_flow(const struct request_sock *req,
				      struct flowi *fl)
{
#ifdef CONFIG_RKP_KDP
	int rc;

	if ((rc = security_integrity_current()))
		return;
#endif  /* CONFIG_RKP_KDP */
	fl->flowi_secid = req->secid;
}

static int selinux_tun_dev_alloc_security(void **security)
{
	struct tun_security_struct *tunsec;
#ifdef CONFIG_RKP_KDP
	int rc;

	if ((rc = security_integrity_current()))
		return rc;
#endif  /* CONFIG_RKP_KDP */


	tunsec = kzalloc(sizeof(*tunsec), GFP_KERNEL);
	if (!tunsec)
		return -ENOMEM;
	tunsec->sid = current_sid();

	*security = tunsec;
	return 0;
}

static void selinux_tun_dev_free_security(void *security)
{
#ifdef CONFIG_RKP_KDP
	int rc;

	if ((rc = security_integrity_current()))
		return;
#endif  /* CONFIG_RKP_KDP */


	kfree(security);
}

static int selinux_tun_dev_create(void)
{
	u32 sid = current_sid();
#ifdef CONFIG_RKP_KDP
	int rc;

	if ((rc = security_integrity_current()))
		return rc;
#endif  /* CONFIG_RKP_KDP */
	/* we aren't taking into account the "sockcreate" SID since the socket
	 * that is being created here is not a socket in the traditional sense,
	 * instead it is a private sock, accessible only to the kernel, and
	 * representing a wide range of network traffic spanning multiple
	 * connections unlike traditional sockets - check the TUN driver to
	 * get a better understanding of why this socket is special */

	return avc_has_perm(sid, sid, SECCLASS_TUN_SOCKET, TUN_SOCKET__CREATE,
			    NULL);
}

static int selinux_tun_dev_attach_queue(void *security)
{
	struct tun_security_struct *tunsec = security;
#ifdef CONFIG_RKP_KDP
	int rc;

	if ((rc = security_integrity_current()))
		return rc;
#endif  /* CONFIG_RKP_KDP */

	return avc_has_perm(current_sid(), tunsec->sid, SECCLASS_TUN_SOCKET,
			    TUN_SOCKET__ATTACH_QUEUE, NULL);
}

static int selinux_tun_dev_attach(struct sock *sk, void *security)
{
	struct tun_security_struct *tunsec = security;
	struct sk_security_struct *sksec = sk->sk_security;

#ifdef CONFIG_RKP_KDP
	int rc;

	if ((rc = security_integrity_current()))
		return rc;
#endif  /* CONFIG_RKP_KDP */


	/* we don't currently perform any NetLabel based labeling here and it
	 * isn't clear that we would want to do so anyway; while we could apply
	 * labeling without the support of the TUN user the resulting labeled
	 * traffic from the other end of the connection would almost certainly
	 * cause confusion to the TUN user that had no idea network labeling
	 * protocols were being used */

	sksec->sid = tunsec->sid;
	sksec->sclass = SECCLASS_TUN_SOCKET;

	return 0;
}

static int selinux_tun_dev_open(void *security)
{
	struct tun_security_struct *tunsec = security;
	u32 sid = current_sid();
	int err;
#ifdef CONFIG_RKP_KDP
	int rc;

	if ((rc = security_integrity_current()))
		return rc;
#endif  /* CONFIG_RKP_KDP */
	err = avc_has_perm(sid, tunsec->sid, SECCLASS_TUN_SOCKET,
			   TUN_SOCKET__RELABELFROM, NULL);
	if (err)
		return err;
	err = avc_has_perm(sid, sid, SECCLASS_TUN_SOCKET,
			   TUN_SOCKET__RELABELTO, NULL);
	if (err)
		return err;
	tunsec->sid = sid;

	return 0;
}

static int selinux_nlmsg_perm(struct sock *sk, struct sk_buff *skb)
{
	int err = 0;
	u32 perm;
	struct nlmsghdr *nlh;
	struct sk_security_struct *sksec = sk->sk_security;

	if (skb->len < NLMSG_HDRLEN) {
		err = -EINVAL;
		goto out;
	}
	nlh = nlmsg_hdr(skb);

	err = selinux_nlmsg_lookup(sksec->sclass, nlh->nlmsg_type, &perm);
	if (err) {
		if (err == -EINVAL) {
			pr_warn_ratelimited("SELinux: unrecognized netlink"
			       " message: protocol=%hu nlmsg_type=%hu sclass=%s"
			       " pig=%d comm=%s\n",
			       sk->sk_protocol, nlh->nlmsg_type,
			       secclass_map[sksec->sclass - 1].name,
			       task_pid_nr(current), current->comm);
// [ SEC_SELINUX_PORTING_COMMON
#ifdef CONFIG_ALWAYS_ENFORCE
			if (security_get_allow_unknown())
#else
			if (!selinux_enforcing || security_get_allow_unknown())
#endif
// ] SEC_SELINUX_PORTING_COMMON
				err = 0;
		}

		/* Ignore */
		if (err == -ENOENT)
			err = 0;
		goto out;
	}

	err = sock_has_perm(current, sk, perm);
out:
	return err;
}

#ifdef CONFIG_NETFILTER

static unsigned int selinux_ip_forward(struct sk_buff *skb,
				       const struct net_device *indev,
				       u16 family)
{
	int err;
	char *addrp;
	u32 peer_sid;
	struct common_audit_data ad;
	struct lsm_network_audit net = {0,};
	u8 secmark_active;
	u8 netlbl_active;
	u8 peerlbl_active;

	if (!selinux_policycap_netpeer)
		return NF_ACCEPT;

	secmark_active = selinux_secmark_enabled();
	netlbl_active = netlbl_enabled();
	peerlbl_active = selinux_peerlbl_enabled();
	if (!secmark_active && !peerlbl_active)
		return NF_ACCEPT;

	if (selinux_skb_peerlbl_sid(skb, family, &peer_sid) != 0)
		return NF_DROP;

	ad.type = LSM_AUDIT_DATA_NET;
	ad.u.net = &net;
	ad.u.net->netif = indev->ifindex;
	ad.u.net->family = family;
	if (selinux_parse_skb(skb, &ad, &addrp, 1, NULL) != 0)
		return NF_DROP;

	if (peerlbl_active) {
		err = selinux_inet_sys_rcv_skb(dev_net(indev), indev->ifindex,
					       addrp, family, peer_sid, &ad);
		if (err) {
			selinux_netlbl_err(skb, family, err, 1);
			return NF_DROP;
		}
	}

	if (secmark_active)
		if (avc_has_perm(peer_sid, skb->secmark,
				 SECCLASS_PACKET, PACKET__FORWARD_IN, &ad))
			return NF_DROP;

	if (netlbl_active)
		/* we do this in the FORWARD path and not the POST_ROUTING
		 * path because we want to make sure we apply the necessary
		 * labeling before IPsec is applied so we can leverage AH
		 * protection */
		if (selinux_netlbl_skbuff_setsid(skb, family, peer_sid) != 0)
			return NF_DROP;

	return NF_ACCEPT;
}

static unsigned int selinux_ipv4_forward(void *priv,
					 struct sk_buff *skb,
					 const struct nf_hook_state *state)
{
	return selinux_ip_forward(skb, state->in, PF_INET);
}

#if IS_ENABLED(CONFIG_IPV6)
static unsigned int selinux_ipv6_forward(void *priv,
					 struct sk_buff *skb,
					 const struct nf_hook_state *state)
{
	return selinux_ip_forward(skb, state->in, PF_INET6);
}
#endif	/* IPV6 */

static unsigned int selinux_ip_output(struct sk_buff *skb,
				      u16 family)
{
	struct sock *sk;
	u32 sid;

	if (!netlbl_enabled())
		return NF_ACCEPT;

	/* we do this in the LOCAL_OUT path and not the POST_ROUTING path
	 * because we want to make sure we apply the necessary labeling
	 * before IPsec is applied so we can leverage AH protection */
	sk = skb->sk;
	if (sk) {
		struct sk_security_struct *sksec;

		if (sk_listener(sk))
			/* if the socket is the listening state then this
			 * packet is a SYN-ACK packet which means it needs to
			 * be labeled based on the connection/request_sock and
			 * not the parent socket.  unfortunately, we can't
			 * lookup the request_sock yet as it isn't queued on
			 * the parent socket until after the SYN-ACK is sent.
			 * the "solution" is to simply pass the packet as-is
			 * as any IP option based labeling should be copied
			 * from the initial connection request (in the IP
			 * layer).  it is far from ideal, but until we get a
			 * security label in the packet itself this is the
			 * best we can do. */
			return NF_ACCEPT;

		/* standard practice, label using the parent socket */
		sksec = sk->sk_security;
		sid = sksec->sid;
	} else
		sid = SECINITSID_KERNEL;
	if (selinux_netlbl_skbuff_setsid(skb, family, sid) != 0)
		return NF_DROP;

	return NF_ACCEPT;
}

static unsigned int selinux_ipv4_output(void *priv,
					struct sk_buff *skb,
					const struct nf_hook_state *state)
{
	return selinux_ip_output(skb, PF_INET);
}

#if IS_ENABLED(CONFIG_IPV6)
static unsigned int selinux_ipv6_output(void *priv,
					struct sk_buff *skb,
					const struct nf_hook_state *state)
{
	return selinux_ip_output(skb, PF_INET6);
}
#endif	/* IPV6 */

static unsigned int selinux_ip_postroute_compat(struct sk_buff *skb,
						int ifindex,
						u16 family)
{
	struct sock *sk = skb_to_full_sk(skb);
	struct sk_security_struct *sksec;
	struct common_audit_data ad;
	struct lsm_network_audit net = {0,};
	char *addrp;
	u8 proto;

	if (sk == NULL)
		return NF_ACCEPT;
	sksec = sk->sk_security;

	ad.type = LSM_AUDIT_DATA_NET;
	ad.u.net = &net;
	ad.u.net->netif = ifindex;
	ad.u.net->family = family;
	if (selinux_parse_skb(skb, &ad, &addrp, 0, &proto))
		return NF_DROP;

	if (selinux_secmark_enabled())
		if (avc_has_perm(sksec->sid, skb->secmark,
				 SECCLASS_PACKET, PACKET__SEND, &ad))
			return NF_DROP_ERR(-ECONNREFUSED);

	if (selinux_xfrm_postroute_last(sksec->sid, skb, &ad, proto))
		return NF_DROP_ERR(-ECONNREFUSED);

	return NF_ACCEPT;
}

static unsigned int selinux_ip_postroute(struct sk_buff *skb,
					 const struct net_device *outdev,
					 u16 family)
{
	u32 secmark_perm;
	u32 peer_sid;
	int ifindex = outdev->ifindex;
	struct sock *sk;
	struct common_audit_data ad;
	struct lsm_network_audit net = {0,};
	char *addrp;
	u8 secmark_active;
	u8 peerlbl_active;

	/* If any sort of compatibility mode is enabled then handoff processing
	 * to the selinux_ip_postroute_compat() function to deal with the
	 * special handling.  We do this in an attempt to keep this function
	 * as fast and as clean as possible. */
	if (!selinux_policycap_netpeer)
		return selinux_ip_postroute_compat(skb, ifindex, family);

	secmark_active = selinux_secmark_enabled();
	peerlbl_active = selinux_peerlbl_enabled();
	if (!secmark_active && !peerlbl_active)
		return NF_ACCEPT;

	sk = skb_to_full_sk(skb);

#ifdef CONFIG_XFRM
	/* If skb->dst->xfrm is non-NULL then the packet is undergoing an IPsec
	 * packet transformation so allow the packet to pass without any checks
	 * since we'll have another chance to perform access control checks
	 * when the packet is on it's final way out.
	 * NOTE: there appear to be some IPv6 multicast cases where skb->dst
	 *       is NULL, in this case go ahead and apply access control.
	 * NOTE: if this is a local socket (skb->sk != NULL) that is in the
	 *       TCP listening state we cannot wait until the XFRM processing
	 *       is done as we will miss out on the SA label if we do;
	 *       unfortunately, this means more work, but it is only once per
	 *       connection. */
	if (skb_dst(skb) != NULL && skb_dst(skb)->xfrm != NULL &&
	    !(sk && sk_listener(sk)))
		return NF_ACCEPT;
#endif

	if (sk == NULL) {
		/* Without an associated socket the packet is either coming
		 * from the kernel or it is being forwarded; check the packet
		 * to determine which and if the packet is being forwarded
		 * query the packet directly to determine the security label. */
		if (skb->skb_iif) {
			secmark_perm = PACKET__FORWARD_OUT;
			if (selinux_skb_peerlbl_sid(skb, family, &peer_sid))
				return NF_DROP;
		} else {
			secmark_perm = PACKET__SEND;
			peer_sid = SECINITSID_KERNEL;
		}
	} else if (sk_listener(sk)) {
		/* Locally generated packet but the associated socket is in the
		 * listening state which means this is a SYN-ACK packet.  In
		 * this particular case the correct security label is assigned
		 * to the connection/request_sock but unfortunately we can't
		 * query the request_sock as it isn't queued on the parent
		 * socket until after the SYN-ACK packet is sent; the only
		 * viable choice is to regenerate the label like we do in
		 * selinux_inet_conn_request().  See also selinux_ip_output()
		 * for similar problems. */
		u32 skb_sid;
		struct sk_security_struct *sksec;

		sksec = sk->sk_security;
		if (selinux_skb_peerlbl_sid(skb, family, &skb_sid))
			return NF_DROP;
		/* At this point, if the returned skb peerlbl is SECSID_NULL
		 * and the packet has been through at least one XFRM
		 * transformation then we must be dealing with the "final"
		 * form of labeled IPsec packet; since we've already applied
		 * all of our access controls on this packet we can safely
		 * pass the packet. */
		if (skb_sid == SECSID_NULL) {
			switch (family) {
			case PF_INET:
				if (IPCB(skb)->flags & IPSKB_XFRM_TRANSFORMED)
					return NF_ACCEPT;
				break;
			case PF_INET6:
				if (IP6CB(skb)->flags & IP6SKB_XFRM_TRANSFORMED)
					return NF_ACCEPT;
				break;
			default:
				return NF_DROP_ERR(-ECONNREFUSED);
			}
		}
		if (selinux_conn_sid(sksec->sid, skb_sid, &peer_sid))
			return NF_DROP;
		secmark_perm = PACKET__SEND;
	} else {
		/* Locally generated packet, fetch the security label from the
		 * associated socket. */
		struct sk_security_struct *sksec = sk->sk_security;
		peer_sid = sksec->sid;
		secmark_perm = PACKET__SEND;
	}

	ad.type = LSM_AUDIT_DATA_NET;
	ad.u.net = &net;
	ad.u.net->netif = ifindex;
	ad.u.net->family = family;
	if (selinux_parse_skb(skb, &ad, &addrp, 0, NULL))
		return NF_DROP;

	if (secmark_active)
		if (avc_has_perm(peer_sid, skb->secmark,
				 SECCLASS_PACKET, secmark_perm, &ad))
			return NF_DROP_ERR(-ECONNREFUSED);

	if (peerlbl_active) {
		u32 if_sid;
		u32 node_sid;

		if (sel_netif_sid(dev_net(outdev), ifindex, &if_sid))
			return NF_DROP;
		if (avc_has_perm(peer_sid, if_sid,
				 SECCLASS_NETIF, NETIF__EGRESS, &ad))
			return NF_DROP_ERR(-ECONNREFUSED);

		if (sel_netnode_sid(addrp, family, &node_sid))
			return NF_DROP;
		if (avc_has_perm(peer_sid, node_sid,
				 SECCLASS_NODE, NODE__SENDTO, &ad))
			return NF_DROP_ERR(-ECONNREFUSED);
	}

	return NF_ACCEPT;
}

static unsigned int selinux_ipv4_postroute(void *priv,
					   struct sk_buff *skb,
					   const struct nf_hook_state *state)
{
	return selinux_ip_postroute(skb, state->out, PF_INET);
}

#if IS_ENABLED(CONFIG_IPV6)
static unsigned int selinux_ipv6_postroute(void *priv,
					   struct sk_buff *skb,
					   const struct nf_hook_state *state)
{
	return selinux_ip_postroute(skb, state->out, PF_INET6);
}
#endif	/* IPV6 */

#endif	/* CONFIG_NETFILTER */

static int selinux_netlink_send(struct sock *sk, struct sk_buff *skb)
{
#ifdef CONFIG_RKP_KDP
	int rc;

	if ((rc = security_integrity_current()))
		return rc;
#endif  /* CONFIG_RKP_KDP */
	return selinux_nlmsg_perm(sk, skb);
}

static int ipc_alloc_security(struct task_struct *task,
			      struct kern_ipc_perm *perm,
			      u16 sclass)
{
	struct ipc_security_struct *isec;
	u32 sid;

	isec = kzalloc(sizeof(struct ipc_security_struct), GFP_KERNEL);
	if (!isec)
		return -ENOMEM;

	sid = task_sid(task);
	isec->sclass = sclass;
	isec->sid = sid;
	perm->security = isec;

	return 0;
}

static void ipc_free_security(struct kern_ipc_perm *perm)
{
	struct ipc_security_struct *isec = perm->security;
	perm->security = NULL;
	kfree(isec);
}

static int msg_msg_alloc_security(struct msg_msg *msg)
{
	struct msg_security_struct *msec;

	msec = kzalloc(sizeof(struct msg_security_struct), GFP_KERNEL);
	if (!msec)
		return -ENOMEM;

	msec->sid = SECINITSID_UNLABELED;
	msg->security = msec;

	return 0;
}

static void msg_msg_free_security(struct msg_msg *msg)
{
	struct msg_security_struct *msec = msg->security;

	msg->security = NULL;
	kfree(msec);
}

static int ipc_has_perm(struct kern_ipc_perm *ipc_perms,
			u32 perms)
{
	struct ipc_security_struct *isec;
	struct common_audit_data ad;
	u32 sid = current_sid();

	isec = ipc_perms->security;

	ad.type = LSM_AUDIT_DATA_IPC;
	ad.u.ipc_id = ipc_perms->key;

	return avc_has_perm(sid, isec->sid, isec->sclass, perms, &ad);
}

static int selinux_msg_msg_alloc_security(struct msg_msg *msg)
{
#ifdef CONFIG_RKP_KDP
	int rc;

	if ((rc = security_integrity_current()))
		return rc;
#endif  /* CONFIG_RKP_KDP */
	return msg_msg_alloc_security(msg);
}

static void selinux_msg_msg_free_security(struct msg_msg *msg)
{
#ifdef CONFIG_RKP_KDP
	int rc;
	if ((rc = security_integrity_current()))
		return;
#endif  /* CONFIG_RKP_KDP */

	msg_msg_free_security(msg);
}

/* message queue security operations */
static int selinux_msg_queue_alloc_security(struct msg_queue *msq)
{
	struct ipc_security_struct *isec;
	struct common_audit_data ad;
	u32 sid = current_sid();
	int rc;

#ifdef CONFIG_RKP_KDP
	if ((rc = security_integrity_current()))
		return rc;
#endif  /* CONFIG_RKP_KDP */
	rc = ipc_alloc_security(current, &msq->q_perm, SECCLASS_MSGQ);
	if (rc)
		return rc;

	isec = msq->q_perm.security;

	ad.type = LSM_AUDIT_DATA_IPC;
	ad.u.ipc_id = msq->q_perm.key;

	rc = avc_has_perm(sid, isec->sid, SECCLASS_MSGQ,
			  MSGQ__CREATE, &ad);
	if (rc) {
		ipc_free_security(&msq->q_perm);
		return rc;
	}
	return 0;
}

static void selinux_msg_queue_free_security(struct msg_queue *msq)
{
#ifdef CONFIG_RKP_KDP
	int rc;

	if ((rc = security_integrity_current()))
		return;
#endif  /* CONFIG_RKP_KDP */

	ipc_free_security(&msq->q_perm);
}

static int selinux_msg_queue_associate(struct msg_queue *msq, int msqflg)
{
	struct ipc_security_struct *isec;
	struct common_audit_data ad;
	u32 sid = current_sid();
#ifdef CONFIG_RKP_KDP
	int rc;

	if ((rc = security_integrity_current()))
		return rc;
#endif  /* CONFIG_RKP_KDP */
	isec = msq->q_perm.security;

	ad.type = LSM_AUDIT_DATA_IPC;
	ad.u.ipc_id = msq->q_perm.key;

	return avc_has_perm(sid, isec->sid, SECCLASS_MSGQ,
			    MSGQ__ASSOCIATE, &ad);
}

static int selinux_msg_queue_msgctl(struct msg_queue *msq, int cmd)
{
	int err;
	int perms;
#ifdef CONFIG_RKP_KDP
	int rc;

	if ((rc = security_integrity_current()))
		return rc;
#endif  /* CONFIG_RKP_KDP */
	switch (cmd) {
	case IPC_INFO:
	case MSG_INFO:
		/* No specific object, just general system-wide information. */
		return task_has_system(current, SYSTEM__IPC_INFO);
	case IPC_STAT:
	case MSG_STAT:
		perms = MSGQ__GETATTR | MSGQ__ASSOCIATE;
		break;
	case IPC_SET:
		perms = MSGQ__SETATTR;
		break;
	case IPC_RMID:
		perms = MSGQ__DESTROY;
		break;
	default:
		return 0;
	}

	err = ipc_has_perm(&msq->q_perm, perms);
	return err;
}

static int selinux_msg_queue_msgsnd(struct msg_queue *msq, struct msg_msg *msg, int msqflg)
{
	struct ipc_security_struct *isec;
	struct msg_security_struct *msec;
	struct common_audit_data ad;
	u32 sid = current_sid();
	int rc;

#ifdef CONFIG_RKP_KDP
	if ((rc = security_integrity_current()))
		return rc;
#endif  /* CONFIG_RKP_KDP */

	isec = msq->q_perm.security;
	msec = msg->security;

	/*
	 * First time through, need to assign label to the message
	 */
	if (msec->sid == SECINITSID_UNLABELED) {
		/*
		 * Compute new sid based on current process and
		 * message queue this message will be stored in
		 */
		rc = security_transition_sid(sid, isec->sid, SECCLASS_MSG,
					     NULL, &msec->sid);
		if (rc)
			return rc;
	}

	ad.type = LSM_AUDIT_DATA_IPC;
	ad.u.ipc_id = msq->q_perm.key;

	/* Can this process write to the queue? */
	rc = avc_has_perm(sid, isec->sid, SECCLASS_MSGQ,
			  MSGQ__WRITE, &ad);
	if (!rc)
		/* Can this process send the message */
		rc = avc_has_perm(sid, msec->sid, SECCLASS_MSG,
				  MSG__SEND, &ad);
	if (!rc)
		/* Can the message be put in the queue? */
		rc = avc_has_perm(msec->sid, isec->sid, SECCLASS_MSGQ,
				  MSGQ__ENQUEUE, &ad);

	return rc;
}

static int selinux_msg_queue_msgrcv(struct msg_queue *msq, struct msg_msg *msg,
				    struct task_struct *target,
				    long type, int mode)
{
	struct ipc_security_struct *isec;
	struct msg_security_struct *msec;
	struct common_audit_data ad;
	u32 sid = task_sid(target);
	int rc;
#ifdef CONFIG_RKP_KDP
	if ((rc = security_integrity_current()))
		return rc;
#endif  /* CONFIG_RKP_KDP */

	isec = msq->q_perm.security;
	msec = msg->security;

	ad.type = LSM_AUDIT_DATA_IPC;
	ad.u.ipc_id = msq->q_perm.key;

	rc = avc_has_perm(sid, isec->sid,
			  SECCLASS_MSGQ, MSGQ__READ, &ad);
	if (!rc)
		rc = avc_has_perm(sid, msec->sid,
				  SECCLASS_MSG, MSG__RECEIVE, &ad);
	return rc;
}

/* Shared Memory security operations */
static int selinux_shm_alloc_security(struct shmid_kernel *shp)
{
	struct ipc_security_struct *isec;
	struct common_audit_data ad;
	u32 sid = current_sid();
	int rc;

#ifdef CONFIG_RKP_KDP
	if ((rc = security_integrity_current()))
		return rc;
#endif  /* CONFIG_RKP_KDP */
	rc = ipc_alloc_security(current, &shp->shm_perm, SECCLASS_SHM);
	if (rc)
		return rc;

	isec = shp->shm_perm.security;

	ad.type = LSM_AUDIT_DATA_IPC;
	ad.u.ipc_id = shp->shm_perm.key;

	rc = avc_has_perm(sid, isec->sid, SECCLASS_SHM,
			  SHM__CREATE, &ad);
	if (rc) {
		ipc_free_security(&shp->shm_perm);
		return rc;
	}
	return 0;
}

static void selinux_shm_free_security(struct shmid_kernel *shp)
{
#ifdef CONFIG_RKP_KDP
	int rc;

	if ((rc = security_integrity_current()))
		return;
#endif  /* CONFIG_RKP_KDP */

	ipc_free_security(&shp->shm_perm);
}

static int selinux_shm_associate(struct shmid_kernel *shp, int shmflg)
{
	struct ipc_security_struct *isec;
	struct common_audit_data ad;
	u32 sid = current_sid();
#ifdef CONFIG_RKP_KDP
	int rc;

	if ((rc = security_integrity_current()))
		return rc;
#endif  /* CONFIG_RKP_KDP */
	isec = shp->shm_perm.security;

	ad.type = LSM_AUDIT_DATA_IPC;
	ad.u.ipc_id = shp->shm_perm.key;

	return avc_has_perm(sid, isec->sid, SECCLASS_SHM,
			    SHM__ASSOCIATE, &ad);
}

/* Note, at this point, shp is locked down */
static int selinux_shm_shmctl(struct shmid_kernel *shp, int cmd)
{
	int perms;
	int err;
#ifdef CONFIG_RKP_KDP
	int rc;

	if ((rc = security_integrity_current()))
		return rc;
#endif  /* CONFIG_RKP_KDP */
	switch (cmd) {
	case IPC_INFO:
	case SHM_INFO:
		/* No specific object, just general system-wide information. */
		return task_has_system(current, SYSTEM__IPC_INFO);
	case IPC_STAT:
	case SHM_STAT:
		perms = SHM__GETATTR | SHM__ASSOCIATE;
		break;
	case IPC_SET:
		perms = SHM__SETATTR;
		break;
	case SHM_LOCK:
	case SHM_UNLOCK:
		perms = SHM__LOCK;
		break;
	case IPC_RMID:
		perms = SHM__DESTROY;
		break;
	default:
		return 0;
	}

	err = ipc_has_perm(&shp->shm_perm, perms);
	return err;
}

static int selinux_shm_shmat(struct shmid_kernel *shp,
			     char __user *shmaddr, int shmflg)
{
	u32 perms;
#ifdef CONFIG_RKP_KDP
	int rc;

	if ((rc = security_integrity_current()))
		return rc;
#endif  /* CONFIG_RKP_KDP */
	if (shmflg & SHM_RDONLY)
		perms = SHM__READ;
	else
		perms = SHM__READ | SHM__WRITE;

	return ipc_has_perm(&shp->shm_perm, perms);
}

/* Semaphore security operations */
static int selinux_sem_alloc_security(struct sem_array *sma)
{
	struct ipc_security_struct *isec;
	struct common_audit_data ad;
	u32 sid = current_sid();
	int rc;
#ifdef CONFIG_RKP_KDP
	if ((rc = security_integrity_current()))
		return rc;
#endif  /* CONFIG_RKP_KDP */

	rc = ipc_alloc_security(current, &sma->sem_perm, SECCLASS_SEM);
	if (rc)
		return rc;

	isec = sma->sem_perm.security;

	ad.type = LSM_AUDIT_DATA_IPC;
	ad.u.ipc_id = sma->sem_perm.key;

	rc = avc_has_perm(sid, isec->sid, SECCLASS_SEM,
			  SEM__CREATE, &ad);
	if (rc) {
		ipc_free_security(&sma->sem_perm);
		return rc;
	}
	return 0;
}

static void selinux_sem_free_security(struct sem_array *sma)
{
#ifdef CONFIG_RKP_KDP
	int rc;

	if ((rc = security_integrity_current()))
		return;
#endif  /* CONFIG_RKP_KDP */
	ipc_free_security(&sma->sem_perm);
}

static int selinux_sem_associate(struct sem_array *sma, int semflg)
{
	struct ipc_security_struct *isec;
	struct common_audit_data ad;
	u32 sid = current_sid();
#ifdef CONFIG_RKP_KDP
	int rc;

	if ((rc = security_integrity_current()))
		return rc;
#endif  /* CONFIG_RKP_KDP */
	isec = sma->sem_perm.security;

	ad.type = LSM_AUDIT_DATA_IPC;
	ad.u.ipc_id = sma->sem_perm.key;

	return avc_has_perm(sid, isec->sid, SECCLASS_SEM,
			    SEM__ASSOCIATE, &ad);
}

/* Note, at this point, sma is locked down */
static int selinux_sem_semctl(struct sem_array *sma, int cmd)
{
	int err;
	u32 perms;
#ifdef CONFIG_RKP_KDP
	int rc;

	if ((rc = security_integrity_current()))
		return rc;
#endif  /* CONFIG_RKP_KDP */

	switch (cmd) {
	case IPC_INFO:
	case SEM_INFO:
		/* No specific object, just general system-wide information. */
		return task_has_system(current, SYSTEM__IPC_INFO);
	case GETPID:
	case GETNCNT:
	case GETZCNT:
		perms = SEM__GETATTR;
		break;
	case GETVAL:
	case GETALL:
		perms = SEM__READ;
		break;
	case SETVAL:
	case SETALL:
		perms = SEM__WRITE;
		break;
	case IPC_RMID:
		perms = SEM__DESTROY;
		break;
	case IPC_SET:
		perms = SEM__SETATTR;
		break;
	case IPC_STAT:
	case SEM_STAT:
		perms = SEM__GETATTR | SEM__ASSOCIATE;
		break;
	default:
		return 0;
	}

	err = ipc_has_perm(&sma->sem_perm, perms);
	return err;
}

static int selinux_sem_semop(struct sem_array *sma,
			     struct sembuf *sops, unsigned nsops, int alter)
{
	u32 perms;
#ifdef CONFIG_RKP_KDP
	int rc;

	if ((rc = security_integrity_current()))
		return rc;
#endif  /* CONFIG_RKP_KDP */
	if (alter)
		perms = SEM__READ | SEM__WRITE;
	else
		perms = SEM__READ;

	return ipc_has_perm(&sma->sem_perm, perms);
}

static int selinux_ipc_permission(struct kern_ipc_perm *ipcp, short flag)
{
	u32 av = 0;
#ifdef CONFIG_RKP_KDP
	int rc;

	if ((rc = security_integrity_current()))
		return rc;
#endif  /* CONFIG_RKP_KDP */
	av = 0;
	if (flag & S_IRUGO)
		av |= IPC__UNIX_READ;
	if (flag & S_IWUGO)
		av |= IPC__UNIX_WRITE;

	if (av == 0)
		return 0;

	return ipc_has_perm(ipcp, av);
}

static void selinux_ipc_getsecid(struct kern_ipc_perm *ipcp, u32 *secid)
{
	struct ipc_security_struct *isec = ipcp->security;
#ifdef CONFIG_RKP_KDP
	int rc;
	if ((rc = security_integrity_current()))
		return;
#endif  /* CONFIG_RKP_KDP */
	*secid = isec->sid;
}

static void selinux_d_instantiate(struct dentry *dentry, struct inode *inode)
{
#ifdef CONFIG_RKP_KDP
	int rc;

	if ((rc = security_integrity_current()))
		return;
#endif  /* CONFIG_RKP_KDP */

	if (inode)
		inode_doinit_with_dentry(inode, dentry);
}

static int selinux_getprocattr(struct task_struct *p,
			       char *name, char **value)
{
	const struct task_security_struct *__tsec;
	u32 sid;
	int error;
	unsigned len;
#ifdef CONFIG_RKP_KDP
	int rc;

	if ((rc = security_integrity_current()))
		return rc;
#endif  /* CONFIG_RKP_KDP */
	if (current != p) {
		error = current_has_perm(p, PROCESS__GETATTR);
		if (error)
			return error;
	}

	rcu_read_lock();
	__tsec = __task_cred(p)->security;

	if (!strcmp(name, "current"))
		sid = __tsec->sid;
	else if (!strcmp(name, "prev"))
		sid = __tsec->osid;
	else if (!strcmp(name, "exec"))
		sid = __tsec->exec_sid;
	else if (!strcmp(name, "fscreate"))
		sid = __tsec->create_sid;
	else if (!strcmp(name, "keycreate"))
		sid = __tsec->keycreate_sid;
	else if (!strcmp(name, "sockcreate"))
		sid = __tsec->sockcreate_sid;
	else
		goto invalid;
	rcu_read_unlock();

	if (!sid)
		return 0;

	error = security_sid_to_context(sid, value, &len);
	if (error)
		return error;
	return len;

invalid:
	rcu_read_unlock();
	return -EINVAL;
}

static int selinux_setprocattr(struct task_struct *p,
			       char *name, void *value, size_t size)
{
	struct task_security_struct *tsec;
	struct cred *new;
	u32 sid = 0, ptsid;
	int error;
	char *str = value;
#ifdef CONFIG_RKP_KDP
	int rc;

	if ((rc = security_integrity_current()))
		return rc;
#endif  /* CONFIG_RKP_KDP */
	if (current != p) {
		/* SELinux only allows a process to change its own
		   security attributes. */
		return -EACCES;
	}

	/*
	 * Basic control over ability to set these attributes at all.
	 * current == p, but we'll pass them separately in case the
	 * above restriction is ever removed.
	 */
	if (!strcmp(name, "exec"))
		error = current_has_perm(p, PROCESS__SETEXEC);
	else if (!strcmp(name, "fscreate"))
		error = current_has_perm(p, PROCESS__SETFSCREATE);
	else if (!strcmp(name, "keycreate"))
		error = current_has_perm(p, PROCESS__SETKEYCREATE);
	else if (!strcmp(name, "sockcreate"))
		error = current_has_perm(p, PROCESS__SETSOCKCREATE);
	else if (!strcmp(name, "current"))
		error = current_has_perm(p, PROCESS__SETCURRENT);
	else
		error = -EINVAL;
	if (error)
		return error;

	/* Obtain a SID for the context, if one was specified. */
	if (size && str[0] && str[0] != '\n') {
		if (str[size-1] == '\n') {
			str[size-1] = 0;
			size--;
		}
		error = security_context_to_sid(value, size, &sid, GFP_KERNEL);
		if (error == -EINVAL && !strcmp(name, "fscreate")) {
			if (!capable(CAP_MAC_ADMIN)) {
				struct audit_buffer *ab;
				size_t audit_size;

				/* We strip a nul only if it is at the end, otherwise the
				 * context contains a nul and we should audit that */
				if (str[size - 1] == '\0')
					audit_size = size - 1;
				else
					audit_size = size;
				ab = audit_log_start(current->audit_context, GFP_ATOMIC, AUDIT_SELINUX_ERR);
				audit_log_format(ab, "op=fscreate invalid_context=");
				audit_log_n_untrustedstring(ab, value, audit_size);
				audit_log_end(ab);

				return error;
			}
			error = security_context_to_sid_force(value, size,
							      &sid);
		}
		if (error)
			return error;
	}

	new = prepare_creds();
	if (!new)
		return -ENOMEM;

	/* Permission checking based on the specified context is
	   performed during the actual operation (execve,
	   open/mkdir/...), when we know the full context of the
	   operation.  See selinux_bprm_set_creds for the execve
	   checks and may_create for the file creation checks. The
	   operation will then fail if the context is not permitted. */
	tsec = new->security;
	if (!strcmp(name, "exec")) {
		tsec->exec_sid = sid;
	} else if (!strcmp(name, "fscreate")) {
		tsec->create_sid = sid;
	} else if (!strcmp(name, "keycreate")) {
		error = may_create_key(sid, p);
		if (error)
			goto abort_change;
		tsec->keycreate_sid = sid;
	} else if (!strcmp(name, "sockcreate")) {
		tsec->sockcreate_sid = sid;
	} else if (!strcmp(name, "current")) {
		error = -EINVAL;
		if (sid == 0)
			goto abort_change;

		/* Only allow single threaded processes to change context */
		error = -EPERM;
		if (!current_is_single_threaded()) {
			error = security_bounded_transition(tsec->sid, sid);
			if (error)
				goto abort_change;
		}

		/* Check permissions for the transition. */
		error = avc_has_perm(tsec->sid, sid, SECCLASS_PROCESS,
				     PROCESS__DYNTRANSITION, NULL);
		if (error)
			goto abort_change;

		/* Check for ptracing, and update the task SID if ok.
		   Otherwise, leave SID unchanged and fail. */
		ptsid = ptrace_parent_sid(p);
		if (ptsid != 0) {
			error = avc_has_perm(ptsid, sid, SECCLASS_PROCESS,
					     PROCESS__PTRACE, NULL);
			if (error)
				goto abort_change;
		}

		tsec->sid = sid;
	} else {
		error = -EINVAL;
		goto abort_change;
	}

	commit_creds(new);
	return size;

abort_change:
	abort_creds(new);
	return error;
}

static int selinux_ismaclabel(const char *name)
{
	return (strcmp(name, XATTR_SELINUX_SUFFIX) == 0);
}

static int selinux_secid_to_secctx(u32 secid, char **secdata, u32 *seclen)
{
#ifdef CONFIG_RKP_KDP
	int rc;

	if ((rc = security_integrity_current()))
		return rc;
#endif  /* CONFIG_RKP_KDP */
	return security_sid_to_context(secid, secdata, seclen);
}

static int selinux_secctx_to_secid(const char *secdata, u32 seclen, u32 *secid)
{
	#ifdef CONFIG_RKP_KDP
	int rc;

	if ((rc = security_integrity_current()))
		return rc;
#endif  /* CONFIG_RKP_KDP */

	return security_context_to_sid(secdata, seclen, secid, GFP_KERNEL);
}

static void selinux_release_secctx(char *secdata, u32 seclen)
{
	kfree(secdata);
}

static void selinux_inode_invalidate_secctx(struct inode *inode)
{
	struct inode_security_struct *isec = inode->i_security;
#ifdef CONFIG_RKP_KDP
	int rc;
	if ((rc = security_integrity_current()))
		return;
#endif  /* CONFIG_RKP_KDP */

	mutex_lock(&isec->lock);
	isec->initialized = LABEL_INVALID;
	mutex_unlock(&isec->lock);
}

/*
 *	called with inode->i_mutex locked
 */
static int selinux_inode_notifysecctx(struct inode *inode, void *ctx, u32 ctxlen)
{
#ifdef CONFIG_RKP_KDP
	int rc;

	if ((rc = security_integrity_current()))
		return rc;
#endif  /* CONFIG_RKP_KDP */
	int rc = selinux_inode_setsecurity(inode, XATTR_SELINUX_SUFFIX,
					   ctx, ctxlen, 0);
	/* Do not return error when suppressing label (SBLABEL_MNT not set). */
	return rc == -EOPNOTSUPP ? 0 : rc;
}

/*
 *	called with inode->i_mutex locked
 */
static int selinux_inode_setsecctx(struct dentry *dentry, void *ctx, u32 ctxlen)
{
#ifdef CONFIG_RKP_KDP
	int rc;

	if ((rc = security_integrity_current()))
		return rc;
#endif  /* CONFIG_RKP_KDP */
	return __vfs_setxattr_noperm(dentry, XATTR_NAME_SELINUX, ctx, ctxlen, 0);
}

static int selinux_inode_getsecctx(struct inode *inode, void **ctx, u32 *ctxlen)
{
	int len = 0;
#ifdef CONFIG_RKP_KDP
	int rc;

	if ((rc = security_integrity_current()))
		return rc;
#endif  /* CONFIG_RKP_KDP */
	len = selinux_inode_getsecurity(inode, XATTR_SELINUX_SUFFIX,
						ctx, true);
	if (len < 0)
		return len;
	*ctxlen = len;
	return 0;
}
#ifdef CONFIG_KEYS

static int selinux_key_alloc(struct key *k, const struct cred *cred,
			     unsigned long flags)
{
	const struct task_security_struct *tsec;
	struct key_security_struct *ksec;
#ifdef CONFIG_RKP_KDP
	int rc;

	if ((rc = security_integrity_current()))
		return rc;
#endif  /* CONFIG_RKP_KDP */
	ksec = kzalloc(sizeof(struct key_security_struct), GFP_KERNEL);
	if (!ksec)
		return -ENOMEM;

	tsec = cred->security;
	if (tsec->keycreate_sid)
		ksec->sid = tsec->keycreate_sid;
	else
		ksec->sid = tsec->sid;

	k->security = ksec;
	return 0;
}

static void selinux_key_free(struct key *k)
{
	struct key_security_struct *ksec = k->security;
#ifdef CONFIG_RKP_KDP
	int rc;

	if ((rc = security_integrity_current()))
		return;
#endif  /* CONFIG_RKP_KDP */


	k->security = NULL;
	kfree(ksec);
}

static int selinux_key_permission(key_ref_t key_ref,
				  const struct cred *cred,
				  unsigned perm)
{
	struct key *key;
	struct key_security_struct *ksec;
	u32 sid;
#ifdef CONFIG_RKP_KDP
	int rc;

	if ((rc = security_integrity_current()))
		return rc;
#endif  /* CONFIG_RKP_KDP */

	/* if no specific permissions are requested, we skip the
	   permission check. No serious, additional covert channels
	   appear to be created. */
	if (perm == 0)
		return 0;

	sid = cred_sid(cred);

	key = key_ref_to_ptr(key_ref);
	ksec = key->security;

	return avc_has_perm(sid, ksec->sid, SECCLASS_KEY, perm, NULL);
}

static int selinux_key_getsecurity(struct key *key, char **_buffer)
{
	struct key_security_struct *ksec = key->security;
	char *context = NULL;
	unsigned len;
	int rc;
#ifdef CONFIG_RKP_KDP
	if ((rc = security_integrity_current()))
		return rc;
#endif  /* CONFIG_RKP_KDP */

	rc = security_sid_to_context(ksec->sid, &context, &len);
	if (!rc)
		rc = len;
	*_buffer = context;
	return rc;
}

#endif

#ifdef CONFIG_BPF_SYSCALL
static int selinux_bpf(int cmd, union bpf_attr *attr,
				     unsigned int size)
{
	u32 sid = current_sid();
	int ret;

	switch (cmd) {
	case BPF_MAP_CREATE:
		ret = avc_has_perm(sid, sid, SECCLASS_BPF, BPF__MAP_CREATE,
				   NULL);
		break;
	case BPF_PROG_LOAD:
		ret = avc_has_perm(sid, sid, SECCLASS_BPF, BPF__PROG_LOAD,
				   NULL);
		break;
	default:
		ret = 0;
		break;
	}

	return ret;
}

static u32 bpf_map_fmode_to_av(fmode_t fmode)
{
	u32 av = 0;

	if (fmode & FMODE_READ)
		av |= BPF__MAP_READ;
	if (fmode & FMODE_WRITE)
		av |= BPF__MAP_WRITE;
	return av;
}

/* This function will check the file pass through unix socket or binder to see
 * if it is a bpf related object. And apply correspinding checks on the bpf
 * object based on the type. The bpf maps and programs, not like other files and
 * socket, are using a shared anonymous inode inside the kernel as their inode.
 * So checking that inode cannot identify if the process have privilege to
 * access the bpf object and that's why we have to add this additional check in
 * selinux_file_receive and selinux_binder_transfer_files.
 */
static int bpf_fd_pass(struct file *file, u32 sid)
{
	struct bpf_security_struct *bpfsec;
	struct bpf_prog *prog;
	struct bpf_map *map;
	int ret;

	if (file->f_op == &bpf_map_fops) {
		map = file->private_data;
		bpfsec = map->security;
		ret = avc_has_perm(sid, bpfsec->sid, SECCLASS_BPF,
				   bpf_map_fmode_to_av(file->f_mode), NULL);
		if (ret)
			return ret;
	} else if (file->f_op == &bpf_prog_fops) {
		prog = file->private_data;
		bpfsec = prog->aux->security;
		ret = avc_has_perm(sid, bpfsec->sid, SECCLASS_BPF,
				   BPF__PROG_RUN, NULL);
		if (ret)
			return ret;
	}
	return 0;
}

static int selinux_bpf_map(struct bpf_map *map, fmode_t fmode)
{
	u32 sid = current_sid();
	struct bpf_security_struct *bpfsec;

	bpfsec = map->security;
	return avc_has_perm(sid, bpfsec->sid, SECCLASS_BPF,
			    bpf_map_fmode_to_av(fmode), NULL);
}

static int selinux_bpf_prog(struct bpf_prog *prog)
{
	u32 sid = current_sid();
	struct bpf_security_struct *bpfsec;

	bpfsec = prog->aux->security;
	return avc_has_perm(sid, bpfsec->sid, SECCLASS_BPF,
			    BPF__PROG_RUN, NULL);
}

static int selinux_bpf_map_alloc(struct bpf_map *map)
{
	struct bpf_security_struct *bpfsec;

	bpfsec = kzalloc(sizeof(*bpfsec), GFP_KERNEL);
	if (!bpfsec)
		return -ENOMEM;

	bpfsec->sid = current_sid();
	map->security = bpfsec;

	return 0;
}

static void selinux_bpf_map_free(struct bpf_map *map)
{
	struct bpf_security_struct *bpfsec = map->security;

	map->security = NULL;
	kfree(bpfsec);
}

static int selinux_bpf_prog_alloc(struct bpf_prog_aux *aux)
{
	struct bpf_security_struct *bpfsec;

	bpfsec = kzalloc(sizeof(*bpfsec), GFP_KERNEL);
	if (!bpfsec)
		return -ENOMEM;

	bpfsec->sid = current_sid();
	aux->security = bpfsec;

	return 0;
}

static void selinux_bpf_prog_free(struct bpf_prog_aux *aux)
{
	struct bpf_security_struct *bpfsec = aux->security;

	aux->security = NULL;
	kfree(bpfsec);
}
#endif

#ifdef CONFIG_RKP_KDP
RKP_RO_AREA static struct security_hook_list selinux_hooks[] = {
#else
static struct security_hook_list selinux_hooks[] = {
#endif
	LSM_HOOK_INIT(binder_set_context_mgr, selinux_binder_set_context_mgr),
	LSM_HOOK_INIT(binder_transaction, selinux_binder_transaction),
	LSM_HOOK_INIT(binder_transfer_binder, selinux_binder_transfer_binder),
	LSM_HOOK_INIT(binder_transfer_file, selinux_binder_transfer_file),

	LSM_HOOK_INIT(ptrace_access_check, selinux_ptrace_access_check),
	LSM_HOOK_INIT(ptrace_traceme, selinux_ptrace_traceme),
	LSM_HOOK_INIT(capget, selinux_capget),
	LSM_HOOK_INIT(capset, selinux_capset),
	LSM_HOOK_INIT(capable, selinux_capable),
	LSM_HOOK_INIT(quotactl, selinux_quotactl),
	LSM_HOOK_INIT(quota_on, selinux_quota_on),
	LSM_HOOK_INIT(syslog, selinux_syslog),
	LSM_HOOK_INIT(vm_enough_memory, selinux_vm_enough_memory),

	LSM_HOOK_INIT(netlink_send, selinux_netlink_send),

	LSM_HOOK_INIT(bprm_set_creds, selinux_bprm_set_creds),
	LSM_HOOK_INIT(bprm_committing_creds, selinux_bprm_committing_creds),
	LSM_HOOK_INIT(bprm_committed_creds, selinux_bprm_committed_creds),
	LSM_HOOK_INIT(bprm_secureexec, selinux_bprm_secureexec),

	LSM_HOOK_INIT(sb_alloc_security, selinux_sb_alloc_security),
	LSM_HOOK_INIT(sb_free_security, selinux_sb_free_security),
	LSM_HOOK_INIT(sb_copy_data, selinux_sb_copy_data),
	LSM_HOOK_INIT(sb_remount, selinux_sb_remount),
	LSM_HOOK_INIT(sb_kern_mount, selinux_sb_kern_mount),
	LSM_HOOK_INIT(sb_show_options, selinux_sb_show_options),
	LSM_HOOK_INIT(sb_statfs, selinux_sb_statfs),
	LSM_HOOK_INIT(sb_mount, selinux_mount),
	LSM_HOOK_INIT(sb_umount, selinux_umount),
	LSM_HOOK_INIT(sb_set_mnt_opts, selinux_set_mnt_opts),
	LSM_HOOK_INIT(sb_clone_mnt_opts, selinux_sb_clone_mnt_opts),
	LSM_HOOK_INIT(sb_parse_opts_str, selinux_parse_opts_str),

	LSM_HOOK_INIT(dentry_init_security, selinux_dentry_init_security),
	LSM_HOOK_INIT(dentry_create_files_as, selinux_dentry_create_files_as),

	LSM_HOOK_INIT(inode_alloc_security, selinux_inode_alloc_security),
	LSM_HOOK_INIT(inode_free_security, selinux_inode_free_security),
	LSM_HOOK_INIT(inode_init_security, selinux_inode_init_security),
	LSM_HOOK_INIT(inode_create, selinux_inode_create),
	LSM_HOOK_INIT(inode_link, selinux_inode_link),
	LSM_HOOK_INIT(inode_unlink, selinux_inode_unlink),
	LSM_HOOK_INIT(inode_symlink, selinux_inode_symlink),
	LSM_HOOK_INIT(inode_mkdir, selinux_inode_mkdir),
	LSM_HOOK_INIT(inode_rmdir, selinux_inode_rmdir),
	LSM_HOOK_INIT(inode_mknod, selinux_inode_mknod),
	LSM_HOOK_INIT(inode_rename, selinux_inode_rename),
	LSM_HOOK_INIT(inode_readlink, selinux_inode_readlink),
	LSM_HOOK_INIT(inode_follow_link, selinux_inode_follow_link),
	LSM_HOOK_INIT(inode_permission, selinux_inode_permission),
	LSM_HOOK_INIT(inode_setattr, selinux_inode_setattr),
	LSM_HOOK_INIT(inode_getattr, selinux_inode_getattr),
	LSM_HOOK_INIT(inode_setxattr, selinux_inode_setxattr),
	LSM_HOOK_INIT(inode_post_setxattr, selinux_inode_post_setxattr),
	LSM_HOOK_INIT(inode_getxattr, selinux_inode_getxattr),
	LSM_HOOK_INIT(inode_listxattr, selinux_inode_listxattr),
	LSM_HOOK_INIT(inode_removexattr, selinux_inode_removexattr),
	LSM_HOOK_INIT(inode_getsecurity, selinux_inode_getsecurity),
	LSM_HOOK_INIT(inode_setsecurity, selinux_inode_setsecurity),
	LSM_HOOK_INIT(inode_listsecurity, selinux_inode_listsecurity),
	LSM_HOOK_INIT(inode_getsecid, selinux_inode_getsecid),
	LSM_HOOK_INIT(inode_copy_up, selinux_inode_copy_up),
	LSM_HOOK_INIT(inode_copy_up_xattr, selinux_inode_copy_up_xattr),

	LSM_HOOK_INIT(file_permission, selinux_file_permission),
	LSM_HOOK_INIT(file_alloc_security, selinux_file_alloc_security),
	LSM_HOOK_INIT(file_free_security, selinux_file_free_security),
	LSM_HOOK_INIT(file_ioctl, selinux_file_ioctl),
	LSM_HOOK_INIT(mmap_file, selinux_mmap_file),
	LSM_HOOK_INIT(mmap_addr, selinux_mmap_addr),
	LSM_HOOK_INIT(file_mprotect, selinux_file_mprotect),
	LSM_HOOK_INIT(file_lock, selinux_file_lock),
	LSM_HOOK_INIT(file_fcntl, selinux_file_fcntl),
	LSM_HOOK_INIT(file_set_fowner, selinux_file_set_fowner),
	LSM_HOOK_INIT(file_send_sigiotask, selinux_file_send_sigiotask),
	LSM_HOOK_INIT(file_receive, selinux_file_receive),

	LSM_HOOK_INIT(file_open, selinux_file_open),

	LSM_HOOK_INIT(task_create, selinux_task_create),
	LSM_HOOK_INIT(cred_alloc_blank, selinux_cred_alloc_blank),
	LSM_HOOK_INIT(cred_free, selinux_cred_free),
	LSM_HOOK_INIT(cred_prepare, selinux_cred_prepare),
	LSM_HOOK_INIT(cred_transfer, selinux_cred_transfer),
	LSM_HOOK_INIT(kernel_act_as, selinux_kernel_act_as),
	LSM_HOOK_INIT(kernel_create_files_as, selinux_kernel_create_files_as),
	LSM_HOOK_INIT(kernel_module_request, selinux_kernel_module_request),
	LSM_HOOK_INIT(kernel_read_file, selinux_kernel_read_file),
	LSM_HOOK_INIT(task_setpgid, selinux_task_setpgid),
	LSM_HOOK_INIT(task_getpgid, selinux_task_getpgid),
	LSM_HOOK_INIT(task_getsid, selinux_task_getsid),
	LSM_HOOK_INIT(task_getsecid, selinux_task_getsecid),
	LSM_HOOK_INIT(task_setnice, selinux_task_setnice),
	LSM_HOOK_INIT(task_setioprio, selinux_task_setioprio),
	LSM_HOOK_INIT(task_getioprio, selinux_task_getioprio),
	LSM_HOOK_INIT(task_setrlimit, selinux_task_setrlimit),
	LSM_HOOK_INIT(task_setscheduler, selinux_task_setscheduler),
	LSM_HOOK_INIT(task_getscheduler, selinux_task_getscheduler),
	LSM_HOOK_INIT(task_movememory, selinux_task_movememory),
	LSM_HOOK_INIT(task_kill, selinux_task_kill),
	LSM_HOOK_INIT(task_wait, selinux_task_wait),
	LSM_HOOK_INIT(task_to_inode, selinux_task_to_inode),

	LSM_HOOK_INIT(ipc_permission, selinux_ipc_permission),
	LSM_HOOK_INIT(ipc_getsecid, selinux_ipc_getsecid),

	LSM_HOOK_INIT(msg_msg_alloc_security, selinux_msg_msg_alloc_security),
	LSM_HOOK_INIT(msg_msg_free_security, selinux_msg_msg_free_security),

	LSM_HOOK_INIT(msg_queue_alloc_security,
			selinux_msg_queue_alloc_security),
	LSM_HOOK_INIT(msg_queue_free_security, selinux_msg_queue_free_security),
	LSM_HOOK_INIT(msg_queue_associate, selinux_msg_queue_associate),
	LSM_HOOK_INIT(msg_queue_msgctl, selinux_msg_queue_msgctl),
	LSM_HOOK_INIT(msg_queue_msgsnd, selinux_msg_queue_msgsnd),
	LSM_HOOK_INIT(msg_queue_msgrcv, selinux_msg_queue_msgrcv),

	LSM_HOOK_INIT(shm_alloc_security, selinux_shm_alloc_security),
	LSM_HOOK_INIT(shm_free_security, selinux_shm_free_security),
	LSM_HOOK_INIT(shm_associate, selinux_shm_associate),
	LSM_HOOK_INIT(shm_shmctl, selinux_shm_shmctl),
	LSM_HOOK_INIT(shm_shmat, selinux_shm_shmat),

	LSM_HOOK_INIT(sem_alloc_security, selinux_sem_alloc_security),
	LSM_HOOK_INIT(sem_free_security, selinux_sem_free_security),
	LSM_HOOK_INIT(sem_associate, selinux_sem_associate),
	LSM_HOOK_INIT(sem_semctl, selinux_sem_semctl),
	LSM_HOOK_INIT(sem_semop, selinux_sem_semop),

	LSM_HOOK_INIT(d_instantiate, selinux_d_instantiate),

	LSM_HOOK_INIT(getprocattr, selinux_getprocattr),
	LSM_HOOK_INIT(setprocattr, selinux_setprocattr),

	LSM_HOOK_INIT(ismaclabel, selinux_ismaclabel),
	LSM_HOOK_INIT(secid_to_secctx, selinux_secid_to_secctx),
	LSM_HOOK_INIT(secctx_to_secid, selinux_secctx_to_secid),
	LSM_HOOK_INIT(release_secctx, selinux_release_secctx),
	LSM_HOOK_INIT(inode_invalidate_secctx, selinux_inode_invalidate_secctx),
	LSM_HOOK_INIT(inode_notifysecctx, selinux_inode_notifysecctx),
	LSM_HOOK_INIT(inode_setsecctx, selinux_inode_setsecctx),
	LSM_HOOK_INIT(inode_getsecctx, selinux_inode_getsecctx),

	LSM_HOOK_INIT(unix_stream_connect, selinux_socket_unix_stream_connect),
	LSM_HOOK_INIT(unix_may_send, selinux_socket_unix_may_send),

	LSM_HOOK_INIT(socket_create, selinux_socket_create),
	LSM_HOOK_INIT(socket_post_create, selinux_socket_post_create),
	LSM_HOOK_INIT(socket_bind, selinux_socket_bind),
	LSM_HOOK_INIT(socket_connect, selinux_socket_connect),
	LSM_HOOK_INIT(socket_listen, selinux_socket_listen),
	LSM_HOOK_INIT(socket_accept, selinux_socket_accept),
	LSM_HOOK_INIT(socket_sendmsg, selinux_socket_sendmsg),
	LSM_HOOK_INIT(socket_recvmsg, selinux_socket_recvmsg),
	LSM_HOOK_INIT(socket_getsockname, selinux_socket_getsockname),
	LSM_HOOK_INIT(socket_getpeername, selinux_socket_getpeername),
	LSM_HOOK_INIT(socket_getsockopt, selinux_socket_getsockopt),
	LSM_HOOK_INIT(socket_setsockopt, selinux_socket_setsockopt),
	LSM_HOOK_INIT(socket_shutdown, selinux_socket_shutdown),
	LSM_HOOK_INIT(socket_sock_rcv_skb, selinux_socket_sock_rcv_skb),
	LSM_HOOK_INIT(socket_getpeersec_stream,
			selinux_socket_getpeersec_stream),
	LSM_HOOK_INIT(socket_getpeersec_dgram, selinux_socket_getpeersec_dgram),
	LSM_HOOK_INIT(sk_alloc_security, selinux_sk_alloc_security),
	LSM_HOOK_INIT(sk_free_security, selinux_sk_free_security),
	LSM_HOOK_INIT(sk_clone_security, selinux_sk_clone_security),
	LSM_HOOK_INIT(sk_getsecid, selinux_sk_getsecid),
	LSM_HOOK_INIT(sock_graft, selinux_sock_graft),
	LSM_HOOK_INIT(inet_conn_request, selinux_inet_conn_request),
	LSM_HOOK_INIT(inet_csk_clone, selinux_inet_csk_clone),
	LSM_HOOK_INIT(inet_conn_established, selinux_inet_conn_established),
	LSM_HOOK_INIT(secmark_relabel_packet, selinux_secmark_relabel_packet),
	LSM_HOOK_INIT(secmark_refcount_inc, selinux_secmark_refcount_inc),
	LSM_HOOK_INIT(secmark_refcount_dec, selinux_secmark_refcount_dec),
	LSM_HOOK_INIT(req_classify_flow, selinux_req_classify_flow),
	LSM_HOOK_INIT(tun_dev_alloc_security, selinux_tun_dev_alloc_security),
	LSM_HOOK_INIT(tun_dev_free_security, selinux_tun_dev_free_security),
	LSM_HOOK_INIT(tun_dev_create, selinux_tun_dev_create),
	LSM_HOOK_INIT(tun_dev_attach_queue, selinux_tun_dev_attach_queue),
	LSM_HOOK_INIT(tun_dev_attach, selinux_tun_dev_attach),
	LSM_HOOK_INIT(tun_dev_open, selinux_tun_dev_open),

#ifdef CONFIG_SECURITY_NETWORK_XFRM
	LSM_HOOK_INIT(xfrm_policy_alloc_security, selinux_xfrm_policy_alloc),
	LSM_HOOK_INIT(xfrm_policy_clone_security, selinux_xfrm_policy_clone),
	LSM_HOOK_INIT(xfrm_policy_free_security, selinux_xfrm_policy_free),
	LSM_HOOK_INIT(xfrm_policy_delete_security, selinux_xfrm_policy_delete),
	LSM_HOOK_INIT(xfrm_state_alloc, selinux_xfrm_state_alloc),
	LSM_HOOK_INIT(xfrm_state_alloc_acquire,
			selinux_xfrm_state_alloc_acquire),
	LSM_HOOK_INIT(xfrm_state_free_security, selinux_xfrm_state_free),
	LSM_HOOK_INIT(xfrm_state_delete_security, selinux_xfrm_state_delete),
	LSM_HOOK_INIT(xfrm_policy_lookup, selinux_xfrm_policy_lookup),
	LSM_HOOK_INIT(xfrm_state_pol_flow_match,
			selinux_xfrm_state_pol_flow_match),
	LSM_HOOK_INIT(xfrm_decode_session, selinux_xfrm_decode_session),
#endif

#ifdef CONFIG_KEYS
	LSM_HOOK_INIT(key_alloc, selinux_key_alloc),
	LSM_HOOK_INIT(key_free, selinux_key_free),
	LSM_HOOK_INIT(key_permission, selinux_key_permission),
	LSM_HOOK_INIT(key_getsecurity, selinux_key_getsecurity),
#endif

#ifdef CONFIG_AUDIT
	LSM_HOOK_INIT(audit_rule_init, selinux_audit_rule_init),
	LSM_HOOK_INIT(audit_rule_known, selinux_audit_rule_known),
	LSM_HOOK_INIT(audit_rule_match, selinux_audit_rule_match),
	LSM_HOOK_INIT(audit_rule_free, selinux_audit_rule_free),
#endif

#ifdef CONFIG_BPF_SYSCALL
	LSM_HOOK_INIT(bpf, selinux_bpf),
	LSM_HOOK_INIT(bpf_map, selinux_bpf_map),
	LSM_HOOK_INIT(bpf_prog, selinux_bpf_prog),
	LSM_HOOK_INIT(bpf_map_alloc_security, selinux_bpf_map_alloc),
	LSM_HOOK_INIT(bpf_prog_alloc_security, selinux_bpf_prog_alloc),
	LSM_HOOK_INIT(bpf_map_free_security, selinux_bpf_map_free),
	LSM_HOOK_INIT(bpf_prog_free_security, selinux_bpf_prog_free),
#endif
};

static __init int selinux_init(void)
{
	if (!security_module_enable("selinux")) {
// [ SEC_SELINUX_PORTING_COMMON
#ifdef CONFIG_ALWAYS_ENFORCE
		selinux_enabled = 1;
#else
		selinux_enabled = 0;
#endif
// ] SEC_SELINUX_PORTING_COMMON
		return 0;
	}

	if (!selinux_enabled) {
		printk(KERN_INFO "SELinux:  Disabled at boot.\n");
		return 0;
	}

	printk(KERN_INFO "SELinux:  Initializing.\n");

	/* Set the security state for the initial task. */
	cred_init_security();

	default_noexec = !(VM_DATA_DEFAULT_FLAGS & VM_EXEC);

	sel_inode_cache = kmem_cache_create("selinux_inode_security",
					    sizeof(struct inode_security_struct),
					    0, SLAB_PANIC, NULL);
	file_security_cache = kmem_cache_create("selinux_file_security",
					    sizeof(struct file_security_struct),
					    0, SLAB_PANIC, NULL);
	avc_init();

	security_add_hooks(selinux_hooks, ARRAY_SIZE(selinux_hooks));

	if (avc_add_callback(selinux_netcache_avc_callback, AVC_CALLBACK_RESET))
		panic("SELinux: Unable to register AVC netcache callback\n");
// [ SEC_SELINUX_PORTING_COMMON
#ifdef CONFIG_ALWAYS_ENFORCE
		selinux_enforcing = 1;
#endif
// ] SEC_SELINUX_PORTING_COMMON
	if (selinux_enforcing)
		printk(KERN_DEBUG "SELinux:  Starting in enforcing mode\n");
	else
		printk(KERN_DEBUG "SELinux:  Starting in permissive mode\n");

	return 0;
}

static void delayed_superblock_init(struct super_block *sb, void *unused)
{
	superblock_doinit(sb, NULL);
}

void selinux_complete_init(void)
{
	printk(KERN_DEBUG "SELinux:  Completing initialization.\n");

	/* Set up any superblocks initialized prior to the policy load. */
	printk(KERN_DEBUG "SELinux:  Setting up existing superblocks.\n");
	iterate_supers(delayed_superblock_init, NULL);
}

/* SELinux requires early initialization in order to label
   all processes and objects when they are created. */
security_initcall(selinux_init);

#if defined(CONFIG_NETFILTER)

static struct nf_hook_ops selinux_nf_ops[] = {
	{
		.hook =		selinux_ipv4_postroute,
		.pf =		NFPROTO_IPV4,
		.hooknum =	NF_INET_POST_ROUTING,
		.priority =	NF_IP_PRI_SELINUX_LAST,
	},
	{
		.hook =		selinux_ipv4_forward,
		.pf =		NFPROTO_IPV4,
		.hooknum =	NF_INET_FORWARD,
		.priority =	NF_IP_PRI_SELINUX_FIRST,
	},
	{
		.hook =		selinux_ipv4_output,
		.pf =		NFPROTO_IPV4,
		.hooknum =	NF_INET_LOCAL_OUT,
		.priority =	NF_IP_PRI_SELINUX_FIRST,
	},
#if IS_ENABLED(CONFIG_IPV6)
	{
		.hook =		selinux_ipv6_postroute,
		.pf =		NFPROTO_IPV6,
		.hooknum =	NF_INET_POST_ROUTING,
		.priority =	NF_IP6_PRI_SELINUX_LAST,
	},
	{
		.hook =		selinux_ipv6_forward,
		.pf =		NFPROTO_IPV6,
		.hooknum =	NF_INET_FORWARD,
		.priority =	NF_IP6_PRI_SELINUX_FIRST,
	},
	{
		.hook =		selinux_ipv6_output,
		.pf =		NFPROTO_IPV6,
		.hooknum =	NF_INET_LOCAL_OUT,
		.priority =	NF_IP6_PRI_SELINUX_FIRST,
	},
#endif	/* IPV6 */
};

static int __init selinux_nf_ip_init(void)
{
	int err;
// [ SEC_SELINUX_PORTING_COMMON
#ifdef CONFIG_ALWAYS_ENFORCE
		selinux_enabled = 1;
#endif
// ] SEC_SELINUX_PORTING_COMMON
	if (!selinux_enabled)
		return 0;

	printk(KERN_DEBUG "SELinux:  Registering netfilter hooks\n");

	err = nf_register_hooks(selinux_nf_ops, ARRAY_SIZE(selinux_nf_ops));
	if (err)
		panic("SELinux: nf_register_hooks: error %d\n", err);

	return 0;
}

__initcall(selinux_nf_ip_init);

#ifdef CONFIG_SECURITY_SELINUX_DISABLE
static void selinux_nf_ip_exit(void)
{
	printk(KERN_DEBUG "SELinux:  Unregistering netfilter hooks\n");

	nf_unregister_hooks(selinux_nf_ops, ARRAY_SIZE(selinux_nf_ops));
}
#endif

#else /* CONFIG_NETFILTER */

#ifdef CONFIG_SECURITY_SELINUX_DISABLE
#define selinux_nf_ip_exit()
#endif

#endif /* CONFIG_NETFILTER */

#ifdef CONFIG_SECURITY_SELINUX_DISABLE
static int selinux_disabled;

int selinux_disable(void)
{
	if (ss_initialized) {
		/* Not permitted after initial policy load. */
		return -EINVAL;
	}

	if (selinux_disabled) {
		/* Only do this once. */
		return -EINVAL;
	}

	printk(KERN_INFO "SELinux:  Disabled at runtime.\n");

	selinux_disabled = 1;
	selinux_enabled = 0;

	security_delete_hooks(selinux_hooks, ARRAY_SIZE(selinux_hooks));

	/* Try to destroy the avc node cache */
	avc_disable();

	/* Unregister netfilter hooks. */
	selinux_nf_ip_exit();

	/* Unregister selinuxfs. */
	exit_sel_fs();

	return 0;
}
#endif<|MERGE_RESOLUTION|>--- conflicted
+++ resolved
@@ -128,14 +128,8 @@
 u8 rkp_ro_page(unsigned long addr);
 static inline unsigned int cmp_sec_integrity(const struct cred *cred,struct mm_struct *mm)
 {
-<<<<<<< HEAD
 	return ((cred->bp_task != current) ||
 			(mm && (!( in_interrupt() || in_softirq())) &&
-			(cred->bp_pgd != swapper_pg_dir) &&
-=======
-	return ((cred->bp_task != current) || 
-			(mm && (!( in_interrupt() || in_softirq())) && 
->>>>>>> ce1eba23
 			(mm->pgd != cred->bp_pgd)));
 
 }
