--- conflicted
+++ resolved
@@ -1528,9 +1528,11 @@
 	struct ratelimit_state s_warning_ratelimit_state;
 	struct ratelimit_state s_msg_ratelimit_state;
 
-<<<<<<< HEAD
-	/* Barrier between changing inodes' journal flags and writepages ops. */
-	struct percpu_rw_semaphore s_journal_flag_rwsem;
+	/*
+	 * Barrier between writepages ops and changing any inode's JOURNAL_DATA
+	 * or EXTENTS flag.
+	 */
+	struct percpu_rw_semaphore s_writepages_rwsem;
 
 	/* To gather information of fragmentation */
 	unsigned int s_sec_part_best_extents;
@@ -1539,13 +1541,6 @@
 	unsigned int s_sec_defrag_writes_kb;
 	unsigned int s_sec_num_apps;
 	unsigned int s_sec_capacity_apps_kb;
-=======
-	/*
-	 * Barrier between writepages ops and changing any inode's JOURNAL_DATA
-	 * or EXTENTS flag.
-	 */
-	struct percpu_rw_semaphore s_writepages_rwsem;
->>>>>>> 4ad9bb85
 };
 
 static inline struct ext4_sb_info *EXT4_SB(struct super_block *sb)
