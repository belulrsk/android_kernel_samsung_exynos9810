--- conflicted
+++ resolved
@@ -393,12 +393,8 @@
 			lock_buffer(c_bh);
 			memcpy(c_bh->b_data, bhs[n]->b_data, sb->s_blocksize);
 			set_buffer_uptodate(c_bh);
-<<<<<<< HEAD
+			unlock_buffer(c_bh);
 			mark_buffer_dirty_inode_sync(c_bh, sbi->fat_inode);
-=======
-			unlock_buffer(c_bh);
-			mark_buffer_dirty_inode(c_bh, sbi->fat_inode);
->>>>>>> a0ccc147
 			if (sb->s_flags & MS_SYNCHRONOUS)
 				err = sync_dirty_buffer(c_bh);
 			brelse(c_bh);
