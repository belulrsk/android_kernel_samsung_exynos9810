--- conflicted
+++ resolved
@@ -21,7 +21,7 @@
 #include <trace/events/f2fs.h>
 
 static struct kmem_cache *ino_entry_slab;
-struct kmem_cache *inode_entry_slab;
+struct kmem_cache *f2fs_inode_entry_slab;
 
 void f2fs_stop_checkpoint(struct f2fs_sb_info *sbi, bool end_io)
 {
@@ -34,7 +34,7 @@
 /*
  * We guarantee no failure on the returned page.
  */
-struct page *grab_meta_page(struct f2fs_sb_info *sbi, pgoff_t index)
+struct page *f2fs_grab_meta_page(struct f2fs_sb_info *sbi, pgoff_t index)
 {
 	struct address_space *mapping = META_MAPPING(sbi);
 	struct page *page = NULL;
@@ -95,25 +95,15 @@
 		goto repeat;
 	}
 
-<<<<<<< HEAD
-	/*
-	 * if there is any IO error when accessing device, make our filesystem
-	 * readonly and make sure do not write checkpoint with non-uptodate
-	 * meta page.
-	 */
-	if (unlikely(!PageUptodate(page)))
-		f2fs_stop_checkpoint(sbi, false);
-=======
 	if (unlikely(!PageUptodate(page))) {
 		f2fs_put_page(page, 1);
 		return ERR_PTR(-EIO);
 	}
->>>>>>> a0ccc147
 out:
 	return page;
 }
 
-struct page *get_meta_page(struct f2fs_sb_info *sbi, pgoff_t index)
+struct page *f2fs_get_meta_page(struct f2fs_sb_info *sbi, pgoff_t index)
 {
 	return __get_meta_page(sbi, index, true);
 }
@@ -135,17 +125,13 @@
 }
 
 /* for POR only */
-struct page *get_tmp_page(struct f2fs_sb_info *sbi, pgoff_t index)
+struct page *f2fs_get_tmp_page(struct f2fs_sb_info *sbi, pgoff_t index)
 {
 	return __get_meta_page(sbi, index, false);
 }
 
-<<<<<<< HEAD
-bool is_valid_blkaddr(struct f2fs_sb_info *sbi, block_t blkaddr, int type)
-=======
 bool f2fs_is_valid_blkaddr(struct f2fs_sb_info *sbi,
 					block_t blkaddr, int type)
->>>>>>> a0ccc147
 {
 	switch (type) {
 	case META_NAT:
@@ -191,7 +177,7 @@
 /*
  * Readahead CP/NAT/SIT/SSA pages
  */
-int ra_meta_pages(struct f2fs_sb_info *sbi, block_t start, int nrpages,
+int f2fs_ra_meta_pages(struct f2fs_sb_info *sbi, block_t start, int nrpages,
 							int type, bool sync)
 {
 	struct page *page;
@@ -213,11 +199,7 @@
 	blk_start_plug(&plug);
 	for (; nrpages-- > 0; blkno++) {
 
-<<<<<<< HEAD
-		if (!is_valid_blkaddr(sbi, blkno, type))
-=======
 		if (!f2fs_is_valid_blkaddr(sbi, blkno, type))
->>>>>>> a0ccc147
 			goto out;
 
 		switch (type) {
@@ -261,7 +243,7 @@
 	return blkno - start;
 }
 
-void ra_meta_pages_cond(struct f2fs_sb_info *sbi, pgoff_t index)
+void f2fs_ra_meta_pages_cond(struct f2fs_sb_info *sbi, pgoff_t index)
 {
 	struct page *page;
 	bool readahead = false;
@@ -272,7 +254,7 @@
 	f2fs_put_page(page, 0);
 
 	if (readahead)
-		ra_meta_pages(sbi, index, BIO_MAX_PAGES, META_POR, true);
+		f2fs_ra_meta_pages(sbi, index, BIO_MAX_PAGES, META_POR, true);
 }
 
 static int __f2fs_write_meta_page(struct page *page,
@@ -290,7 +272,7 @@
 	if (wbc->for_reclaim && page->index < GET_SUM_BLOCK(sbi, 0))
 		goto redirty_out;
 
-	write_meta_page(sbi, page, io_type);
+	f2fs_do_write_meta_page(sbi, page, io_type);
 	dec_page_count(sbi, F2FS_DIRTY_META);
 
 	if (wbc->for_reclaim)
@@ -335,7 +317,7 @@
 
 	trace_f2fs_writepages(mapping->host, wbc, META);
 	diff = nr_pages_to_write(sbi, META, wbc);
-	written = sync_meta_pages(sbi, META, wbc->nr_to_write, FS_META_IO);
+	written = f2fs_sync_meta_pages(sbi, META, wbc->nr_to_write, FS_META_IO);
 	mutex_unlock(&sbi->cp_mutex);
 	wbc->nr_to_write = max((long)0, wbc->nr_to_write - written - diff);
 	return 0;
@@ -346,13 +328,14 @@
 	return 0;
 }
 
-long sync_meta_pages(struct f2fs_sb_info *sbi, enum page_type type,
+long f2fs_sync_meta_pages(struct f2fs_sb_info *sbi, enum page_type type,
 				long nr_to_write, enum iostat_type io_type)
 {
 	struct address_space *mapping = META_MAPPING(sbi);
-	pgoff_t index = 0, end = ULONG_MAX, prev = ULONG_MAX;
+	pgoff_t index = 0, prev = ULONG_MAX;
 	struct pagevec pvec;
 	long nwritten = 0;
+	int nr_pages;
 	struct writeback_control wbc = {
 		.for_reclaim = 0,
 	};
@@ -362,13 +345,9 @@
 
 	blk_start_plug(&plug);
 
-	while (index <= end) {
-		int i, nr_pages;
-		nr_pages = pagevec_lookup_tag(&pvec, mapping, &index,
-				PAGECACHE_TAG_DIRTY,
-				min(end - index, (pgoff_t)PAGEVEC_SIZE-1) + 1);
-		if (unlikely(nr_pages == 0))
-			break;
+	while ((nr_pages = pagevec_lookup_tag(&pvec, mapping, &index,
+				PAGECACHE_TAG_DIRTY))) {
+		int i;
 
 		for (i = 0; i < nr_pages; i++) {
 			struct page *page = pvec.pages[i];
@@ -498,20 +477,20 @@
 	spin_unlock(&im->ino_lock);
 }
 
-void add_ino_entry(struct f2fs_sb_info *sbi, nid_t ino, int type)
+void f2fs_add_ino_entry(struct f2fs_sb_info *sbi, nid_t ino, int type)
 {
 	/* add new dirty ino entry into list */
 	__add_ino_entry(sbi, ino, 0, type);
 }
 
-void remove_ino_entry(struct f2fs_sb_info *sbi, nid_t ino, int type)
+void f2fs_remove_ino_entry(struct f2fs_sb_info *sbi, nid_t ino, int type)
 {
 	/* remove dirty ino entry from list */
 	__remove_ino_entry(sbi, ino, type);
 }
 
 /* mode should be APPEND_INO or UPDATE_INO */
-bool exist_written_data(struct f2fs_sb_info *sbi, nid_t ino, int mode)
+bool f2fs_exist_written_data(struct f2fs_sb_info *sbi, nid_t ino, int mode)
 {
 	struct inode_management *im = &sbi->im[mode];
 	struct ino_entry *e;
@@ -522,7 +501,7 @@
 	return e ? true : false;
 }
 
-void release_ino_entry(struct f2fs_sb_info *sbi, bool all)
+void f2fs_release_ino_entry(struct f2fs_sb_info *sbi, bool all)
 {
 	struct ino_entry *e, *tmp;
 	int i;
@@ -541,13 +520,13 @@
 	}
 }
 
-void set_dirty_device(struct f2fs_sb_info *sbi, nid_t ino,
+void f2fs_set_dirty_device(struct f2fs_sb_info *sbi, nid_t ino,
 					unsigned int devidx, int type)
 {
 	__add_ino_entry(sbi, ino, devidx, type);
 }
 
-bool is_dirty_device(struct f2fs_sb_info *sbi, nid_t ino,
+bool f2fs_is_dirty_device(struct f2fs_sb_info *sbi, nid_t ino,
 					unsigned int devidx, int type)
 {
 	struct inode_management *im = &sbi->im[type];
@@ -562,7 +541,7 @@
 	return is_dirty;
 }
 
-int acquire_orphan_inode(struct f2fs_sb_info *sbi)
+int f2fs_acquire_orphan_inode(struct f2fs_sb_info *sbi)
 {
 	struct inode_management *im = &sbi->im[ORPHAN_INO];
 	int err = 0;
@@ -584,7 +563,7 @@
 	return err;
 }
 
-void release_orphan_inode(struct f2fs_sb_info *sbi)
+void f2fs_release_orphan_inode(struct f2fs_sb_info *sbi)
 {
 	struct inode_management *im = &sbi->im[ORPHAN_INO];
 
@@ -594,14 +573,14 @@
 	spin_unlock(&im->ino_lock);
 }
 
-void add_orphan_inode(struct inode *inode)
+void f2fs_add_orphan_inode(struct inode *inode)
 {
 	/* add new orphan ino entry into list */
 	__add_ino_entry(F2FS_I_SB(inode), inode->i_ino, 0, ORPHAN_INO);
-	update_inode_page(inode);
-}
-
-void remove_orphan_inode(struct f2fs_sb_info *sbi, nid_t ino)
+	f2fs_update_inode_page(inode);
+}
+
+void f2fs_remove_orphan_inode(struct f2fs_sb_info *sbi, nid_t ino)
 {
 	/* remove orphan entry from orphan list */
 	__remove_ino_entry(sbi, ino, ORPHAN_INO);
@@ -611,16 +590,7 @@
 {
 	struct inode *inode;
 	struct node_info ni;
-<<<<<<< HEAD
-	int err = acquire_orphan_inode(sbi);
-
-	if (err)
-		goto err_out;
-
-	__add_ino_entry(sbi, ino, 0, ORPHAN_INO);
-=======
 	int err;
->>>>>>> a0ccc147
 
 	inode = f2fs_iget_retry(sbi->sb, ino);
 	if (IS_ERR(inode)) {
@@ -633,22 +603,19 @@
 	}
 
 	err = dquot_initialize(inode);
-	if (err)
+	if (err) {
+		iput(inode);
 		goto err_out;
-
-	dquot_initialize(inode);
+	}
+
 	clear_nlink(inode);
 
 	/* truncate all the data during iput */
 	iput(inode);
 
-<<<<<<< HEAD
-	get_node_info(sbi, ino, &ni);
-=======
 	err = f2fs_get_node_info(sbi, ino, &ni);
 	if (err)
 		goto err_out;
->>>>>>> a0ccc147
 
 	/* ENOMEM was fully retried in f2fs_evict_inode. */
 	if (ni.blk_addr != NULL_ADDR) {
@@ -665,7 +632,7 @@
 	return err;
 }
 
-int recover_orphan_inodes(struct f2fs_sb_info *sbi)
+int f2fs_recover_orphan_inodes(struct f2fs_sb_info *sbi)
 {
 	block_t start_blk, orphan_blocks, i, j;
 	unsigned int s_flags = sbi->sb->s_flags;
@@ -696,14 +663,10 @@
 	start_blk = __start_cp_addr(sbi) + 1 + __cp_payload(sbi);
 	orphan_blocks = __start_sum_addr(sbi) - 1 - __cp_payload(sbi);
 
-	ra_meta_pages(sbi, start_blk, orphan_blocks, META_CP, true);
+	f2fs_ra_meta_pages(sbi, start_blk, orphan_blocks, META_CP, true);
 
 	for (i = 0; i < orphan_blocks; i++) {
-<<<<<<< HEAD
-		struct page *page = get_meta_page(sbi, start_blk + i);
-=======
 		struct page *page;
->>>>>>> a0ccc147
 		struct f2fs_orphan_block *orphan_blk;
 
 		page = f2fs_get_meta_page(sbi, start_blk + i);
@@ -761,7 +724,7 @@
 	/* loop for each orphan inode entry and write them in Jornal block */
 	list_for_each_entry(orphan, head, list) {
 		if (!page) {
-			page = grab_meta_page(sbi, start_blk++);
+			page = f2fs_grab_meta_page(sbi, start_blk++);
 			orphan_blk =
 				(struct f2fs_orphan_block *)page_address(page);
 			memset(orphan_blk, 0, sizeof(*orphan_blk));
@@ -803,14 +766,10 @@
 	size_t crc_offset = 0;
 	__u32 crc = 0;
 
-<<<<<<< HEAD
-	*cp_page = get_meta_page(sbi, cp_addr);
-=======
 	*cp_page = f2fs_get_meta_page(sbi, cp_addr);
 	if (IS_ERR(*cp_page))
 		return PTR_ERR(*cp_page);
 
->>>>>>> a0ccc147
 	*cp_block = (struct f2fs_checkpoint *)page_address(*cp_page);
 
 	crc_offset = le32_to_cpu((*cp_block)->checksum_offset);
@@ -872,7 +831,7 @@
 	return NULL;
 }
 
-int get_valid_checkpoint(struct f2fs_sb_info *sbi)
+int f2fs_get_valid_checkpoint(struct f2fs_sb_info *sbi)
 {
 	struct f2fs_checkpoint *cp_block;
 	struct f2fs_super_block *fsb = sbi->raw_super;
@@ -884,7 +843,8 @@
 	block_t cp_blk_no;
 	int i;
 
-	sbi->ckpt = f2fs_kzalloc(sbi, cp_blks * blk_size, GFP_KERNEL);
+	sbi->ckpt = f2fs_kzalloc(sbi, array_size(blk_size, cp_blks),
+				 GFP_KERNEL);
 	if (!sbi->ckpt)
 		return -ENOMEM;
 	/*
@@ -915,13 +875,6 @@
 	cp_block = (struct f2fs_checkpoint *)page_address(cur_page);
 	memcpy(sbi->ckpt, cp_block, blk_size);
 
-<<<<<<< HEAD
-	/* Sanity checking of checkpoint */
-	if (sanity_check_ckpt(sbi))
-		goto free_fail_no_cp;
-
-=======
->>>>>>> a0ccc147
 	if (cur_page == cp1)
 		sbi->cur_cp_pack = 1;
 	else
@@ -942,13 +895,9 @@
 		void *sit_bitmap_ptr;
 		unsigned char *ckpt = (unsigned char *)sbi->ckpt;
 
-<<<<<<< HEAD
-		cur_page = get_meta_page(sbi, cp_blk_no + i);
-=======
 		cur_page = f2fs_get_meta_page(sbi, cp_blk_no + i);
 		if (IS_ERR(cur_page))
 			goto free_fail_no_cp;
->>>>>>> a0ccc147
 		sit_bitmap_ptr = page_address(cur_page);
 		memcpy(ckpt + i * blk_size, sit_bitmap_ptr, blk_size);
 		f2fs_put_page(cur_page, 1);
@@ -993,7 +942,7 @@
 	stat_dec_dirty_inode(F2FS_I_SB(inode), type);
 }
 
-void update_dirty_page(struct inode *inode, struct page *page)
+void f2fs_update_dirty_page(struct inode *inode, struct page *page)
 {
 	struct f2fs_sb_info *sbi = F2FS_I_SB(inode);
 	enum inode_type type = S_ISDIR(inode->i_mode) ? DIR_INODE : FILE_INODE;
@@ -1012,7 +961,7 @@
 	f2fs_trace_pid(page);
 }
 
-void remove_dirty_inode(struct inode *inode)
+void f2fs_remove_dirty_inode(struct inode *inode)
 {
 	struct f2fs_sb_info *sbi = F2FS_I_SB(inode);
 	enum inode_type type = S_ISDIR(inode->i_mode) ? DIR_INODE : FILE_INODE;
@@ -1029,7 +978,7 @@
 	spin_unlock(&sbi->inode_lock[type]);
 }
 
-int sync_dirty_inodes(struct f2fs_sb_info *sbi, enum inode_type type)
+int f2fs_sync_dirty_inodes(struct f2fs_sb_info *sbi, enum inode_type type)
 {
 	struct list_head *head;
 	struct inode *inode;
@@ -1110,7 +1059,7 @@
 
 			/* it's on eviction */
 			if (is_inode_flag_set(inode, FI_DIRTY_INODE))
-				update_inode_page(inode);
+				f2fs_update_inode_page(inode);
 			iput(inode);
 		}
 	}
@@ -1189,7 +1138,7 @@
 	/* write all the dirty dentry pages */
 	if (get_pages(sbi, F2FS_DIRTY_DENTS)) {
 		f2fs_unlock_all(sbi);
-		err = sync_dirty_inodes(sbi, DIR_INODE);
+		err = f2fs_sync_dirty_inodes(sbi, DIR_INODE);
 		if (err)
 			goto out;
 		cond_resched();
@@ -1223,7 +1172,9 @@
 
 	if (get_pages(sbi, F2FS_DIRTY_NODES)) {
 		up_write(&sbi->node_write);
-		err = sync_node_pages(sbi, &wbc, false, FS_CP_NODE_IO);
+		atomic_inc(&sbi->wb_sync_req[NODE]);
+		err = f2fs_sync_node_pages(sbi, &wbc, false, FS_CP_NODE_IO);
+		atomic_dec(&sbi->wb_sync_req[NODE]);
 		if (err) {
 			up_write(&sbi->node_change);
 			f2fs_unlock_all(sbi);
@@ -1340,10 +1291,10 @@
 
 	/*
 	 * pagevec_lookup_tag and lock_page again will take
-	 * some extra time. Therefore, update_meta_pages and
-	 * sync_meta_pages are combined in this function.
+	 * some extra time. Therefore, f2fs_update_meta_pages and
+	 * f2fs_sync_meta_pages are combined in this function.
 	 */
-	struct page *page = grab_meta_page(sbi, blk_addr);
+	struct page *page = f2fs_grab_meta_page(sbi, blk_addr);
 	int err;
 
 	f2fs_wait_on_page_writeback(page, META, true, true);
@@ -1384,23 +1335,15 @@
 	int err;
 
 	/* Flush all the NAT/SIT pages */
-<<<<<<< HEAD
-	while (get_pages(sbi, F2FS_DIRTY_META)) {
-		sync_meta_pages(sbi, META, LONG_MAX, FS_CP_META_IO);
-		if (unlikely(f2fs_cp_error(sbi)))
-			return -EIO;
-	}
-=======
 	f2fs_sync_meta_pages(sbi, META, LONG_MAX, FS_CP_META_IO);
 	f2fs_bug_on(sbi, get_pages(sbi, F2FS_DIRTY_META) &&
 					!f2fs_cp_error(sbi));
->>>>>>> a0ccc147
 
 	/*
 	 * modify checkpoint
 	 * version number is already updated
 	 */
-	ckpt->elapsed_time = cpu_to_le64(get_mtime(sbi));
+	ckpt->elapsed_time = cpu_to_le64(get_mtime(sbi, true));
 	ckpt->free_segment_count = cpu_to_le32(free_segments(sbi));
 	for (i = 0; i < NR_CURSEG_NODE_TYPE; i++) {
 		ckpt->cur_node_segno[i] =
@@ -1420,7 +1363,7 @@
 	}
 
 	/* 2 cp  + n data seg summary + orphan inode blocks */
-	data_sum_blocks = npages_for_summary_flush(sbi, false);
+	data_sum_blocks = f2fs_npages_for_summary_flush(sbi, false);
 	spin_lock_irqsave(&sbi->cp_lock, flags);
 	if (data_sum_blocks < NR_CURSEG_DATA_TYPE)
 		__set_ckpt_flags(ckpt, CP_COMPACT_SUM_FLAG);
@@ -1465,25 +1408,15 @@
 
 		blk = start_blk + sbi->blocks_per_seg - nm_i->nat_bits_blocks;
 		for (i = 0; i < nm_i->nat_bits_blocks; i++)
-			update_meta_page(sbi, nm_i->nat_bits +
+			f2fs_update_meta_page(sbi, nm_i->nat_bits +
 					(i << F2FS_BLKSIZE_BITS), blk + i);
-<<<<<<< HEAD
-
-		/* Flush all the NAT BITS pages */
-		while (get_pages(sbi, F2FS_DIRTY_META)) {
-			sync_meta_pages(sbi, META, LONG_MAX, FS_CP_META_IO);
-			if (unlikely(f2fs_cp_error(sbi)))
-				return -EIO;
-		}
-=======
->>>>>>> a0ccc147
 	}
 
 	/* write out checkpoint buffer at block 0 */
-	update_meta_page(sbi, ckpt, start_blk++);
+	f2fs_update_meta_page(sbi, ckpt, start_blk++);
 
 	for (i = 1; i < 1 + cp_payload_blks; i++)
-		update_meta_page(sbi, (char *)ckpt + i * F2FS_BLKSIZE,
+		f2fs_update_meta_page(sbi, (char *)ckpt + i * F2FS_BLKSIZE,
 							start_blk++);
 
 	if (orphan_num) {
@@ -1491,7 +1424,7 @@
 		start_blk += orphan_blocks;
 	}
 
-	write_data_summaries(sbi, start_blk);
+	f2fs_write_data_summaries(sbi, start_blk);
 	start_blk += data_sum_blocks;
 
 	/* Record write statistics in the hot node summary */
@@ -1502,7 +1435,7 @@
 	seg_i->journal->info.kbytes_written = cpu_to_le64(kbytes_written);
 
 	if (__remain_node_summaries(cpc->reason)) {
-		write_node_summaries(sbi, start_blk);
+		f2fs_write_node_summaries(sbi, start_blk);
 		start_blk += NR_CURSEG_NODE_TYPE;
 	}
 
@@ -1511,13 +1444,9 @@
 	percpu_counter_set(&sbi->alloc_valid_block_count, 0);
 
 	/* Here, we have one bio having CP pack except cp pack 2 page */
-<<<<<<< HEAD
-	sync_meta_pages(sbi, META, LONG_MAX, FS_CP_META_IO);
-=======
 	f2fs_sync_meta_pages(sbi, META, LONG_MAX, FS_CP_META_IO);
 	f2fs_bug_on(sbi, get_pages(sbi, F2FS_DIRTY_META) &&
 					!f2fs_cp_error(sbi));
->>>>>>> a0ccc147
 
 	/* wait for previous submitted meta pages writeback */
 	f2fs_wait_on_all_pages_writeback(sbi);
@@ -1539,7 +1468,7 @@
 		invalidate_mapping_pages(META_MAPPING(sbi),
 				MAIN_BLKADDR(sbi), MAX_BLKADDR(sbi) - 1);
 
-	release_ino_entry(sbi, false);
+	f2fs_release_ino_entry(sbi, false);
 
 	f2fs_reset_fsync_node_info(sbi);
 
@@ -1565,7 +1494,7 @@
 /*
  * We guarantee that this checkpoint procedure will not fail.
  */
-int write_checkpoint(struct f2fs_sb_info *sbi, struct cp_control *cpc)
+int f2fs_write_checkpoint(struct f2fs_sb_info *sbi, struct cp_control *cpc)
 {
 	struct f2fs_checkpoint *ckpt = F2FS_CKPT(sbi);
 	unsigned long long ckpt_ver;
@@ -1604,7 +1533,7 @@
 
 	/* this is the case of multiple fstrims without any changes */
 	if (cpc->reason & CP_DISCARD) {
-		if (!exist_trim_candidates(sbi, cpc)) {
+		if (!f2fs_exist_trim_candidates(sbi, cpc)) {
 			unblock_operations(sbi);
 			goto out;
 		}
@@ -1612,8 +1541,8 @@
 		if (NM_I(sbi)->dirty_nat_cnt == 0 &&
 				SIT_I(sbi)->dirty_sentries == 0 &&
 				prefree_segments(sbi) == 0) {
-			flush_sit_entries(sbi, cpc);
-			clear_prefree_segments(sbi, cpc);
+			f2fs_flush_sit_entries(sbi, cpc);
+			f2fs_clear_prefree_segments(sbi, cpc);
 			unblock_operations(sbi);
 			goto out;
 		}
@@ -1628,29 +1557,19 @@
 	ckpt->checkpoint_ver = cpu_to_le64(++ckpt_ver);
 
 	/* write cached NAT/SIT entries to NAT/SIT area */
-<<<<<<< HEAD
-	flush_nat_entries(sbi, cpc);
-	flush_sit_entries(sbi, cpc);
-=======
 	err = f2fs_flush_nat_entries(sbi, cpc);
 	if (err)
 		goto stop;
 
 	f2fs_flush_sit_entries(sbi, cpc);
->>>>>>> a0ccc147
 
 	/* unlock all the fs_lock[] in do_checkpoint() */
 	err = do_checkpoint(sbi, cpc);
 	if (err)
-		release_discard_addrs(sbi);
+		f2fs_release_discard_addrs(sbi);
 	else
-<<<<<<< HEAD
-		clear_prefree_segments(sbi, cpc);
-
-=======
 		f2fs_clear_prefree_segments(sbi, cpc);
 stop:
->>>>>>> a0ccc147
 	unblock_operations(sbi);
 	stat_inc_cp_count(sbi->stat_info);
 
@@ -1666,7 +1585,7 @@
 	return err;
 }
 
-void init_ino_entry_info(struct f2fs_sb_info *sbi)
+void f2fs_init_ino_entry_info(struct f2fs_sb_info *sbi)
 {
 	int i;
 
@@ -1684,23 +1603,23 @@
 				F2FS_ORPHANS_PER_BLOCK;
 }
 
-int __init create_checkpoint_caches(void)
+int __init f2fs_create_checkpoint_caches(void)
 {
 	ino_entry_slab = f2fs_kmem_cache_create("f2fs_ino_entry",
 			sizeof(struct ino_entry));
 	if (!ino_entry_slab)
 		return -ENOMEM;
-	inode_entry_slab = f2fs_kmem_cache_create("f2fs_inode_entry",
+	f2fs_inode_entry_slab = f2fs_kmem_cache_create("f2fs_inode_entry",
 			sizeof(struct inode_entry));
-	if (!inode_entry_slab) {
+	if (!f2fs_inode_entry_slab) {
 		kmem_cache_destroy(ino_entry_slab);
 		return -ENOMEM;
 	}
 	return 0;
 }
 
-void destroy_checkpoint_caches(void)
+void f2fs_destroy_checkpoint_caches(void)
 {
 	kmem_cache_destroy(ino_entry_slab);
-	kmem_cache_destroy(inode_entry_slab);
+	kmem_cache_destroy(f2fs_inode_entry_slab);
 }