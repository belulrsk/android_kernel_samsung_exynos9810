// SPDX-License-Identifier: GPL-2.0
/*
 * fs/f2fs/segment.h
 *
 * Copyright (c) 2012 Samsung Electronics Co., Ltd.
 *             http://www.samsung.com/
 */
#include <linux/blkdev.h>
#include <linux/backing-dev.h>

/* constant macro */
#define NULL_SEGNO			((unsigned int)(~0))
#define NULL_SECNO			((unsigned int)(~0))

#define DEF_RECLAIM_PREFREE_SEGMENTS	5	/* 5% over total segments */
#define DEF_MAX_RECLAIM_PREFREE_SEGMENTS	4096	/* 8GB in maximum */

#define F2FS_MIN_SEGMENTS	9 /* SB + 2 (CP + SIT + NAT) + SSA + MAIN */

/* L: Logical segment # in volume, R: Relative segment # in main area */
#define GET_L2R_SEGNO(free_i, segno)	((segno) - (free_i)->start_segno)
#define GET_R2L_SEGNO(free_i, segno)	((segno) + (free_i)->start_segno)

#define IS_DATASEG(t)	((t) <= CURSEG_COLD_DATA)
#define IS_NODESEG(t)	((t) >= CURSEG_HOT_NODE)

#define IS_HOT(t)	((t) == CURSEG_HOT_NODE || (t) == CURSEG_HOT_DATA)
#define IS_WARM(t)	((t) == CURSEG_WARM_NODE || (t) == CURSEG_WARM_DATA)
#define IS_COLD(t)	((t) == CURSEG_COLD_NODE || (t) == CURSEG_COLD_DATA)

#define IS_CURSEG(sbi, seg)						\
	(((seg) == CURSEG_I(sbi, CURSEG_HOT_DATA)->segno) ||	\
	 ((seg) == CURSEG_I(sbi, CURSEG_WARM_DATA)->segno) ||	\
	 ((seg) == CURSEG_I(sbi, CURSEG_COLD_DATA)->segno) ||	\
	 ((seg) == CURSEG_I(sbi, CURSEG_HOT_NODE)->segno) ||	\
	 ((seg) == CURSEG_I(sbi, CURSEG_WARM_NODE)->segno) ||	\
	 ((seg) == CURSEG_I(sbi, CURSEG_COLD_NODE)->segno))

#define IS_CURSEC(sbi, secno)						\
	(((secno) == CURSEG_I(sbi, CURSEG_HOT_DATA)->segno /		\
	  (sbi)->segs_per_sec) ||	\
	 ((secno) == CURSEG_I(sbi, CURSEG_WARM_DATA)->segno /		\
	  (sbi)->segs_per_sec) ||	\
	 ((secno) == CURSEG_I(sbi, CURSEG_COLD_DATA)->segno /		\
	  (sbi)->segs_per_sec) ||	\
	 ((secno) == CURSEG_I(sbi, CURSEG_HOT_NODE)->segno /		\
	  (sbi)->segs_per_sec) ||	\
	 ((secno) == CURSEG_I(sbi, CURSEG_WARM_NODE)->segno /		\
	  (sbi)->segs_per_sec) ||	\
	 ((secno) == CURSEG_I(sbi, CURSEG_COLD_NODE)->segno /		\
	  (sbi)->segs_per_sec))	\

#define MAIN_BLKADDR(sbi)						\
	(SM_I(sbi) ? SM_I(sbi)->main_blkaddr : 				\
		le32_to_cpu(F2FS_RAW_SUPER(sbi)->main_blkaddr))
#define SEG0_BLKADDR(sbi)						\
	(SM_I(sbi) ? SM_I(sbi)->seg0_blkaddr : 				\
		le32_to_cpu(F2FS_RAW_SUPER(sbi)->segment0_blkaddr))

#define MAIN_SEGS(sbi)	(SM_I(sbi)->main_segments)
#define MAIN_SECS(sbi)	((sbi)->total_sections)

#define TOTAL_SEGS(sbi)							\
	(SM_I(sbi) ? SM_I(sbi)->segment_count : 				\
		le32_to_cpu(F2FS_RAW_SUPER(sbi)->segment_count))
#define TOTAL_BLKS(sbi)	(TOTAL_SEGS(sbi) << (sbi)->log_blocks_per_seg)

#define MAX_BLKADDR(sbi)	(SEG0_BLKADDR(sbi) + TOTAL_BLKS(sbi))
#define SEGMENT_SIZE(sbi)	(1ULL << ((sbi)->log_blocksize +	\
					(sbi)->log_blocks_per_seg))

#define START_BLOCK(sbi, segno)	(SEG0_BLKADDR(sbi) +			\
	 (GET_R2L_SEGNO(FREE_I(sbi), segno) << (sbi)->log_blocks_per_seg))

#define NEXT_FREE_BLKADDR(sbi, curseg)					\
	(START_BLOCK(sbi, (curseg)->segno) + (curseg)->next_blkoff)

#define GET_SEGOFF_FROM_SEG0(sbi, blk_addr)	((blk_addr) - SEG0_BLKADDR(sbi))
#define GET_SEGNO_FROM_SEG0(sbi, blk_addr)				\
	(GET_SEGOFF_FROM_SEG0(sbi, blk_addr) >> (sbi)->log_blocks_per_seg)
#define GET_BLKOFF_FROM_SEG0(sbi, blk_addr)				\
	(GET_SEGOFF_FROM_SEG0(sbi, blk_addr) & ((sbi)->blocks_per_seg - 1))

#define GET_SEGNO(sbi, blk_addr)					\
<<<<<<< HEAD
	((((blk_addr) == NULL_ADDR) || ((blk_addr) == NEW_ADDR)) ?	\
=======
	((!is_valid_data_blkaddr(sbi, blk_addr)) ?			\
>>>>>>> a0ccc147
	NULL_SEGNO : GET_L2R_SEGNO(FREE_I(sbi),			\
		GET_SEGNO_FROM_SEG0(sbi, blk_addr)))
#define BLKS_PER_SEC(sbi)					\
	((sbi)->segs_per_sec * (sbi)->blocks_per_seg)
#define GET_SEC_FROM_SEG(sbi, segno)				\
	((segno) / (sbi)->segs_per_sec)
#define GET_SEG_FROM_SEC(sbi, secno)				\
	((secno) * (sbi)->segs_per_sec)
#define GET_ZONE_FROM_SEC(sbi, secno)				\
	((secno) / (sbi)->secs_per_zone)
#define GET_ZONE_FROM_SEG(sbi, segno)				\
	GET_ZONE_FROM_SEC(sbi, GET_SEC_FROM_SEG(sbi, segno))

#define GET_SUM_BLOCK(sbi, segno)				\
	((sbi)->sm_info->ssa_blkaddr + (segno))

#define GET_SUM_TYPE(footer) ((footer)->entry_type)
#define SET_SUM_TYPE(footer, type) ((footer)->entry_type = (type))

#define SIT_ENTRY_OFFSET(sit_i, segno)					\
	((segno) % (sit_i)->sents_per_block)
#define SIT_BLOCK_OFFSET(segno)					\
	((segno) / SIT_ENTRY_PER_BLOCK)
#define	START_SEGNO(segno)		\
	(SIT_BLOCK_OFFSET(segno) * SIT_ENTRY_PER_BLOCK)
#define SIT_BLK_CNT(sbi)			\
	((MAIN_SEGS(sbi) + SIT_ENTRY_PER_BLOCK - 1) / SIT_ENTRY_PER_BLOCK)
#define f2fs_bitmap_size(nr)			\
	(BITS_TO_LONGS(nr) * sizeof(unsigned long))

#define SECTOR_FROM_BLOCK(blk_addr)					\
	(((sector_t)blk_addr) << F2FS_LOG_SECTORS_PER_BLOCK)
#define SECTOR_TO_BLOCK(sectors)					\
	((sectors) >> F2FS_LOG_SECTORS_PER_BLOCK)

/*
 * indicate a block allocation direction: RIGHT and LEFT.
 * RIGHT means allocating new sections towards the end of volume.
 * LEFT means the opposite direction.
 */
enum {
	ALLOC_RIGHT = 0,
	ALLOC_LEFT
};

/*
 * In the victim_sel_policy->alloc_mode, there are two block allocation modes.
 * LFS writes data sequentially with cleaning operations.
 * SSR (Slack Space Recycle) reuses obsolete space without cleaning operations.
 */
enum {
	LFS = 0,
	SSR
};

/*
 * In the victim_sel_policy->gc_mode, there are two gc, aka cleaning, modes.
 * GC_CB is based on cost-benefit algorithm.
 * GC_GREEDY is based on greedy algorithm.
 */
enum {
	GC_CB = 0,
	GC_GREEDY,
	ALLOC_NEXT,
	FLUSH_DEVICE,
	MAX_GC_POLICY,
};

/*
 * BG_GC means the background cleaning job.
 * FG_GC means the on-demand cleaning job.
 * FORCE_FG_GC means on-demand cleaning job in background.
 */
enum {
	BG_GC = 0,
	FG_GC,
	FORCE_FG_GC,
};

/* for a function parameter to select a victim segment */
struct victim_sel_policy {
	int alloc_mode;			/* LFS or SSR */
	int gc_mode;			/* GC_CB or GC_GREEDY */
	unsigned long *dirty_segmap;	/* dirty segment bitmap */
	unsigned int max_search;	/* maximum # of segments to search */
	unsigned int offset;		/* last scanned bitmap offset */
	unsigned int ofs_unit;		/* bitmap search unit */
	unsigned int min_cost;		/* minimum cost */
	unsigned int min_segno;		/* segment # having min. cost */
};

struct seg_entry {
	unsigned int type:6;		/* segment type like CURSEG_XXX_TYPE */
	unsigned int valid_blocks:10;	/* # of valid blocks */
	unsigned int ckpt_valid_blocks:10;	/* # of valid blocks last cp */
	unsigned int padding:6;		/* padding */
	unsigned char *cur_valid_map;	/* validity bitmap of blocks */
#ifdef CONFIG_F2FS_CHECK_FS
	unsigned char *cur_valid_map_mir;	/* mirror of current valid bitmap */
#endif
	/*
	 * # of valid blocks and the validity bitmap stored in the the last
	 * checkpoint pack. This information is used by the SSR mode.
	 */
	unsigned char *ckpt_valid_map;	/* validity bitmap of blocks last cp */
	unsigned char *discard_map;
	unsigned long long mtime;	/* modification time of the segment */
};

struct sec_entry {
	unsigned int valid_blocks;	/* # of valid blocks in a section */
};

struct segment_allocation {
	void (*allocate_segment)(struct f2fs_sb_info *, int, bool);
};

/*
 * this value is set in page as a private data which indicate that
 * the page is atomically written, and it is in inmem_pages list.
 */
#define ATOMIC_WRITTEN_PAGE		((unsigned long)-1)
#define DUMMY_WRITTEN_PAGE		((unsigned long)-2)

#define IS_ATOMIC_WRITTEN_PAGE(page)			\
		(page_private(page) == (unsigned long)ATOMIC_WRITTEN_PAGE)
#define IS_DUMMY_WRITTEN_PAGE(page)			\
		(page_private(page) == (unsigned long)DUMMY_WRITTEN_PAGE)

<<<<<<< HEAD
=======
#define MAX_SKIP_GC_COUNT			16

>>>>>>> a0ccc147
struct inmem_pages {
	struct list_head list;
	struct page *page;
	block_t old_addr;		/* for revoking when fail to commit */
};

struct sit_info {
	const struct segment_allocation *s_ops;

	block_t sit_base_addr;		/* start block address of SIT area */
	block_t sit_blocks;		/* # of blocks used by SIT area */
	block_t written_valid_blocks;	/* # of valid blocks in main area */
	char *sit_bitmap;		/* SIT bitmap pointer */
#ifdef CONFIG_F2FS_CHECK_FS
	char *sit_bitmap_mir;		/* SIT bitmap mirror */
#endif
	unsigned int bitmap_size;	/* SIT bitmap size */

	unsigned long *tmp_map;			/* bitmap for temporal use */
	unsigned long *dirty_sentries_bitmap;	/* bitmap for dirty sentries */
	unsigned int dirty_sentries;		/* # of dirty sentries */
	unsigned int sents_per_block;		/* # of SIT entries per block */
	struct rw_semaphore sentry_lock;	/* to protect SIT cache */
	struct seg_entry *sentries;		/* SIT segment-level cache */
	struct sec_entry *sec_entries;		/* SIT section-level cache */

	/* for cost-benefit algorithm in cleaning procedure */
	unsigned long long elapsed_time;	/* elapsed time after mount */
	unsigned long long mounted_time;	/* mount time */
	unsigned long long min_mtime;		/* min. modification time */
	unsigned long long max_mtime;		/* max. modification time */

	unsigned int last_victim[MAX_GC_POLICY]; /* last victim segment # */
};

struct free_segmap_info {
	unsigned int start_segno;	/* start segment number logically */
	unsigned int free_segments;	/* # of free segments */
	unsigned int free_sections;	/* # of free sections */
	spinlock_t segmap_lock;		/* free segmap lock */
	unsigned long *free_segmap;	/* free segment bitmap */
	unsigned long *free_secmap;	/* free section bitmap */
};

/* Notice: The order of dirty type is same with CURSEG_XXX in f2fs.h */
enum dirty_type {
	DIRTY_HOT_DATA,		/* dirty segments assigned as hot data logs */
	DIRTY_WARM_DATA,	/* dirty segments assigned as warm data logs */
	DIRTY_COLD_DATA,	/* dirty segments assigned as cold data logs */
	DIRTY_HOT_NODE,		/* dirty segments assigned as hot node logs */
	DIRTY_WARM_NODE,	/* dirty segments assigned as warm node logs */
	DIRTY_COLD_NODE,	/* dirty segments assigned as cold node logs */
	DIRTY,			/* to count # of dirty segments */
	PRE,			/* to count # of entirely obsolete segments */
	NR_DIRTY_TYPE
};

struct dirty_seglist_info {
	const struct victim_selection *v_ops;	/* victim selction operation */
	unsigned long *dirty_segmap[NR_DIRTY_TYPE];
	struct mutex seglist_lock;		/* lock for segment bitmaps */
	int nr_dirty[NR_DIRTY_TYPE];		/* # of dirty segments */
	unsigned long *victim_secmap;		/* background GC victims */
};

/* victim selection function for cleaning and SSR */
struct victim_selection {
	int (*get_victim)(struct f2fs_sb_info *, unsigned int *,
							int, int, char);
};

/* for active log information */
struct curseg_info {
	struct mutex curseg_mutex;		/* lock for consistency */
	struct f2fs_summary_block *sum_blk;	/* cached summary block */
	struct rw_semaphore journal_rwsem;	/* protect journal area */
	struct f2fs_journal *journal;		/* cached journal info */
	unsigned char alloc_type;		/* current allocation type */
	unsigned int segno;			/* current segment number */
	unsigned short next_blkoff;		/* next block offset to write */
	unsigned int zone;			/* current zone number */
	unsigned int next_segno;		/* preallocated segment */
};

struct sit_entry_set {
	struct list_head set_list;	/* link with all sit sets */
	unsigned int start_segno;	/* start segno of sits in set */
	unsigned int entry_cnt;		/* the # of sit entries in set */
};

/*
 * inline functions
 */
static inline struct curseg_info *CURSEG_I(struct f2fs_sb_info *sbi, int type)
{
	return (struct curseg_info *)(SM_I(sbi)->curseg_array + type);
}

static inline struct seg_entry *get_seg_entry(struct f2fs_sb_info *sbi,
						unsigned int segno)
{
	struct sit_info *sit_i = SIT_I(sbi);
	return &sit_i->sentries[segno];
}

static inline struct sec_entry *get_sec_entry(struct f2fs_sb_info *sbi,
						unsigned int segno)
{
	struct sit_info *sit_i = SIT_I(sbi);
	return &sit_i->sec_entries[GET_SEC_FROM_SEG(sbi, segno)];
}

static inline unsigned int get_valid_blocks(struct f2fs_sb_info *sbi,
				unsigned int segno, bool use_section)
{
	/*
	 * In order to get # of valid blocks in a section instantly from many
	 * segments, f2fs manages two counting structures separately.
	 */
	if (use_section && __is_large_section(sbi))
		return get_sec_entry(sbi, segno)->valid_blocks;
	else
		return get_seg_entry(sbi, segno)->valid_blocks;
}

static inline unsigned int get_ckpt_valid_blocks(struct f2fs_sb_info *sbi,
				unsigned int segno)
{
	return get_seg_entry(sbi, segno)->ckpt_valid_blocks;
}

static inline void seg_info_from_raw_sit(struct seg_entry *se,
					struct f2fs_sit_entry *rs)
{
	se->valid_blocks = GET_SIT_VBLOCKS(rs);
	se->ckpt_valid_blocks = GET_SIT_VBLOCKS(rs);
	memcpy(se->cur_valid_map, rs->valid_map, SIT_VBLOCK_MAP_SIZE);
	memcpy(se->ckpt_valid_map, rs->valid_map, SIT_VBLOCK_MAP_SIZE);
#ifdef CONFIG_F2FS_CHECK_FS
	memcpy(se->cur_valid_map_mir, rs->valid_map, SIT_VBLOCK_MAP_SIZE);
#endif
	se->type = GET_SIT_TYPE(rs);
	se->mtime = le64_to_cpu(rs->mtime);
}

static inline void __seg_info_to_raw_sit(struct seg_entry *se,
					struct f2fs_sit_entry *rs)
{
	unsigned short raw_vblocks = (se->type << SIT_VBLOCKS_SHIFT) |
					se->valid_blocks;
	rs->vblocks = cpu_to_le16(raw_vblocks);
	memcpy(rs->valid_map, se->cur_valid_map, SIT_VBLOCK_MAP_SIZE);
	rs->mtime = cpu_to_le64(se->mtime);
}

static inline void seg_info_to_sit_page(struct f2fs_sb_info *sbi,
				struct page *page, unsigned int start)
{
	struct f2fs_sit_block *raw_sit;
	struct seg_entry *se;
	struct f2fs_sit_entry *rs;
	unsigned int end = min(start + SIT_ENTRY_PER_BLOCK,
					(unsigned long)MAIN_SEGS(sbi));
	int i;

	raw_sit = (struct f2fs_sit_block *)page_address(page);
	for (i = 0; i < end - start; i++) {
		rs = &raw_sit->entries[i];
		se = get_seg_entry(sbi, start + i);
		__seg_info_to_raw_sit(se, rs);
	}
}

static inline void seg_info_to_raw_sit(struct seg_entry *se,
					struct f2fs_sit_entry *rs)
{
	__seg_info_to_raw_sit(se, rs);

	memcpy(se->ckpt_valid_map, rs->valid_map, SIT_VBLOCK_MAP_SIZE);
	se->ckpt_valid_blocks = se->valid_blocks;
}

static inline unsigned int find_next_inuse(struct free_segmap_info *free_i,
		unsigned int max, unsigned int segno)
{
	unsigned int ret;
	spin_lock(&free_i->segmap_lock);
	ret = find_next_bit(free_i->free_segmap, max, segno);
	spin_unlock(&free_i->segmap_lock);
	return ret;
}

static inline void __set_free(struct f2fs_sb_info *sbi, unsigned int segno)
{
	struct free_segmap_info *free_i = FREE_I(sbi);
	unsigned int secno = GET_SEC_FROM_SEG(sbi, segno);
	unsigned int start_segno = GET_SEG_FROM_SEC(sbi, secno);
	unsigned int next;

	spin_lock(&free_i->segmap_lock);
	clear_bit(segno, free_i->free_segmap);
	free_i->free_segments++;

	next = find_next_bit(free_i->free_segmap,
			start_segno + sbi->segs_per_sec, start_segno);
	if (next >= start_segno + sbi->segs_per_sec) {
		clear_bit(secno, free_i->free_secmap);
		free_i->free_sections++;
	}
	spin_unlock(&free_i->segmap_lock);
}

static inline void __set_inuse(struct f2fs_sb_info *sbi,
		unsigned int segno)
{
	struct free_segmap_info *free_i = FREE_I(sbi);
	unsigned int secno = GET_SEC_FROM_SEG(sbi, segno);

	set_bit(segno, free_i->free_segmap);
	free_i->free_segments--;
	if (!test_and_set_bit(secno, free_i->free_secmap))
		free_i->free_sections--;
}

static inline void __set_test_and_free(struct f2fs_sb_info *sbi,
		unsigned int segno)
{
	struct free_segmap_info *free_i = FREE_I(sbi);
	unsigned int secno = GET_SEC_FROM_SEG(sbi, segno);
	unsigned int start_segno = GET_SEG_FROM_SEC(sbi, secno);
	unsigned int next;

	spin_lock(&free_i->segmap_lock);
	if (test_and_clear_bit(segno, free_i->free_segmap)) {
		free_i->free_segments++;

		if (IS_CURSEC(sbi, secno))
			goto skip_free;
		next = find_next_bit(free_i->free_segmap,
				start_segno + sbi->segs_per_sec, start_segno);
		if (next >= start_segno + sbi->segs_per_sec) {
			if (test_and_clear_bit(secno, free_i->free_secmap))
				free_i->free_sections++;
		}
	}
skip_free:
	spin_unlock(&free_i->segmap_lock);
}

static inline void __set_test_and_inuse(struct f2fs_sb_info *sbi,
		unsigned int segno)
{
	struct free_segmap_info *free_i = FREE_I(sbi);
	unsigned int secno = GET_SEC_FROM_SEG(sbi, segno);

	spin_lock(&free_i->segmap_lock);
	if (!test_and_set_bit(segno, free_i->free_segmap)) {
		free_i->free_segments--;
		if (!test_and_set_bit(secno, free_i->free_secmap))
			free_i->free_sections--;
	}
	spin_unlock(&free_i->segmap_lock);
}

static inline void get_sit_bitmap(struct f2fs_sb_info *sbi,
		void *dst_addr)
{
	struct sit_info *sit_i = SIT_I(sbi);

#ifdef CONFIG_F2FS_CHECK_FS
	if (memcmp(sit_i->sit_bitmap, sit_i->sit_bitmap_mir,
						sit_i->bitmap_size))
		f2fs_bug_on(sbi, 1);
#endif
	memcpy(dst_addr, sit_i->sit_bitmap, sit_i->bitmap_size);
}

static inline block_t written_block_count(struct f2fs_sb_info *sbi)
{
	return SIT_I(sbi)->written_valid_blocks;
}

static inline unsigned int free_segments(struct f2fs_sb_info *sbi)
{
	return FREE_I(sbi)->free_segments;
}

static inline int reserved_segments(struct f2fs_sb_info *sbi)
{
	return SM_I(sbi)->reserved_segments;
}

static inline unsigned int free_sections(struct f2fs_sb_info *sbi)
{
	return FREE_I(sbi)->free_sections;
}

static inline unsigned int prefree_segments(struct f2fs_sb_info *sbi)
{
	return DIRTY_I(sbi)->nr_dirty[PRE];
}

static inline unsigned int dirty_segments(struct f2fs_sb_info *sbi)
{
	return DIRTY_I(sbi)->nr_dirty[DIRTY_HOT_DATA] +
		DIRTY_I(sbi)->nr_dirty[DIRTY_WARM_DATA] +
		DIRTY_I(sbi)->nr_dirty[DIRTY_COLD_DATA] +
		DIRTY_I(sbi)->nr_dirty[DIRTY_HOT_NODE] +
		DIRTY_I(sbi)->nr_dirty[DIRTY_WARM_NODE] +
		DIRTY_I(sbi)->nr_dirty[DIRTY_COLD_NODE];
}

static inline int overprovision_segments(struct f2fs_sb_info *sbi)
{
	return SM_I(sbi)->ovp_segments;
}

static inline int reserved_sections(struct f2fs_sb_info *sbi)
{
	return GET_SEC_FROM_SEG(sbi, (unsigned int)reserved_segments(sbi));
}

static inline bool has_curseg_enough_space(struct f2fs_sb_info *sbi)
{
	unsigned int node_blocks = get_pages(sbi, F2FS_DIRTY_NODES) +
					get_pages(sbi, F2FS_DIRTY_DENTS);
	unsigned int dent_blocks = get_pages(sbi, F2FS_DIRTY_DENTS);
	unsigned int segno, left_blocks;
	int i;

	/* check current node segment */
	for (i = CURSEG_HOT_NODE; i <= CURSEG_COLD_NODE; i++) {
		segno = CURSEG_I(sbi, i)->segno;
		left_blocks = sbi->blocks_per_seg -
			get_seg_entry(sbi, segno)->ckpt_valid_blocks;

		if (node_blocks > left_blocks)
			return false;
	}

	/* check current data segment */
	segno = CURSEG_I(sbi, CURSEG_HOT_DATA)->segno;
	left_blocks = sbi->blocks_per_seg -
			get_seg_entry(sbi, segno)->ckpt_valid_blocks;
	if (dent_blocks > left_blocks)
		return false;
	return true;
}

static inline bool has_not_enough_free_secs(struct f2fs_sb_info *sbi,
					int freed, int needed)
{
	int node_secs = get_blocktype_secs(sbi, F2FS_DIRTY_NODES);
	int dent_secs = get_blocktype_secs(sbi, F2FS_DIRTY_DENTS);
	int imeta_secs = get_blocktype_secs(sbi, F2FS_DIRTY_IMETA);

	if (unlikely(is_sbi_flag_set(sbi, SBI_POR_DOING)))
		return false;

	if (free_sections(sbi) + freed == reserved_sections(sbi) + needed &&
			has_curseg_enough_space(sbi))
		return false;
	return (free_sections(sbi) + freed) <=
		(node_secs + 2 * dent_secs + imeta_secs +
		reserved_sections(sbi) + needed);
}

static inline int f2fs_is_checkpoint_ready(struct f2fs_sb_info *sbi)
{
	if (likely(!is_sbi_flag_set(sbi, SBI_CP_DISABLED)))
		return 0;
	if (likely(!has_not_enough_free_secs(sbi, 0, 0)))
		return 0;
	return -ENOSPC;
}

static inline bool excess_prefree_segs(struct f2fs_sb_info *sbi)
{
	return prefree_segments(sbi) > SM_I(sbi)->rec_prefree_segments;
}

static inline int utilization(struct f2fs_sb_info *sbi)
{
	return div_u64((u64)valid_user_blocks(sbi) * 100,
					sbi->user_block_count);
}

/*
 * Sometimes f2fs may be better to drop out-of-place update policy.
 * And, users can control the policy through sysfs entries.
 * There are five policies with triggering conditions as follows.
 * F2FS_IPU_FORCE - all the time,
 * F2FS_IPU_SSR - if SSR mode is activated,
 * F2FS_IPU_UTIL - if FS utilization is over threashold,
 * F2FS_IPU_SSR_UTIL - if SSR mode is activated and FS utilization is over
 *                     threashold,
 * F2FS_IPU_FSYNC - activated in fsync path only for high performance flash
 *                     storages. IPU will be triggered only if the # of dirty
 *                     pages over min_fsync_blocks.
 * F2FS_IPUT_DISABLE - disable IPU. (=default option)
 */
#define DEF_MIN_IPU_UTIL	70
#define DEF_MIN_FSYNC_BLOCKS	8
#define DEF_MIN_HOT_BLOCKS	16

#define SMALL_VOLUME_SEGMENTS	(16 * 512)	/* 16GB */

enum {
	F2FS_IPU_FORCE,
	F2FS_IPU_SSR,
	F2FS_IPU_UTIL,
	F2FS_IPU_SSR_UTIL,
	F2FS_IPU_FSYNC,
	F2FS_IPU_ASYNC,
};

static inline unsigned int curseg_segno(struct f2fs_sb_info *sbi,
		int type)
{
	struct curseg_info *curseg = CURSEG_I(sbi, type);
	return curseg->segno;
}

static inline unsigned char curseg_alloc_type(struct f2fs_sb_info *sbi,
		int type)
{
	struct curseg_info *curseg = CURSEG_I(sbi, type);
	return curseg->alloc_type;
}

static inline unsigned short curseg_blkoff(struct f2fs_sb_info *sbi, int type)
{
	struct curseg_info *curseg = CURSEG_I(sbi, type);
	return curseg->next_blkoff;
}

static inline void check_seg_range(struct f2fs_sb_info *sbi, unsigned int segno)
{
	f2fs_bug_on(sbi, segno > TOTAL_SEGS(sbi) - 1);
}

static inline void verify_block_addr(struct f2fs_io_info *fio, block_t blk_addr)
{
	struct f2fs_sb_info *sbi = fio->sbi;

	if (__is_meta_io(fio))
		verify_blkaddr(sbi, blk_addr, META_GENERIC);
	else
		verify_blkaddr(sbi, blk_addr, DATA_GENERIC);
}

/*
 * Summary block is always treated as an invalid block
 */
static inline int check_block_count(struct f2fs_sb_info *sbi,
		int segno, struct f2fs_sit_entry *raw_sit)
{
	bool is_valid  = test_bit_le(0, raw_sit->valid_map) ? true : false;
	int valid_blocks = 0;
	int cur_pos = 0, next_pos;

	/* check bitmap with valid block count */
	do {
		if (is_valid) {
			next_pos = find_next_zero_bit_le(&raw_sit->valid_map,
					sbi->blocks_per_seg,
					cur_pos);
			valid_blocks += next_pos - cur_pos;
		} else
			next_pos = find_next_bit_le(&raw_sit->valid_map,
					sbi->blocks_per_seg,
					cur_pos);
		cur_pos = next_pos;
		is_valid = !is_valid;
	} while (cur_pos < sbi->blocks_per_seg);

	if (unlikely(GET_SIT_VBLOCKS(raw_sit) != valid_blocks)) {
		f2fs_msg(sbi->sb, KERN_ERR,
				"Mismatch valid blocks %d vs. %d",
					GET_SIT_VBLOCKS(raw_sit), valid_blocks);
		set_sbi_flag(sbi, SBI_NEED_FSCK);
		return -EINVAL;
	}

	/* check segment usage, and check boundary of a given segment number */
	if (unlikely(GET_SIT_VBLOCKS(raw_sit) > sbi->blocks_per_seg
					|| segno > TOTAL_SEGS(sbi) - 1)) {
		f2fs_msg(sbi->sb, KERN_ERR,
				"Wrong valid blocks %d or segno %u",
					GET_SIT_VBLOCKS(raw_sit), segno);
		set_sbi_flag(sbi, SBI_NEED_FSCK);
		return -EINVAL;
	}
	return 0;
}

static inline pgoff_t current_sit_addr(struct f2fs_sb_info *sbi,
						unsigned int start)
{
	struct sit_info *sit_i = SIT_I(sbi);
	unsigned int offset = SIT_BLOCK_OFFSET(start);
	block_t blk_addr = sit_i->sit_base_addr + offset;

	check_seg_range(sbi, start);

#ifdef CONFIG_F2FS_CHECK_FS
	if (f2fs_test_bit(offset, sit_i->sit_bitmap) !=
			f2fs_test_bit(offset, sit_i->sit_bitmap_mir))
		f2fs_bug_on(sbi, 1);
#endif

	/* calculate sit block address */
	if (f2fs_test_bit(offset, sit_i->sit_bitmap))
		blk_addr += sit_i->sit_blocks;

	return blk_addr;
}

static inline pgoff_t next_sit_addr(struct f2fs_sb_info *sbi,
						pgoff_t block_addr)
{
	struct sit_info *sit_i = SIT_I(sbi);
	block_addr -= sit_i->sit_base_addr;
	if (block_addr < sit_i->sit_blocks)
		block_addr += sit_i->sit_blocks;
	else
		block_addr -= sit_i->sit_blocks;

	return block_addr + sit_i->sit_base_addr;
}

static inline void set_to_next_sit(struct sit_info *sit_i, unsigned int start)
{
	unsigned int block_off = SIT_BLOCK_OFFSET(start);

	f2fs_change_bit(block_off, sit_i->sit_bitmap);
#ifdef CONFIG_F2FS_CHECK_FS
	f2fs_change_bit(block_off, sit_i->sit_bitmap_mir);
#endif
}

static inline unsigned long long get_mtime(struct f2fs_sb_info *sbi)
{
	struct sit_info *sit_i = SIT_I(sbi);
	time64_t now = ktime_get_real_seconds();

	return sit_i->elapsed_time + now - sit_i->mounted_time;
}

static inline void set_summary(struct f2fs_summary *sum, nid_t nid,
			unsigned int ofs_in_node, unsigned char version)
{
	sum->nid = cpu_to_le32(nid);
	sum->ofs_in_node = cpu_to_le16(ofs_in_node);
	sum->version = version;
}

static inline block_t start_sum_block(struct f2fs_sb_info *sbi)
{
	return __start_cp_addr(sbi) +
		le32_to_cpu(F2FS_CKPT(sbi)->cp_pack_start_sum);
}

static inline block_t sum_blk_addr(struct f2fs_sb_info *sbi, int base, int type)
{
	return __start_cp_addr(sbi) +
		le32_to_cpu(F2FS_CKPT(sbi)->cp_pack_total_block_count)
				- (base + 1) + type;
}

static inline bool no_fggc_candidate(struct f2fs_sb_info *sbi,
						unsigned int secno)
{
	if (get_valid_blocks(sbi, GET_SEG_FROM_SEC(sbi, secno), true) >
						sbi->fggc_threshold)
		return true;
	return false;
}

static inline bool sec_usage_check(struct f2fs_sb_info *sbi, unsigned int secno)
{
	if (IS_CURSEC(sbi, secno) || (sbi->cur_victim_sec == secno))
		return true;
	return false;
}

/*
 * It is very important to gather dirty pages and write at once, so that we can
 * submit a big bio without interfering other data writes.
 * By default, 512 pages for directory data,
 * 512 pages (2MB) * 8 for nodes, and
 * 256 pages * 8 for meta are set.
 */
static inline int nr_pages_to_skip(struct f2fs_sb_info *sbi, int type)
{
	if (sbi->sb->s_bdi->wb.dirty_exceeded)
		return 0;

	if (type == DATA)
		return sbi->blocks_per_seg;
	else if (type == NODE)
		return 8 * sbi->blocks_per_seg;
	else if (type == META)
		return 8 * BIO_MAX_PAGES;
	else
		return 0;
}

/*
 * When writing pages, it'd better align nr_to_write for segment size.
 */
static inline long nr_pages_to_write(struct f2fs_sb_info *sbi, int type,
					struct writeback_control *wbc)
{
	long nr_to_write, desired;

	if (wbc->sync_mode != WB_SYNC_NONE)
		return 0;

	nr_to_write = wbc->nr_to_write;
	desired = BIO_MAX_PAGES;
	if (type == NODE)
		desired <<= 1;

	wbc->nr_to_write = desired;
	return desired - nr_to_write;
}

static inline void wake_up_discard_thread(struct f2fs_sb_info *sbi, bool force)
{
	struct discard_cmd_control *dcc = SM_I(sbi)->dcc_info;
	bool wakeup = false;
	int i;

	if (force)
		goto wake_up;

	mutex_lock(&dcc->cmd_lock);
	for (i = MAX_PLIST_NUM - 1; i >= 0; i--) {
		if (i + 1 < dcc->discard_granularity)
			break;
		if (!list_empty(&dcc->pend_list[i])) {
			wakeup = true;
			break;
		}
	}
	mutex_unlock(&dcc->cmd_lock);
	if (!wakeup || !is_idle(sbi, DISCARD_TIME))
		return;
wake_up:
	dcc->discard_wake = 1;
	wake_up_interruptible_all(&dcc->discard_wait_queue);
}<|MERGE_RESOLUTION|>--- conflicted
+++ resolved
@@ -82,11 +82,7 @@
 	(GET_SEGOFF_FROM_SEG0(sbi, blk_addr) & ((sbi)->blocks_per_seg - 1))
 
 #define GET_SEGNO(sbi, blk_addr)					\
-<<<<<<< HEAD
-	((((blk_addr) == NULL_ADDR) || ((blk_addr) == NEW_ADDR)) ?	\
-=======
 	((!is_valid_data_blkaddr(sbi, blk_addr)) ?			\
->>>>>>> a0ccc147
 	NULL_SEGNO : GET_L2R_SEGNO(FREE_I(sbi),			\
 		GET_SEGNO_FROM_SEG0(sbi, blk_addr)))
 #define BLKS_PER_SEC(sbi)					\
@@ -216,11 +212,8 @@
 #define IS_DUMMY_WRITTEN_PAGE(page)			\
 		(page_private(page) == (unsigned long)DUMMY_WRITTEN_PAGE)
 
-<<<<<<< HEAD
-=======
 #define MAX_SKIP_GC_COUNT			16
 
->>>>>>> a0ccc147
 struct inmem_pages {
 	struct list_head list;
 	struct page *page;
@@ -387,6 +380,7 @@
 	int i;
 
 	raw_sit = (struct f2fs_sit_block *)page_address(page);
+	memset(raw_sit, 0, PAGE_SIZE);
 	for (i = 0; i < end - start; i++) {
 		rs = &raw_sit->entries[i];
 		se = get_seg_entry(sbi, start + i);
@@ -762,12 +756,23 @@
 #endif
 }
 
-static inline unsigned long long get_mtime(struct f2fs_sb_info *sbi)
+static inline unsigned long long get_mtime(struct f2fs_sb_info *sbi,
+						bool base_time)
 {
 	struct sit_info *sit_i = SIT_I(sbi);
-	time64_t now = ktime_get_real_seconds();
-
-	return sit_i->elapsed_time + now - sit_i->mounted_time;
+	time64_t diff, now = ktime_get_real_seconds();
+
+	if (now >= sit_i->mounted_time)
+		return sit_i->elapsed_time + now - sit_i->mounted_time;
+
+	/* system time is set to the past */
+	if (!base_time) {
+		diff = sit_i->mounted_time - now;
+		if (sit_i->elapsed_time >= diff)
+			return sit_i->elapsed_time - diff;
+		return 0;
+	}
+	return sit_i->elapsed_time;
 }
 
 static inline void set_summary(struct f2fs_summary *sum, nid_t nid,
@@ -789,15 +794,6 @@
 	return __start_cp_addr(sbi) +
 		le32_to_cpu(F2FS_CKPT(sbi)->cp_pack_total_block_count)
 				- (base + 1) + type;
-}
-
-static inline bool no_fggc_candidate(struct f2fs_sb_info *sbi,
-						unsigned int secno)
-{
-	if (get_valid_blocks(sbi, GET_SEG_FROM_SEC(sbi, secno), true) >
-						sbi->fggc_threshold)
-		return true;
-	return false;
 }
 
 static inline bool sec_usage_check(struct f2fs_sb_info *sbi, unsigned int secno)
