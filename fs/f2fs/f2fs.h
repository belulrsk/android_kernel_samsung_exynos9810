--- conflicted
+++ resolved
@@ -24,6 +24,7 @@
 #include <linux/blkdev.h>
 #include <linux/quotaops.h>
 #include <crypto/hash.h>
+#include <linux/overflow.h>
 
 #define __FS_HAS_ENCRYPTION IS_ENABLED(CONFIG_F2FS_FS_ENCRYPTION)
 #include <linux/fscrypt.h>
@@ -186,6 +187,7 @@
 #define MAX_DISCARD_BLOCKS(sbi)		BLKS_PER_SEC(sbi)
 #define DEF_MAX_DISCARD_REQUEST		8	/* issue 8 discards per round */
 #define DEF_MIN_DISCARD_ISSUE_TIME	50	/* 50 ms, if exists */
+#define DEF_MID_DISCARD_ISSUE_TIME	500	/* 500 ms, if device busy */
 #define DEF_MAX_DISCARD_ISSUE_TIME	60000	/* 60 s, if no candidates */
 #define DEF_DISCARD_URGENT_UTIL		80	/* do more discard over 80% */
 #define DEF_CP_INTERVAL			60	/* 60 secs */
@@ -304,6 +306,7 @@
 struct discard_policy {
 	int type;			/* type of discard */
 	unsigned int min_interval;	/* used for candidates exist */
+	unsigned int mid_interval;	/* used for device busy */
 	unsigned int max_interval;	/* used for candidates not exist */
 	unsigned int max_requests;	/* # of discards issued per round */
 	unsigned int io_aware_gran;	/* minimum granularity discard not be aware of I/O */
@@ -639,15 +642,20 @@
 
 #define DEF_DIR_LEVEL		0
 
+enum {
+	GC_FAILURE_PIN,
+	GC_FAILURE_ATOMIC,
+	MAX_GC_FAILURE
+};
+
 struct f2fs_inode_info {
 	struct inode vfs_inode;		/* serve a vfs inode */
 	unsigned long i_flags;		/* keep an inode flags for ioctl */
 	unsigned char i_advise;		/* use to give file attribute hints */
 	unsigned char i_dir_level;	/* use for dentry level for large dir */
-	union {
-		unsigned int i_current_depth;	/* only for directory depth */
-		unsigned short i_gc_failures;	/* only for regular file */
-	};
+	unsigned int i_current_depth;	/* only for directory depth */
+	/* for gc failure statistic */
+	unsigned int i_gc_failures[MAX_GC_FAILURE];
 	unsigned int i_pino;		/* parent inode number */
 	umode_t i_acl_mode;		/* keep file acl mode temporarily */
 
@@ -675,7 +683,9 @@
 	struct task_struct *inmem_task;	/* store inmemory task */
 	struct mutex inmem_lock;	/* lock for inmemory pages */
 	struct extent_tree *extent_tree;	/* cached extent_tree entry */
-	struct rw_semaphore dio_rwsem[2];/* avoid racing between dio and gc */
+
+	/* avoid racing between foreground op and gc */
+	struct rw_semaphore i_gc_rwsem[2];
 	struct rw_semaphore i_mmap_sem;
 	struct rw_semaphore i_xattr_sem; /* avoid racing between reading and changing EAs */
 
@@ -1032,6 +1042,7 @@
 	int need_lock;		/* indicate we need to lock cp_rwsem */
 	bool in_list;		/* indicate fio is in io_list */
 	bool is_meta;		/* indicate borrow meta inode mapping or not */
+	bool retry;		/* need to reallocate block address */
 	enum iostat_type io_type;	/* io type */
 	struct writeback_control *io_wbc; /* writeback control */
 	unsigned char version;		/* version of the node */
@@ -1106,6 +1117,13 @@
 };
 
 enum {
+	GC_NORMAL,
+	GC_IDLE_CB,
+	GC_IDLE_GREEDY,
+	GC_URGENT,
+};
+
+enum {
 	WHINT_MODE_OFF,		/* not pass down write hints */
 	WHINT_MODE_USER,	/* try to pass down hints given by users */
 	WHINT_MODE_FS,		/* pass down hints with F2FS policy */
@@ -1152,13 +1170,8 @@
 
 	/* for bio operations */
 	struct f2fs_bio_info *write_io[NR_PAGE_TYPE];	/* for write bios */
-<<<<<<< HEAD
-	struct mutex wio_mutex[NR_PAGE_TYPE - 1][NR_TEMP_TYPE];
-						/* bio ordering for NODE/DATA */
-=======
 	/* keep migration IO order for LFS mode */
 	struct rw_semaphore io_order_lock;
->>>>>>> a0ccc147
 	mempool_t *write_io_dummy;		/* Dummy pages */
 
 	/* for checkpoint */
@@ -1234,7 +1247,7 @@
 	struct percpu_counter alloc_valid_block_count;
 
 	/* writeback control */
-	atomic_t wb_sync_req;			/* count # of WB_SYNC threads */
+	atomic_t wb_sync_req[META];	/* count # of WB_SYNC threads */
 
 	/* valid inode count */
 	struct percpu_counter total_valid_inode_count;
@@ -1245,17 +1258,11 @@
 	struct mutex gc_mutex;			/* mutex for GC */
 	struct f2fs_gc_kthread	*gc_thread;	/* GC thread */
 	unsigned int cur_victim_sec;		/* current victim section num */
-<<<<<<< HEAD
-
-	/* threshold for converting bg victims for fg */
-	u64 fggc_threshold;
-=======
 	unsigned int gc_mode;			/* current GC state */
 	unsigned int next_victim_seg[2];	/* next segment in victim section */
 	/* for skip statistic */
 	unsigned long long skipped_atomic_files[2];	/* FG_GC and BG_GC */
 	unsigned long long skipped_gc_rwsem;		/* FG_GC only */
->>>>>>> a0ccc147
 
 	/* threshold for gc trials on pinned files */
 	u64 gc_pin_file_threshold;
@@ -1678,18 +1685,6 @@
 }
 
 /*
- * Check whether the given nid is within node id range.
- */
-static inline int check_nid_range(struct f2fs_sb_info *sbi, nid_t nid)
-{
-	if (unlikely(nid < F2FS_ROOT_INO(sbi)))
-		return -EINVAL;
-	if (unlikely(nid >= NM_I(sbi)->max_nid))
-		return -EINVAL;
-	return 0;
-}
-
-/*
  * Check whether the inode has blocks or not
  */
 static inline int F2FS_HAS_BLOCKS(struct inode *inode)
@@ -2286,11 +2281,6 @@
 	*addr ^= mask;
 }
 
-<<<<<<< HEAD
-#define F2FS_REG_FLMASK		(~(FS_DIRSYNC_FL | FS_TOPDIR_FL))
-#define F2FS_OTHER_FLMASK	(FS_NODUMP_FL | FS_NOATIME_FL)
-#define F2FS_FL_INHERITED	(FS_PROJINHERIT_FL)
-=======
 /*
  * Inode flags
  */
@@ -2346,7 +2336,6 @@
 
 /* Flags that are appropriate for non-directories/regular files. */
 #define F2FS_OTHER_FLMASK	(F2FS_NODUMP_FL | F2FS_NOATIME_FL)
->>>>>>> a0ccc147
 
 static inline __u32 f2fs_mask_flags(umode_t mode, __u32 flags)
 {
@@ -2389,6 +2378,7 @@
 	FI_EXTRA_ATTR,		/* indicate file has extra attribute */
 	FI_PROJ_INHERIT,	/* indicate file inherits projectid */
 	FI_PIN_FILE,		/* indicate file should not be gced */
+	FI_ATOMIC_REVOKE_REQUEST, /* request to drop atomic data */
 };
 
 static inline void __mark_inode_dirty_flag(struct inode *inode,
@@ -2488,7 +2478,7 @@
 static inline void f2fs_i_gc_failures_write(struct inode *inode,
 					unsigned int count)
 {
-	F2FS_I(inode)->i_gc_failures = count;
+	F2FS_I(inode)->i_gc_failures[GC_FAILURE_PIN] = count;
 	f2fs_mark_inode_dirty_sync(inode, true);
 }
 
@@ -2800,7 +2790,7 @@
 	return F2FS_I(inode)->i_inline_xattr_size;
 }
 
-#define get_inode_mode(i) \
+#define f2fs_get_inode_mode(i) \
 	((is_inode_flag_set(i, FI_ACL_MODE)) ? \
 	 (F2FS_I(i)->i_acl_mode) : ((i)->i_mode))
 
@@ -2839,8 +2829,6 @@
 	spin_unlock(&sbi->iostat_lock);
 }
 
-<<<<<<< HEAD
-=======
 #define __is_large_section(sbi)		((sbi)->segs_per_sec > 1)
 
 #define __is_meta_io(fio) (PAGE_TYPE_OF_BIO((fio)->type) == META &&	\
@@ -2897,19 +2885,18 @@
 	f2fs_put_page(page, 0);
 }
 
->>>>>>> a0ccc147
 /*
  * file.c
  */
 int f2fs_sync_file(struct file *file, loff_t start, loff_t end, int datasync);
-void truncate_data_blocks(struct dnode_of_data *dn);
-int truncate_blocks(struct inode *inode, u64 from, bool lock);
+void f2fs_truncate_data_blocks(struct dnode_of_data *dn);
+int f2fs_truncate_blocks(struct inode *inode, u64 from, bool lock);
 int f2fs_truncate(struct inode *inode);
 int f2fs_getattr(struct vfsmount *mnt, struct dentry *dentry,
 			struct kstat *stat);
 int f2fs_setattr(struct dentry *dentry, struct iattr *attr);
-int truncate_hole(struct inode *inode, pgoff_t pg_start, pgoff_t pg_end);
-void truncate_data_blocks_range(struct dnode_of_data *dn, int count);
+int f2fs_truncate_hole(struct inode *inode, pgoff_t pg_start, pgoff_t pg_end);
+void f2fs_truncate_data_blocks_range(struct dnode_of_data *dn, int count);
 int f2fs_precache_extents(struct inode *inode);
 long f2fs_ioctl(struct file *filp, unsigned int cmd, unsigned long arg);
 long f2fs_compat_ioctl(struct file *file, unsigned int cmd, unsigned long arg);
@@ -2923,38 +2910,37 @@
 void f2fs_inode_chksum_set(struct f2fs_sb_info *sbi, struct page *page);
 struct inode *f2fs_iget(struct super_block *sb, unsigned long ino);
 struct inode *f2fs_iget_retry(struct super_block *sb, unsigned long ino);
-int try_to_free_nats(struct f2fs_sb_info *sbi, int nr_shrink);
-void update_inode(struct inode *inode, struct page *node_page);
-void update_inode_page(struct inode *inode);
+int f2fs_try_to_free_nats(struct f2fs_sb_info *sbi, int nr_shrink);
+void f2fs_update_inode(struct inode *inode, struct page *node_page);
+void f2fs_update_inode_page(struct inode *inode);
 int f2fs_write_inode(struct inode *inode, struct writeback_control *wbc);
 void f2fs_evict_inode(struct inode *inode);
-void handle_failed_inode(struct inode *inode);
+void f2fs_handle_failed_inode(struct inode *inode);
 
 /*
  * namei.c
  */
-int update_extension_list(struct f2fs_sb_info *sbi, const char *name,
+int f2fs_update_extension_list(struct f2fs_sb_info *sbi, const char *name,
 							bool hot, bool set);
 struct dentry *f2fs_get_parent(struct dentry *child);
 
 /*
  * dir.c
  */
-void set_de_type(struct f2fs_dir_entry *de, umode_t mode);
-unsigned char get_de_type(struct f2fs_dir_entry *de);
-struct f2fs_dir_entry *find_target_dentry(struct fscrypt_name *fname,
+unsigned char f2fs_get_de_type(struct f2fs_dir_entry *de);
+struct f2fs_dir_entry *f2fs_find_target_dentry(struct fscrypt_name *fname,
 			f2fs_hash_t namehash, int *max_slots,
 			struct f2fs_dentry_ptr *d);
 int f2fs_fill_dentries(struct dir_context *ctx, struct f2fs_dentry_ptr *d,
 			unsigned int start_pos, struct fscrypt_str *fstr);
-void do_make_empty_dir(struct inode *inode, struct inode *parent,
+void f2fs_do_make_empty_dir(struct inode *inode, struct inode *parent,
 			struct f2fs_dentry_ptr *d);
-struct page *init_inode_metadata(struct inode *inode, struct inode *dir,
+struct page *f2fs_init_inode_metadata(struct inode *inode, struct inode *dir,
 			const struct qstr *new_name,
 			const struct qstr *orig_name, struct page *dpage);
-void update_parent_metadata(struct inode *dir, struct inode *inode,
+void f2fs_update_parent_metadata(struct inode *dir, struct inode *inode,
 			unsigned int current_depth);
-int room_for_filename(const void *bitmap, int slots, int max_slots);
+int f2fs_room_for_filename(const void *bitmap, int slots, int max_slots);
 void f2fs_drop_nlink(struct inode *dir, struct inode *inode);
 struct f2fs_dir_entry *__f2fs_find_entry(struct inode *dir,
 			struct fscrypt_name *fname, struct page **res_page);
@@ -2971,9 +2957,9 @@
 int f2fs_add_regular_entry(struct inode *dir, const struct qstr *new_name,
 			const struct qstr *orig_name,
 			struct inode *inode, nid_t ino, umode_t mode);
-int __f2fs_do_add_link(struct inode *dir, struct fscrypt_name *fname,
+int f2fs_add_dentry(struct inode *dir, struct fscrypt_name *fname,
 			struct inode *inode, nid_t ino, umode_t mode);
-int __f2fs_add_link(struct inode *dir, const struct qstr *name,
+int f2fs_do_add_link(struct inode *dir, const struct qstr *name,
 			struct inode *inode, nid_t ino, umode_t mode);
 void f2fs_delete_entry(struct f2fs_dir_entry *dentry, struct page *page,
 			struct inode *dir, struct inode *inode);
@@ -2982,7 +2968,7 @@
 
 static inline int f2fs_add_link(struct dentry *dentry, struct inode *inode)
 {
-	return __f2fs_add_link(d_inode(dentry->d_parent), &dentry->d_name,
+	return f2fs_do_add_link(d_inode(dentry->d_parent), &dentry->d_name,
 				inode, inode->i_ino, inode->i_mode);
 }
 
@@ -2998,7 +2984,7 @@
 int f2fs_sync_fs(struct super_block *sb, int sync);
 extern __printf(3, 4)
 void f2fs_msg(struct super_block *sb, const char *level, const char *fmt, ...);
-int sanity_check_ckpt(struct f2fs_sb_info *sbi);
+int f2fs_sanity_check_ckpt(struct f2fs_sb_info *sbi);
 
 /*
  * hash.c
@@ -3012,44 +2998,6 @@
 struct dnode_of_data;
 struct node_info;
 
-<<<<<<< HEAD
-bool available_free_memory(struct f2fs_sb_info *sbi, int type);
-int need_dentry_mark(struct f2fs_sb_info *sbi, nid_t nid);
-bool is_checkpointed_node(struct f2fs_sb_info *sbi, nid_t nid);
-bool need_inode_block_update(struct f2fs_sb_info *sbi, nid_t ino);
-void get_node_info(struct f2fs_sb_info *sbi, nid_t nid, struct node_info *ni);
-pgoff_t get_next_page_offset(struct dnode_of_data *dn, pgoff_t pgofs);
-int get_dnode_of_data(struct dnode_of_data *dn, pgoff_t index, int mode);
-int truncate_inode_blocks(struct inode *inode, pgoff_t from);
-int truncate_xattr_node(struct inode *inode);
-int wait_on_node_pages_writeback(struct f2fs_sb_info *sbi, nid_t ino);
-int remove_inode_page(struct inode *inode);
-struct page *new_inode_page(struct inode *inode);
-struct page *new_node_page(struct dnode_of_data *dn, unsigned int ofs);
-void ra_node_page(struct f2fs_sb_info *sbi, nid_t nid);
-struct page *get_node_page(struct f2fs_sb_info *sbi, pgoff_t nid);
-struct page *get_node_page_ra(struct page *parent, int start);
-void move_node_page(struct page *node_page, int gc_type);
-int fsync_node_pages(struct f2fs_sb_info *sbi, struct inode *inode,
-			struct writeback_control *wbc, bool atomic);
-int sync_node_pages(struct f2fs_sb_info *sbi, struct writeback_control *wbc,
-			bool do_balance, enum iostat_type io_type);
-void build_free_nids(struct f2fs_sb_info *sbi, bool sync, bool mount);
-bool alloc_nid(struct f2fs_sb_info *sbi, nid_t *nid);
-void alloc_nid_done(struct f2fs_sb_info *sbi, nid_t nid);
-void alloc_nid_failed(struct f2fs_sb_info *sbi, nid_t nid);
-int try_to_free_nids(struct f2fs_sb_info *sbi, int nr_shrink);
-void recover_inline_xattr(struct inode *inode, struct page *page);
-int recover_xattr_data(struct inode *inode, struct page *page);
-int recover_inode_page(struct f2fs_sb_info *sbi, struct page *page);
-void restore_node_summary(struct f2fs_sb_info *sbi,
-			unsigned int segno, struct f2fs_summary_block *sum);
-void flush_nat_entries(struct f2fs_sb_info *sbi, struct cp_control *cpc);
-int build_node_manager(struct f2fs_sb_info *sbi);
-void destroy_node_manager(struct f2fs_sb_info *sbi);
-int __init create_node_manager_caches(void);
-void destroy_node_manager_caches(void);
-=======
 int f2fs_check_nid_range(struct f2fs_sb_info *sbi, nid_t nid);
 bool f2fs_available_free_memory(struct f2fs_sb_info *sbi, int type);
 bool f2fs_in_warm_node_list(struct f2fs_sb_info *sbi, struct page *page);
@@ -3095,34 +3043,21 @@
 void f2fs_destroy_node_manager(struct f2fs_sb_info *sbi);
 int __init f2fs_create_node_manager_caches(void);
 void f2fs_destroy_node_manager_caches(void);
->>>>>>> a0ccc147
 
 /*
  * segment.c
  */
-bool need_SSR(struct f2fs_sb_info *sbi);
-void register_inmem_page(struct inode *inode, struct page *page);
-void drop_inmem_pages_all(struct f2fs_sb_info *sbi);
-void drop_inmem_pages(struct inode *inode);
-void drop_inmem_page(struct inode *inode, struct page *page);
-int commit_inmem_pages(struct inode *inode);
+bool f2fs_need_SSR(struct f2fs_sb_info *sbi);
+void f2fs_register_inmem_page(struct inode *inode, struct page *page);
+void f2fs_drop_inmem_pages_all(struct f2fs_sb_info *sbi, bool gc_failure);
+void f2fs_drop_inmem_pages(struct inode *inode);
+void f2fs_drop_inmem_page(struct inode *inode, struct page *page);
+int f2fs_commit_inmem_pages(struct inode *inode);
 void f2fs_balance_fs(struct f2fs_sb_info *sbi, bool need);
 void f2fs_balance_fs_bg(struct f2fs_sb_info *sbi);
 int f2fs_issue_flush(struct f2fs_sb_info *sbi, nid_t ino);
-int create_flush_cmd_control(struct f2fs_sb_info *sbi);
+int f2fs_create_flush_cmd_control(struct f2fs_sb_info *sbi);
 int f2fs_flush_device_cache(struct f2fs_sb_info *sbi);
-<<<<<<< HEAD
-void destroy_flush_cmd_control(struct f2fs_sb_info *sbi, bool free);
-void invalidate_blocks(struct f2fs_sb_info *sbi, block_t addr);
-bool is_checkpointed_data(struct f2fs_sb_info *sbi, block_t blkaddr);
-void drop_discard_cmd(struct f2fs_sb_info *sbi);
-void stop_discard_thread(struct f2fs_sb_info *sbi);
-bool f2fs_wait_discard_bios(struct f2fs_sb_info *sbi);
-void clear_prefree_segments(struct f2fs_sb_info *sbi, struct cp_control *cpc);
-void release_discard_addrs(struct f2fs_sb_info *sbi);
-int npages_for_summary_flush(struct f2fs_sb_info *sbi, bool for_ra);
-void allocate_new_segments(struct f2fs_sb_info *sbi);
-=======
 void f2fs_destroy_flush_cmd_control(struct f2fs_sb_info *sbi, bool free);
 void f2fs_invalidate_blocks(struct f2fs_sb_info *sbi, block_t addr);
 bool f2fs_is_checkpointed_data(struct f2fs_sb_info *sbi, block_t blkaddr);
@@ -3136,35 +3071,30 @@
 void f2fs_release_discard_addrs(struct f2fs_sb_info *sbi);
 int f2fs_npages_for_summary_flush(struct f2fs_sb_info *sbi, bool for_ra);
 void f2fs_allocate_new_segments(struct f2fs_sb_info *sbi);
->>>>>>> a0ccc147
 int f2fs_trim_fs(struct f2fs_sb_info *sbi, struct fstrim_range *range);
-bool exist_trim_candidates(struct f2fs_sb_info *sbi, struct cp_control *cpc);
-struct page *get_sum_page(struct f2fs_sb_info *sbi, unsigned int segno);
-void update_meta_page(struct f2fs_sb_info *sbi, void *src, block_t blk_addr);
-void write_meta_page(struct f2fs_sb_info *sbi, struct page *page,
+bool f2fs_exist_trim_candidates(struct f2fs_sb_info *sbi,
+					struct cp_control *cpc);
+struct page *f2fs_get_sum_page(struct f2fs_sb_info *sbi, unsigned int segno);
+void f2fs_update_meta_page(struct f2fs_sb_info *sbi, void *src,
+					block_t blk_addr);
+void f2fs_do_write_meta_page(struct f2fs_sb_info *sbi, struct page *page,
 						enum iostat_type io_type);
-void write_node_page(unsigned int nid, struct f2fs_io_info *fio);
-void write_data_page(struct dnode_of_data *dn, struct f2fs_io_info *fio);
-int rewrite_data_page(struct f2fs_io_info *fio);
-void __f2fs_replace_block(struct f2fs_sb_info *sbi, struct f2fs_summary *sum,
+void f2fs_do_write_node_page(unsigned int nid, struct f2fs_io_info *fio);
+void f2fs_outplace_write_data(struct dnode_of_data *dn,
+			struct f2fs_io_info *fio);
+int f2fs_inplace_write_data(struct f2fs_io_info *fio);
+void f2fs_do_replace_block(struct f2fs_sb_info *sbi, struct f2fs_summary *sum,
 			block_t old_blkaddr, block_t new_blkaddr,
 			bool recover_curseg, bool recover_newaddr);
 void f2fs_replace_block(struct f2fs_sb_info *sbi, struct dnode_of_data *dn,
 			block_t old_addr, block_t new_addr,
 			unsigned char version, bool recover_curseg,
 			bool recover_newaddr);
-void allocate_data_block(struct f2fs_sb_info *sbi, struct page *page,
+void f2fs_allocate_data_block(struct f2fs_sb_info *sbi, struct page *page,
 			block_t old_blkaddr, block_t *new_blkaddr,
 			struct f2fs_summary *sum, int type,
 			struct f2fs_io_info *fio, bool add_list);
 void f2fs_wait_on_page_writeback(struct page *page,
-<<<<<<< HEAD
-			enum page_type type, bool ordered);
-void f2fs_wait_on_block_writeback(struct f2fs_sb_info *sbi, block_t blkaddr);
-void write_data_summaries(struct f2fs_sb_info *sbi, block_t start_blk);
-void write_node_summaries(struct f2fs_sb_info *sbi, block_t start_blk);
-int lookup_journal_in_cursum(struct f2fs_journal *journal, int type,
-=======
 			enum page_type type, bool ordered, bool locked);
 void f2fs_wait_on_block_writeback(struct inode *inode, block_t blkaddr);
 void f2fs_wait_on_block_writeback_range(struct inode *inode, block_t blkaddr,
@@ -3172,28 +3102,20 @@
 void f2fs_write_data_summaries(struct f2fs_sb_info *sbi, block_t start_blk);
 void f2fs_write_node_summaries(struct f2fs_sb_info *sbi, block_t start_blk);
 int f2fs_lookup_journal_in_cursum(struct f2fs_journal *journal, int type,
->>>>>>> a0ccc147
 			unsigned int val, int alloc);
-void flush_sit_entries(struct f2fs_sb_info *sbi, struct cp_control *cpc);
-int build_segment_manager(struct f2fs_sb_info *sbi);
-void destroy_segment_manager(struct f2fs_sb_info *sbi);
-int __init create_segment_manager_caches(void);
-void destroy_segment_manager_caches(void);
-int rw_hint_to_seg_type(enum rw_hint hint);
-enum rw_hint io_type_to_rw_hint(struct f2fs_sb_info *sbi, enum page_type type,
-				enum temp_type temp);
+void f2fs_flush_sit_entries(struct f2fs_sb_info *sbi, struct cp_control *cpc);
+int f2fs_build_segment_manager(struct f2fs_sb_info *sbi);
+void f2fs_destroy_segment_manager(struct f2fs_sb_info *sbi);
+int __init f2fs_create_segment_manager_caches(void);
+void f2fs_destroy_segment_manager_caches(void);
+int f2fs_rw_hint_to_seg_type(enum rw_hint hint);
+enum rw_hint f2fs_io_type_to_rw_hint(struct f2fs_sb_info *sbi,
+			enum page_type type, enum temp_type temp);
 
 /*
  * checkpoint.c
  */
 void f2fs_stop_checkpoint(struct f2fs_sb_info *sbi, bool end_io);
-<<<<<<< HEAD
-struct page *grab_meta_page(struct f2fs_sb_info *sbi, pgoff_t index);
-struct page *get_meta_page(struct f2fs_sb_info *sbi, pgoff_t index);
-struct page *get_tmp_page(struct f2fs_sb_info *sbi, pgoff_t index);
-bool is_valid_blkaddr(struct f2fs_sb_info *sbi, block_t blkaddr, int type);
-int ra_meta_pages(struct f2fs_sb_info *sbi, block_t start, int nrpages,
-=======
 struct page *f2fs_grab_meta_page(struct f2fs_sb_info *sbi, pgoff_t index);
 struct page *f2fs_get_meta_page(struct f2fs_sb_info *sbi, pgoff_t index);
 struct page *f2fs_get_meta_page_nofail(struct f2fs_sb_info *sbi, pgoff_t index);
@@ -3201,35 +3123,19 @@
 bool f2fs_is_valid_blkaddr(struct f2fs_sb_info *sbi,
 					block_t blkaddr, int type);
 int f2fs_ra_meta_pages(struct f2fs_sb_info *sbi, block_t start, int nrpages,
->>>>>>> a0ccc147
 			int type, bool sync);
-void ra_meta_pages_cond(struct f2fs_sb_info *sbi, pgoff_t index);
-long sync_meta_pages(struct f2fs_sb_info *sbi, enum page_type type,
+void f2fs_ra_meta_pages_cond(struct f2fs_sb_info *sbi, pgoff_t index);
+long f2fs_sync_meta_pages(struct f2fs_sb_info *sbi, enum page_type type,
 			long nr_to_write, enum iostat_type io_type);
-void add_ino_entry(struct f2fs_sb_info *sbi, nid_t ino, int type);
-void remove_ino_entry(struct f2fs_sb_info *sbi, nid_t ino, int type);
-void release_ino_entry(struct f2fs_sb_info *sbi, bool all);
-bool exist_written_data(struct f2fs_sb_info *sbi, nid_t ino, int mode);
-void set_dirty_device(struct f2fs_sb_info *sbi, nid_t ino,
+void f2fs_add_ino_entry(struct f2fs_sb_info *sbi, nid_t ino, int type);
+void f2fs_remove_ino_entry(struct f2fs_sb_info *sbi, nid_t ino, int type);
+void f2fs_release_ino_entry(struct f2fs_sb_info *sbi, bool all);
+bool f2fs_exist_written_data(struct f2fs_sb_info *sbi, nid_t ino, int mode);
+void f2fs_set_dirty_device(struct f2fs_sb_info *sbi, nid_t ino,
 					unsigned int devidx, int type);
-bool is_dirty_device(struct f2fs_sb_info *sbi, nid_t ino,
+bool f2fs_is_dirty_device(struct f2fs_sb_info *sbi, nid_t ino,
 					unsigned int devidx, int type);
 int f2fs_sync_inode_meta(struct f2fs_sb_info *sbi);
-<<<<<<< HEAD
-int acquire_orphan_inode(struct f2fs_sb_info *sbi);
-void release_orphan_inode(struct f2fs_sb_info *sbi);
-void add_orphan_inode(struct inode *inode);
-void remove_orphan_inode(struct f2fs_sb_info *sbi, nid_t ino);
-int recover_orphan_inodes(struct f2fs_sb_info *sbi);
-int get_valid_checkpoint(struct f2fs_sb_info *sbi);
-void update_dirty_page(struct inode *inode, struct page *page);
-void remove_dirty_inode(struct inode *inode);
-int sync_dirty_inodes(struct f2fs_sb_info *sbi, enum inode_type type);
-int write_checkpoint(struct f2fs_sb_info *sbi, struct cp_control *cpc);
-void init_ino_entry_info(struct f2fs_sb_info *sbi);
-int __init create_checkpoint_caches(void);
-void destroy_checkpoint_caches(void);
-=======
 int f2fs_acquire_orphan_inode(struct f2fs_sb_info *sbi);
 void f2fs_release_orphan_inode(struct f2fs_sb_info *sbi);
 void f2fs_add_orphan_inode(struct inode *inode);
@@ -3244,7 +3150,6 @@
 void f2fs_init_ino_entry_info(struct f2fs_sb_info *sbi);
 int __init f2fs_create_checkpoint_caches(void);
 void f2fs_destroy_checkpoint_caches(void);
->>>>>>> a0ccc147
 
 /*
  * data.c
@@ -3257,39 +3162,32 @@
 				nid_t ino, enum page_type type);
 void f2fs_flush_merged_writes(struct f2fs_sb_info *sbi);
 int f2fs_submit_page_bio(struct f2fs_io_info *fio);
-int f2fs_submit_page_write(struct f2fs_io_info *fio);
+void f2fs_submit_page_write(struct f2fs_io_info *fio);
 struct block_device *f2fs_target_device(struct f2fs_sb_info *sbi,
 			block_t blk_addr, struct bio *bio);
 int f2fs_target_device_index(struct f2fs_sb_info *sbi, block_t blkaddr);
-void set_data_blkaddr(struct dnode_of_data *dn);
+void f2fs_set_data_blkaddr(struct dnode_of_data *dn);
 void f2fs_update_data_blkaddr(struct dnode_of_data *dn, block_t blkaddr);
-int reserve_new_blocks(struct dnode_of_data *dn, blkcnt_t count);
-int reserve_new_block(struct dnode_of_data *dn);
+int f2fs_reserve_new_blocks(struct dnode_of_data *dn, blkcnt_t count);
+int f2fs_reserve_new_block(struct dnode_of_data *dn);
 int f2fs_get_block(struct dnode_of_data *dn, pgoff_t index);
 int f2fs_preallocate_blocks(struct kiocb *iocb, struct iov_iter *from);
 int f2fs_reserve_block(struct dnode_of_data *dn, pgoff_t index);
-struct page *get_read_data_page(struct inode *inode, pgoff_t index,
+struct page *f2fs_get_read_data_page(struct inode *inode, pgoff_t index,
 			int op_flags, bool for_write);
-struct page *find_data_page(struct inode *inode, pgoff_t index);
-struct page *get_lock_data_page(struct inode *inode, pgoff_t index,
+struct page *f2fs_find_data_page(struct inode *inode, pgoff_t index);
+struct page *f2fs_get_lock_data_page(struct inode *inode, pgoff_t index,
 			bool for_write);
-struct page *get_new_data_page(struct inode *inode,
+struct page *f2fs_get_new_data_page(struct inode *inode,
 			struct page *ipage, pgoff_t index, bool new_i_size);
-<<<<<<< HEAD
-int do_write_data_page(struct f2fs_io_info *fio);
-=======
 int f2fs_do_write_data_page(struct f2fs_io_info *fio);
 void __do_map_lock(struct f2fs_sb_info *sbi, int flag, bool lock);
->>>>>>> a0ccc147
 int f2fs_map_blocks(struct inode *inode, struct f2fs_map_blocks *map,
 			int create, int flag);
 int f2fs_fiemap(struct inode *inode, struct fiemap_extent_info *fieinfo,
 			u64 start, u64 len);
-bool should_update_inplace(struct inode *inode, struct f2fs_io_info *fio);
-bool should_update_outplace(struct inode *inode, struct f2fs_io_info *fio);
-int __f2fs_write_data_pages(struct address_space *mapping,
-						struct writeback_control *wbc,
-						enum iostat_type io_type);
+bool f2fs_should_update_inplace(struct inode *inode, struct f2fs_io_info *fio);
+bool f2fs_should_update_outplace(struct inode *inode, struct f2fs_io_info *fio);
 void f2fs_invalidate_page(struct page *page, unsigned int offset,
 			unsigned int length);
 int f2fs_release_page(struct page *page, gfp_t wait);
@@ -3298,22 +3196,23 @@
 			struct page *page, enum migrate_mode mode);
 #endif
 bool f2fs_overwrite_io(struct inode *inode, loff_t pos, size_t len);
+void f2fs_clear_radix_tree_dirty_tag(struct page *page);
 
 /*
  * gc.c
  */
-int start_gc_thread(struct f2fs_sb_info *sbi);
-void stop_gc_thread(struct f2fs_sb_info *sbi);
-block_t start_bidx_of_node(unsigned int node_ofs, struct inode *inode);
+int f2fs_start_gc_thread(struct f2fs_sb_info *sbi);
+void f2fs_stop_gc_thread(struct f2fs_sb_info *sbi);
+block_t f2fs_start_bidx_of_node(unsigned int node_ofs, struct inode *inode);
 int f2fs_gc(struct f2fs_sb_info *sbi, bool sync, bool background,
 			unsigned int segno);
-void build_gc_manager(struct f2fs_sb_info *sbi);
+void f2fs_build_gc_manager(struct f2fs_sb_info *sbi);
 
 /*
  * recovery.c
  */
-int recover_fsync_data(struct f2fs_sb_info *sbi, bool check_only);
-bool space_for_roll_forward(struct f2fs_sb_info *sbi);
+int f2fs_recover_fsync_data(struct f2fs_sb_info *sbi, bool check_only);
+bool f2fs_space_for_roll_forward(struct f2fs_sb_info *sbi);
 
 /*
  * debug.c
@@ -3354,6 +3253,7 @@
 	int bg_node_segs, bg_data_segs;
 	int tot_blks, data_blks, node_blks;
 	int bg_data_blks, bg_node_blks;
+	unsigned long long skipped_atomic_files[2];
 	int curseg[NR_CURSEG_TYPE];
 	int cursec[NR_CURSEG_TYPE];
 	int curzone[NR_CURSEG_TYPE];
@@ -3537,29 +3437,31 @@
 extern const struct inode_operations f2fs_symlink_inode_operations;
 extern const struct inode_operations f2fs_encrypted_symlink_inode_operations;
 extern const struct inode_operations f2fs_special_inode_operations;
-extern struct kmem_cache *inode_entry_slab;
+extern struct kmem_cache *f2fs_inode_entry_slab;
 
 /*
  * inline.c
  */
 bool f2fs_may_inline_data(struct inode *inode);
 bool f2fs_may_inline_dentry(struct inode *inode);
-void read_inline_data(struct page *page, struct page *ipage);
-void truncate_inline_inode(struct inode *inode, struct page *ipage, u64 from);
+void f2fs_do_read_inline_data(struct page *page, struct page *ipage);
+void f2fs_truncate_inline_inode(struct inode *inode,
+						struct page *ipage, u64 from);
 int f2fs_read_inline_data(struct inode *inode, struct page *page);
 int f2fs_convert_inline_page(struct dnode_of_data *dn, struct page *page);
 int f2fs_convert_inline_inode(struct inode *inode);
 int f2fs_write_inline_data(struct inode *inode, struct page *page);
-bool recover_inline_data(struct inode *inode, struct page *npage);
-struct f2fs_dir_entry *find_in_inline_dir(struct inode *dir,
+bool f2fs_recover_inline_data(struct inode *inode, struct page *npage);
+struct f2fs_dir_entry *f2fs_find_in_inline_dir(struct inode *dir,
 			struct fscrypt_name *fname, struct page **res_page);
-int make_empty_inline_dir(struct inode *inode, struct inode *parent,
+int f2fs_make_empty_inline_dir(struct inode *inode, struct inode *parent,
 			struct page *ipage);
 int f2fs_add_inline_entry(struct inode *dir, const struct qstr *new_name,
 			const struct qstr *orig_name,
 			struct inode *inode, nid_t ino, umode_t mode);
-void f2fs_delete_inline_entry(struct f2fs_dir_entry *dentry, struct page *page,
-			struct inode *dir, struct inode *inode);
+void f2fs_delete_inline_entry(struct f2fs_dir_entry *dentry,
+				struct page *page, struct inode *dir,
+				struct inode *inode);
 bool f2fs_empty_inline_dir(struct inode *dir);
 int f2fs_read_inline_dir(struct file *file, struct dir_context *ctx,
 			struct fscrypt_str *fstr);
@@ -3580,17 +3482,17 @@
 /*
  * extent_cache.c
  */
-struct rb_entry *__lookup_rb_tree(struct rb_root *root,
+struct rb_entry *f2fs_lookup_rb_tree(struct rb_root *root,
 				struct rb_entry *cached_re, unsigned int ofs);
-struct rb_node **__lookup_rb_tree_for_insert(struct f2fs_sb_info *sbi,
+struct rb_node **f2fs_lookup_rb_tree_for_insert(struct f2fs_sb_info *sbi,
 				struct rb_root *root, struct rb_node **parent,
 				unsigned int ofs);
-struct rb_entry *__lookup_rb_tree_ret(struct rb_root *root,
+struct rb_entry *f2fs_lookup_rb_tree_ret(struct rb_root *root,
 		struct rb_entry *cached_re, unsigned int ofs,
 		struct rb_entry **prev_entry, struct rb_entry **next_entry,
 		struct rb_node ***insert_p, struct rb_node **insert_parent,
 		bool force);
-bool __check_rb_tree_consistence(struct f2fs_sb_info *sbi,
+bool f2fs_check_rb_tree_consistence(struct f2fs_sb_info *sbi,
 						struct rb_root *root);
 unsigned int f2fs_shrink_extent_tree(struct f2fs_sb_info *sbi, int nr_shrink);
 bool f2fs_init_extent_tree(struct inode *inode, struct f2fs_extent *i_ext);
@@ -3602,9 +3504,9 @@
 void f2fs_update_extent_cache(struct dnode_of_data *dn);
 void f2fs_update_extent_cache_range(struct dnode_of_data *dn,
 			pgoff_t fofs, block_t blkaddr, unsigned int len);
-void init_extent_cache_info(struct f2fs_sb_info *sbi);
-int __init create_extent_cache(void);
-void destroy_extent_cache(void);
+void f2fs_init_extent_cache_info(struct f2fs_sb_info *sbi);
+int __init f2fs_create_extent_cache(void);
+void f2fs_destroy_extent_cache(void);
 
 /*
  * sysfs.c
