// SPDX-License-Identifier: GPL-2.0
/*
 * f2fs debugging statistics
 *
 * Copyright (c) 2012 Samsung Electronics Co., Ltd.
 *             http://www.samsung.com/
 * Copyright (c) 2012 Linux Foundation
 * Copyright (c) 2012 Greg Kroah-Hartman <gregkh@linuxfoundation.org>
 */

#include <linux/fs.h>
#include <linux/backing-dev.h>
#include <linux/f2fs_fs.h>
#include <linux/blkdev.h>
#include <linux/debugfs.h>
#include <linux/seq_file.h>

#include "f2fs.h"
#include "node.h"
#include "segment.h"
#include "gc.h"

static LIST_HEAD(f2fs_stat_list);
static struct dentry *f2fs_debugfs_root;
static DEFINE_MUTEX(f2fs_stat_mutex);

static void update_general_status(struct f2fs_sb_info *sbi)
{
	struct f2fs_stat_info *si = F2FS_STAT(sbi);
	int i;

	/* validation check of the segment numbers */
	si->hit_largest = atomic64_read(&sbi->read_hit_largest);
	si->hit_cached = atomic64_read(&sbi->read_hit_cached);
	si->hit_rbtree = atomic64_read(&sbi->read_hit_rbtree);
	si->hit_total = si->hit_largest + si->hit_cached + si->hit_rbtree;
	si->total_ext = atomic64_read(&sbi->total_hit_ext);
	si->ext_tree = atomic_read(&sbi->total_ext_tree);
	si->zombie_tree = atomic_read(&sbi->total_zombie_tree);
	si->ext_node = atomic_read(&sbi->total_ext_node);
	si->ndirty_node = get_pages(sbi, F2FS_DIRTY_NODES);
	si->ndirty_dent = get_pages(sbi, F2FS_DIRTY_DENTS);
	si->ndirty_meta = get_pages(sbi, F2FS_DIRTY_META);
	si->ndirty_data = get_pages(sbi, F2FS_DIRTY_DATA);
	si->ndirty_qdata = get_pages(sbi, F2FS_DIRTY_QDATA);
	si->ndirty_imeta = get_pages(sbi, F2FS_DIRTY_IMETA);
	si->ndirty_dirs = sbi->ndirty_inode[DIR_INODE];
	si->ndirty_files = sbi->ndirty_inode[FILE_INODE];
	si->nquota_files = sbi->nquota_files;
	si->ndirty_all = sbi->ndirty_inode[DIRTY_META];
	si->inmem_pages = get_pages(sbi, F2FS_INMEM_PAGES);
	si->aw_cnt = atomic_read(&sbi->aw_cnt);
	si->vw_cnt = atomic_read(&sbi->vw_cnt);
	si->max_aw_cnt = atomic_read(&sbi->max_aw_cnt);
	si->max_vw_cnt = atomic_read(&sbi->max_vw_cnt);
	si->nr_dio_read = get_pages(sbi, F2FS_DIO_READ);
	si->nr_dio_write = get_pages(sbi, F2FS_DIO_WRITE);
	si->nr_wb_cp_data = get_pages(sbi, F2FS_WB_CP_DATA);
	si->nr_wb_data = get_pages(sbi, F2FS_WB_DATA);
	si->nr_rd_data = get_pages(sbi, F2FS_RD_DATA);
	si->nr_rd_node = get_pages(sbi, F2FS_RD_NODE);
	si->nr_rd_meta = get_pages(sbi, F2FS_RD_META);
	if (SM_I(sbi) && SM_I(sbi)->fcc_info) {
		si->nr_flushed =
			atomic_read(&SM_I(sbi)->fcc_info->issued_flush);
		si->nr_flushing =
			atomic_read(&SM_I(sbi)->fcc_info->queued_flush);
		si->flush_list_empty =
			llist_empty(&SM_I(sbi)->fcc_info->issue_list);
	}
	if (SM_I(sbi) && SM_I(sbi)->dcc_info) {
		si->nr_discarded =
			atomic_read(&SM_I(sbi)->dcc_info->issued_discard);
		si->nr_discarding =
			atomic_read(&SM_I(sbi)->dcc_info->queued_discard);
		si->nr_discard_cmd =
			atomic_read(&SM_I(sbi)->dcc_info->discard_cmd_cnt);
		si->undiscard_blks = SM_I(sbi)->dcc_info->undiscard_blks;
	}
	si->total_count = (int)sbi->user_block_count / sbi->blocks_per_seg;
	si->rsvd_segs = reserved_segments(sbi);
	si->overp_segs = overprovision_segments(sbi);
	si->valid_count = valid_user_blocks(sbi);
	si->discard_blks = discard_blocks(sbi);
	si->valid_node_count = valid_node_count(sbi);
	si->valid_inode_count = valid_inode_count(sbi);
	si->inline_xattr = atomic_read(&sbi->inline_xattr);
	si->inline_inode = atomic_read(&sbi->inline_inode);
	si->inline_dir = atomic_read(&sbi->inline_dir);
	si->append = sbi->im[APPEND_INO].ino_num;
	si->update = sbi->im[UPDATE_INO].ino_num;
	si->orphans = sbi->im[ORPHAN_INO].ino_num;
	si->utilization = utilization(sbi);

	si->free_segs = free_segments(sbi);
	si->free_secs = free_sections(sbi);
	si->prefree_count = prefree_segments(sbi);
	si->dirty_count = dirty_segments(sbi);
	if (sbi->node_inode)
		si->node_pages = NODE_MAPPING(sbi)->nrpages;
	if (sbi->meta_inode)
		si->meta_pages = META_MAPPING(sbi)->nrpages;
	si->nats = NM_I(sbi)->nat_cnt;
	si->dirty_nats = NM_I(sbi)->dirty_nat_cnt;
	si->sits = MAIN_SEGS(sbi);
	si->dirty_sits = SIT_I(sbi)->dirty_sentries;
	si->free_nids = NM_I(sbi)->nid_cnt[FREE_NID];
	si->avail_nids = NM_I(sbi)->available_nids;
	si->alloc_nids = NM_I(sbi)->nid_cnt[PREALLOC_NID];
	si->bg_gc = sbi->bg_gc;
<<<<<<< HEAD
=======
	si->io_skip_bggc = sbi->io_skip_bggc;
	si->other_skip_bggc = sbi->other_skip_bggc;
	si->skipped_atomic_files[BG_GC] = sbi->skipped_atomic_files[BG_GC];
	si->skipped_atomic_files[FG_GC] = sbi->skipped_atomic_files[FG_GC];
>>>>>>> a0ccc147
	si->util_free = (int)(free_user_blocks(sbi) >> sbi->log_blocks_per_seg)
		* 100 / (int)(sbi->user_block_count >> sbi->log_blocks_per_seg)
		/ 2;
	si->util_valid = (int)(written_block_count(sbi) >>
						sbi->log_blocks_per_seg)
		* 100 / (int)(sbi->user_block_count >> sbi->log_blocks_per_seg)
		/ 2;
	si->util_invalid = 50 - si->util_free - si->util_valid;
	for (i = CURSEG_HOT_DATA; i <= CURSEG_COLD_NODE; i++) {
		struct curseg_info *curseg = CURSEG_I(sbi, i);
		si->curseg[i] = curseg->segno;
		si->cursec[i] = GET_SEC_FROM_SEG(sbi, curseg->segno);
		si->curzone[i] = GET_ZONE_FROM_SEC(sbi, si->cursec[i]);
	}

	for (i = META_CP; i < META_MAX; i++)
		si->meta_count[i] = atomic_read(&sbi->meta_count[i]);

	for (i = 0; i < 2; i++) {
		si->segment_count[i] = sbi->segment_count[i];
		si->block_count[i] = sbi->block_count[i];
	}

	si->inplace_count = atomic_read(&sbi->inplace_count);
}

/*
 * This function calculates BDF of every segments
 */
static void update_sit_info(struct f2fs_sb_info *sbi)
{
	struct f2fs_stat_info *si = F2FS_STAT(sbi);
	unsigned long long blks_per_sec, hblks_per_sec, total_vblocks;
	unsigned long long bimodal, dist;
	unsigned int segno, vblocks;
	int ndirty = 0;

	bimodal = 0;
	total_vblocks = 0;
	blks_per_sec = BLKS_PER_SEC(sbi);
	hblks_per_sec = blks_per_sec / 2;
	for (segno = 0; segno < MAIN_SEGS(sbi); segno += sbi->segs_per_sec) {
		vblocks = get_valid_blocks(sbi, segno, true);
		dist = abs(vblocks - hblks_per_sec);
		bimodal += dist * dist;

		if (vblocks > 0 && vblocks < blks_per_sec) {
			total_vblocks += vblocks;
			ndirty++;
		}
	}
	dist = div_u64(MAIN_SECS(sbi) * hblks_per_sec * hblks_per_sec, 100);
	si->bimodal = div64_u64(bimodal, dist);
	if (si->dirty_count)
		si->avg_vblocks = div_u64(total_vblocks, ndirty);
	else
		si->avg_vblocks = 0;
}

/*
 * This function calculates memory footprint.
 */
static void update_mem_info(struct f2fs_sb_info *sbi)
{
	struct f2fs_stat_info *si = F2FS_STAT(sbi);
	int i;

	if (si->base_mem)
		goto get_cache;

	/* build stat */
	si->base_mem = sizeof(struct f2fs_stat_info);

	/* build superblock */
	si->base_mem += sizeof(struct f2fs_sb_info) + sbi->sb->s_blocksize;
	si->base_mem += 2 * sizeof(struct f2fs_inode_info);
	si->base_mem += sizeof(*sbi->ckpt);

	/* build sm */
	si->base_mem += sizeof(struct f2fs_sm_info);

	/* build sit */
	si->base_mem += sizeof(struct sit_info);
	si->base_mem += MAIN_SEGS(sbi) * sizeof(struct seg_entry);
	si->base_mem += f2fs_bitmap_size(MAIN_SEGS(sbi));
	si->base_mem += 2 * SIT_VBLOCK_MAP_SIZE * MAIN_SEGS(sbi);
	si->base_mem += SIT_VBLOCK_MAP_SIZE * MAIN_SEGS(sbi);
	si->base_mem += SIT_VBLOCK_MAP_SIZE;
	if (__is_large_section(sbi))
		si->base_mem += MAIN_SECS(sbi) * sizeof(struct sec_entry);
	si->base_mem += __bitmap_size(sbi, SIT_BITMAP);

	/* build free segmap */
	si->base_mem += sizeof(struct free_segmap_info);
	si->base_mem += f2fs_bitmap_size(MAIN_SEGS(sbi));
	si->base_mem += f2fs_bitmap_size(MAIN_SECS(sbi));

	/* build curseg */
	si->base_mem += sizeof(struct curseg_info) * NR_CURSEG_TYPE;
	si->base_mem += PAGE_SIZE * NR_CURSEG_TYPE;

	/* build dirty segmap */
	si->base_mem += sizeof(struct dirty_seglist_info);
	si->base_mem += NR_DIRTY_TYPE * f2fs_bitmap_size(MAIN_SEGS(sbi));
	si->base_mem += f2fs_bitmap_size(MAIN_SECS(sbi));

	/* build nm */
	si->base_mem += sizeof(struct f2fs_nm_info);
	si->base_mem += __bitmap_size(sbi, NAT_BITMAP);
	si->base_mem += (NM_I(sbi)->nat_bits_blocks << F2FS_BLKSIZE_BITS);
	si->base_mem += NM_I(sbi)->nat_blocks *
				f2fs_bitmap_size(NAT_ENTRY_PER_BLOCK);
	si->base_mem += NM_I(sbi)->nat_blocks / 8;
	si->base_mem += NM_I(sbi)->nat_blocks * sizeof(unsigned short);

get_cache:
	si->cache_mem = 0;

	/* build gc */
	if (sbi->gc_thread)
		si->cache_mem += sizeof(struct f2fs_gc_kthread);

	/* build merge flush thread */
	if (SM_I(sbi)->fcc_info)
		si->cache_mem += sizeof(struct flush_cmd_control);
	if (SM_I(sbi)->dcc_info) {
		si->cache_mem += sizeof(struct discard_cmd_control);
		si->cache_mem += sizeof(struct discard_cmd) *
			atomic_read(&SM_I(sbi)->dcc_info->discard_cmd_cnt);
	}

	/* free nids */
	si->cache_mem += (NM_I(sbi)->nid_cnt[FREE_NID] +
				NM_I(sbi)->nid_cnt[PREALLOC_NID]) *
				sizeof(struct free_nid);
	si->cache_mem += NM_I(sbi)->nat_cnt * sizeof(struct nat_entry);
	si->cache_mem += NM_I(sbi)->dirty_nat_cnt *
					sizeof(struct nat_entry_set);
	si->cache_mem += si->inmem_pages * sizeof(struct inmem_pages);
	for (i = 0; i < MAX_INO_ENTRY; i++)
		si->cache_mem += sbi->im[i].ino_num * sizeof(struct ino_entry);
	si->cache_mem += atomic_read(&sbi->total_ext_tree) *
						sizeof(struct extent_tree);
	si->cache_mem += atomic_read(&sbi->total_ext_node) *
						sizeof(struct extent_node);

	si->page_mem = 0;
	if (sbi->node_inode) {
		unsigned npages = NODE_MAPPING(sbi)->nrpages;
		si->page_mem += (unsigned long long)npages << PAGE_SHIFT;
	}
	if (sbi->meta_inode) {
		unsigned npages = META_MAPPING(sbi)->nrpages;
		si->page_mem += (unsigned long long)npages << PAGE_SHIFT;
	}
}

static int stat_show(struct seq_file *s, void *v)
{
	struct f2fs_stat_info *si;
	int i = 0;
	int j;

	mutex_lock(&f2fs_stat_mutex);
	list_for_each_entry(si, &f2fs_stat_list, stat_list) {
		update_general_status(si->sbi);

		seq_printf(s, "\n=====[ partition info(%pg). #%d, %s, CP: %s]=====\n",
			si->sbi->sb->s_bdev, i++,
			f2fs_readonly(si->sbi->sb) ? "RO": "RW",
			is_set_ckpt_flags(si->sbi, CP_DISABLED_FLAG) ?
			"Disabled": (f2fs_cp_error(si->sbi) ? "Error": "Good"));
		seq_printf(s, "[SB: 1] [CP: 2] [SIT: %d] [NAT: %d] ",
			   si->sit_area_segs, si->nat_area_segs);
		seq_printf(s, "[SSA: %d] [MAIN: %d",
			   si->ssa_area_segs, si->main_area_segs);
		seq_printf(s, "(OverProv:%d Resv:%d)]\n\n",
			   si->overp_segs, si->rsvd_segs);
		if (test_opt(si->sbi, DISCARD))
			seq_printf(s, "Utilization: %u%% (%u valid blocks, %u discard blocks)\n",
				si->utilization, si->valid_count, si->discard_blks);
		else
			seq_printf(s, "Utilization: %u%% (%u valid blocks)\n",
				si->utilization, si->valid_count);

		seq_printf(s, "  - Node: %u (Inode: %u, ",
			   si->valid_node_count, si->valid_inode_count);
		seq_printf(s, "Other: %u)\n  - Data: %u\n",
			   si->valid_node_count - si->valid_inode_count,
			   si->valid_count - si->valid_node_count);
		seq_printf(s, "  - Inline_xattr Inode: %u\n",
			   si->inline_xattr);
		seq_printf(s, "  - Inline_data Inode: %u\n",
			   si->inline_inode);
		seq_printf(s, "  - Inline_dentry Inode: %u\n",
			   si->inline_dir);
		seq_printf(s, "  - Orphan/Append/Update Inode: %u, %u, %u\n",
			   si->orphans, si->append, si->update);
		seq_printf(s, "\nMain area: %d segs, %d secs %d zones\n",
			   si->main_area_segs, si->main_area_sections,
			   si->main_area_zones);
		seq_printf(s, "  - COLD  data: %d, %d, %d\n",
			   si->curseg[CURSEG_COLD_DATA],
			   si->cursec[CURSEG_COLD_DATA],
			   si->curzone[CURSEG_COLD_DATA]);
		seq_printf(s, "  - WARM  data: %d, %d, %d\n",
			   si->curseg[CURSEG_WARM_DATA],
			   si->cursec[CURSEG_WARM_DATA],
			   si->curzone[CURSEG_WARM_DATA]);
		seq_printf(s, "  - HOT   data: %d, %d, %d\n",
			   si->curseg[CURSEG_HOT_DATA],
			   si->cursec[CURSEG_HOT_DATA],
			   si->curzone[CURSEG_HOT_DATA]);
		seq_printf(s, "  - Dir   dnode: %d, %d, %d\n",
			   si->curseg[CURSEG_HOT_NODE],
			   si->cursec[CURSEG_HOT_NODE],
			   si->curzone[CURSEG_HOT_NODE]);
		seq_printf(s, "  - File   dnode: %d, %d, %d\n",
			   si->curseg[CURSEG_WARM_NODE],
			   si->cursec[CURSEG_WARM_NODE],
			   si->curzone[CURSEG_WARM_NODE]);
		seq_printf(s, "  - Indir nodes: %d, %d, %d\n",
			   si->curseg[CURSEG_COLD_NODE],
			   si->cursec[CURSEG_COLD_NODE],
			   si->curzone[CURSEG_COLD_NODE]);
		seq_printf(s, "\n  - Valid: %d\n  - Dirty: %d\n",
			   si->main_area_segs - si->dirty_count -
			   si->prefree_count - si->free_segs,
			   si->dirty_count);
		seq_printf(s, "  - Prefree: %d\n  - Free: %d (%d)\n\n",
			   si->prefree_count, si->free_segs, si->free_secs);
		seq_printf(s, "CP calls: %d (BG: %d)\n",
				si->cp_count, si->bg_cp_count);
		seq_printf(s, "  - cp blocks : %u\n", si->meta_count[META_CP]);
		seq_printf(s, "  - sit blocks : %u\n",
				si->meta_count[META_SIT]);
		seq_printf(s, "  - nat blocks : %u\n",
				si->meta_count[META_NAT]);
		seq_printf(s, "  - ssa blocks : %u\n",
				si->meta_count[META_SSA]);
		seq_printf(s, "GC calls: %d (BG: %d)\n",
			   si->call_count, si->bg_gc);
		seq_printf(s, "  - data segments : %d (%d)\n",
				si->data_segs, si->bg_data_segs);
		seq_printf(s, "  - node segments : %d (%d)\n",
				si->node_segs, si->bg_node_segs);
		seq_printf(s, "Try to move %d blocks (BG: %d)\n", si->tot_blks,
				si->bg_data_blks + si->bg_node_blks);
		seq_printf(s, "  - data blocks : %d (%d)\n", si->data_blks,
				si->bg_data_blks);
		seq_printf(s, "  - node blocks : %d (%d)\n", si->node_blks,
				si->bg_node_blks);
<<<<<<< HEAD
=======
		seq_printf(s, "Skipped : atomic write %llu (%llu)\n",
				si->skipped_atomic_files[BG_GC] +
				si->skipped_atomic_files[FG_GC],
				si->skipped_atomic_files[BG_GC]);
		seq_printf(s, "BG skip : IO: %u, Other: %u\n",
				si->io_skip_bggc, si->other_skip_bggc);
>>>>>>> a0ccc147
		seq_puts(s, "\nExtent Cache:\n");
		seq_printf(s, "  - Hit Count: L1-1:%llu L1-2:%llu L2:%llu\n",
				si->hit_largest, si->hit_cached,
				si->hit_rbtree);
		seq_printf(s, "  - Hit Ratio: %llu%% (%llu / %llu)\n",
				!si->total_ext ? 0 :
				div64_u64(si->hit_total * 100, si->total_ext),
				si->hit_total, si->total_ext);
		seq_printf(s, "  - Inner Struct Count: tree: %d(%d), node: %d\n",
				si->ext_tree, si->zombie_tree, si->ext_node);
		seq_puts(s, "\nBalancing F2FS Async:\n");
		seq_printf(s, "  - DIO (R: %4d, W: %4d)\n",
			   si->nr_dio_read, si->nr_dio_write);
		seq_printf(s, "  - IO_R (Data: %4d, Node: %4d, Meta: %4d\n",
			   si->nr_rd_data, si->nr_rd_node, si->nr_rd_meta);
		seq_printf(s, "  - IO_W (CP: %4d, Data: %4d, Flush: (%4d %4d %4d), "
			"Discard: (%4d %4d)) cmd: %4d undiscard:%4u\n",
			   si->nr_wb_cp_data, si->nr_wb_data,
			   si->nr_flushing, si->nr_flushed,
			   si->flush_list_empty,
			   si->nr_discarding, si->nr_discarded,
			   si->nr_discard_cmd, si->undiscard_blks);
		seq_printf(s, "  - inmem: %4d, atomic IO: %4d (Max. %4d), "
			"volatile IO: %4d (Max. %4d)\n",
			   si->inmem_pages, si->aw_cnt, si->max_aw_cnt,
			   si->vw_cnt, si->max_vw_cnt);
		seq_printf(s, "  - nodes: %4d in %4d\n",
			   si->ndirty_node, si->node_pages);
		seq_printf(s, "  - dents: %4d in dirs:%4d (%4d)\n",
			   si->ndirty_dent, si->ndirty_dirs, si->ndirty_all);
		seq_printf(s, "  - datas: %4d in files:%4d\n",
			   si->ndirty_data, si->ndirty_files);
		seq_printf(s, "  - quota datas: %4d in quota files:%4d\n",
			   si->ndirty_qdata, si->nquota_files);
		seq_printf(s, "  - meta: %4d in %4d\n",
			   si->ndirty_meta, si->meta_pages);
		seq_printf(s, "  - imeta: %4d\n",
			   si->ndirty_imeta);
		seq_printf(s, "  - NATs: %9d/%9d\n  - SITs: %9d/%9d\n",
			   si->dirty_nats, si->nats, si->dirty_sits, si->sits);
		seq_printf(s, "  - free_nids: %9d/%9d\n  - alloc_nids: %9d\n",
			   si->free_nids, si->avail_nids, si->alloc_nids);
		seq_puts(s, "\nDistribution of User Blocks:");
		seq_puts(s, " [ valid | invalid | free ]\n");
		seq_puts(s, "  [");

		for (j = 0; j < si->util_valid; j++)
			seq_putc(s, '-');
		seq_putc(s, '|');

		for (j = 0; j < si->util_invalid; j++)
			seq_putc(s, '-');
		seq_putc(s, '|');

		for (j = 0; j < si->util_free; j++)
			seq_putc(s, '-');
		seq_puts(s, "]\n\n");
		seq_printf(s, "IPU: %u blocks\n", si->inplace_count);
		seq_printf(s, "SSR: %u blocks in %u segments\n",
			   si->block_count[SSR], si->segment_count[SSR]);
		seq_printf(s, "LFS: %u blocks in %u segments\n",
			   si->block_count[LFS], si->segment_count[LFS]);

		/* segment usage info */
		update_sit_info(si->sbi);
		seq_printf(s, "\nBDF: %u, avg. vblocks: %u\n",
			   si->bimodal, si->avg_vblocks);

		/* memory footprint */
		update_mem_info(si->sbi);
		seq_printf(s, "\nMemory: %llu KB\n",
			(si->base_mem + si->cache_mem + si->page_mem) >> 10);
		seq_printf(s, "  - static: %llu KB\n",
				si->base_mem >> 10);
		seq_printf(s, "  - cached: %llu KB\n",
				si->cache_mem >> 10);
		seq_printf(s, "  - paged : %llu KB\n",
				si->page_mem >> 10);
	}
	mutex_unlock(&f2fs_stat_mutex);
	return 0;
}

static int stat_open(struct inode *inode, struct file *file)
{
	return single_open(file, stat_show, inode->i_private);
}

static const struct file_operations stat_fops = {
	.owner = THIS_MODULE,
	.open = stat_open,
	.read = seq_read,
	.llseek = seq_lseek,
	.release = single_release,
};

int f2fs_build_stats(struct f2fs_sb_info *sbi)
{
	struct f2fs_super_block *raw_super = F2FS_RAW_SUPER(sbi);
	struct f2fs_stat_info *si;
	int i;

	si = f2fs_kzalloc(sbi, sizeof(struct f2fs_stat_info), GFP_KERNEL);
	if (!si)
		return -ENOMEM;

	si->all_area_segs = le32_to_cpu(raw_super->segment_count);
	si->sit_area_segs = le32_to_cpu(raw_super->segment_count_sit);
	si->nat_area_segs = le32_to_cpu(raw_super->segment_count_nat);
	si->ssa_area_segs = le32_to_cpu(raw_super->segment_count_ssa);
	si->main_area_segs = le32_to_cpu(raw_super->segment_count_main);
	si->main_area_sections = le32_to_cpu(raw_super->section_count);
	si->main_area_zones = si->main_area_sections /
				le32_to_cpu(raw_super->secs_per_zone);
	si->sbi = sbi;
	sbi->stat_info = si;

	atomic64_set(&sbi->total_hit_ext, 0);
	atomic64_set(&sbi->read_hit_rbtree, 0);
	atomic64_set(&sbi->read_hit_largest, 0);
	atomic64_set(&sbi->read_hit_cached, 0);

	atomic_set(&sbi->inline_xattr, 0);
	atomic_set(&sbi->inline_inode, 0);
	atomic_set(&sbi->inline_dir, 0);
	atomic_set(&sbi->inplace_count, 0);
	for (i = META_CP; i < META_MAX; i++)
		atomic_set(&sbi->meta_count[i], 0);

	atomic_set(&sbi->aw_cnt, 0);
	atomic_set(&sbi->vw_cnt, 0);
	atomic_set(&sbi->max_aw_cnt, 0);
	atomic_set(&sbi->max_vw_cnt, 0);

	mutex_lock(&f2fs_stat_mutex);
	list_add_tail(&si->stat_list, &f2fs_stat_list);
	mutex_unlock(&f2fs_stat_mutex);

	return 0;
}

void f2fs_destroy_stats(struct f2fs_sb_info *sbi)
{
	struct f2fs_stat_info *si = F2FS_STAT(sbi);

	mutex_lock(&f2fs_stat_mutex);
	list_del(&si->stat_list);
	mutex_unlock(&f2fs_stat_mutex);

	kvfree(si);
}

void __init f2fs_create_root_stats(void)
{
	f2fs_debugfs_root = debugfs_create_dir("f2fs", NULL);

	debugfs_create_file("status", S_IRUGO, f2fs_debugfs_root, NULL,
			    &stat_fops);
}

void f2fs_destroy_root_stats(void)
{
	debugfs_remove_recursive(f2fs_debugfs_root);
	f2fs_debugfs_root = NULL;
}<|MERGE_RESOLUTION|>--- conflicted
+++ resolved
@@ -108,13 +108,10 @@
 	si->avail_nids = NM_I(sbi)->available_nids;
 	si->alloc_nids = NM_I(sbi)->nid_cnt[PREALLOC_NID];
 	si->bg_gc = sbi->bg_gc;
-<<<<<<< HEAD
-=======
 	si->io_skip_bggc = sbi->io_skip_bggc;
 	si->other_skip_bggc = sbi->other_skip_bggc;
 	si->skipped_atomic_files[BG_GC] = sbi->skipped_atomic_files[BG_GC];
 	si->skipped_atomic_files[FG_GC] = sbi->skipped_atomic_files[FG_GC];
->>>>>>> a0ccc147
 	si->util_free = (int)(free_user_blocks(sbi) >> sbi->log_blocks_per_seg)
 		* 100 / (int)(sbi->user_block_count >> sbi->log_blocks_per_seg)
 		/ 2;
@@ -367,15 +364,12 @@
 				si->bg_data_blks);
 		seq_printf(s, "  - node blocks : %d (%d)\n", si->node_blks,
 				si->bg_node_blks);
-<<<<<<< HEAD
-=======
 		seq_printf(s, "Skipped : atomic write %llu (%llu)\n",
 				si->skipped_atomic_files[BG_GC] +
 				si->skipped_atomic_files[FG_GC],
 				si->skipped_atomic_files[BG_GC]);
 		seq_printf(s, "BG skip : IO: %u, Other: %u\n",
 				si->io_skip_bggc, si->other_skip_bggc);
->>>>>>> a0ccc147
 		seq_puts(s, "\nExtent Cache:\n");
 		seq_printf(s, "  - Hit Count: L1-1:%llu L1-2:%llu L2:%llu\n",
 				si->hit_largest, si->hit_cached,
