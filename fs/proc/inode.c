--- conflicted
+++ resolved
@@ -457,12 +457,11 @@
 	return inode;
 }
 
-int proc_fill_super(struct super_block *s)
+int proc_fill_super(struct super_block *s, void *data, int silent)
 {
 	struct inode *root_inode;
 	int ret;
 
-<<<<<<< HEAD
 #ifndef CONFIG_PROC_PARSE_OPTION_ON_MOUNT
 	struct pid_namespace *ns = get_pid_ns(s->s_fs_info);
 	if (!proc_parse_options(data, ns))
@@ -471,9 +470,6 @@
 
 	/* User space would break if executables or devices appear on proc */
 	s->s_iflags |= SB_I_USERNS_VISIBLE | SB_I_NOEXEC | SB_I_NODEV;
-=======
-	s->s_iflags |= SB_I_USERNS_VISIBLE | SB_I_NODEV;
->>>>>>> a0ccc147
 	s->s_flags |= MS_NODIRATIME | MS_NOSUID | MS_NOEXEC;
 	s->s_blocksize = 1024;
 	s->s_blocksize_bits = 10;
@@ -487,7 +483,7 @@
 	 * top of it
 	 */
 	s->s_stack_depth = FILESYSTEM_MAX_STACK_DEPTH;
-	
+
 	pde_get(&proc_root);
 	root_inode = proc_get_inode(s, &proc_root);
 	if (!root_inode) {
