/*
 * SMP initialisation and IPI support
 * Based on arch/arm/kernel/smp.c
 *
 * Copyright (C) 2012 ARM Ltd.
 *
 * This program is free software; you can redistribute it and/or modify
 * it under the terms of the GNU General Public License version 2 as
 * published by the Free Software Foundation.
 *
 * This program is distributed in the hope that it will be useful,
 * but WITHOUT ANY WARRANTY; without even the implied warranty of
 * MERCHANTABILITY or FITNESS FOR A PARTICULAR PURPOSE.  See the
 * GNU General Public License for more details.
 *
 * You should have received a copy of the GNU General Public License
 * along with this program.  If not, see <http://www.gnu.org/licenses/>.
 */

#include <linux/acpi.h>
#include <linux/delay.h>
#include <linux/init.h>
#include <linux/spinlock.h>
#include <linux/sched.h>
#include <linux/interrupt.h>
#include <linux/cache.h>
#include <linux/profile.h>
#include <linux/errno.h>
#include <linux/mm.h>
#include <linux/err.h>
#include <linux/cpu.h>
#include <linux/smp.h>
#include <linux/seq_file.h>
#include <linux/irq.h>
#include <linux/percpu.h>
#include <linux/clockchips.h>
#include <linux/completion.h>
#include <linux/of.h>
#include <linux/irq_work.h>
#include <linux/exynos-ss.h>
#ifdef CONFIG_SEC_DEBUG_EXTRA_INFO
#include <linux/sec_debug.h>
#endif

#include <asm/alternative.h>
#include <asm/atomic.h>
#include <asm/cacheflush.h>
#include <asm/cpu.h>
#include <asm/cputype.h>
#include <asm/cpu_ops.h>
#include <asm/mmu_context.h>
#include <asm/numa.h>
#include <asm/pgtable.h>
#include <asm/pgalloc.h>
#include <asm/processor.h>
#include <asm/smp_plat.h>
#include <asm/sections.h>
#include <asm/tlbflush.h>
#include <asm/ptrace.h>
#include <asm/virt.h>
#include <soc/samsung/exynos-sdm.h>
#include <soc/samsung/exynos-cpu_hotplug.h>

#define CREATE_TRACE_POINTS
#include <trace/events/ipi.h>

DEFINE_PER_CPU_READ_MOSTLY(int, cpu_number);
EXPORT_PER_CPU_SYMBOL(cpu_number);

/*
 * as from 2.5, kernels no longer have an init_tasks structure
 * so we need some other way of telling a new secondary core
 * where to place its SVC stack
 */
struct secondary_data secondary_data;
/* Number of CPUs which aren't online, but looping in kernel text. */
int cpus_stuck_in_kernel;

enum ipi_msg_type {
	IPI_RESCHEDULE,
	IPI_CALL_FUNC,
	IPI_CPU_STOP,
	IPI_TIMER,
	IPI_IRQ_WORK,
	IPI_WAKEUP
};

#ifdef CONFIG_ARM64_VHE

/* Whether the boot CPU is running in HYP mode or not*/
static bool boot_cpu_hyp_mode;

static inline void save_boot_cpu_run_el(void)
{
	boot_cpu_hyp_mode = is_kernel_in_hyp_mode();
}

static inline bool is_boot_cpu_in_hyp_mode(void)
{
	return boot_cpu_hyp_mode;
}

/*
 * Verify that a secondary CPU is running the kernel at the same
 * EL as that of the boot CPU.
 */
void verify_cpu_run_el(void)
{
	bool in_el2 = is_kernel_in_hyp_mode();
	bool boot_cpu_el2 = is_boot_cpu_in_hyp_mode();

	if (in_el2 ^ boot_cpu_el2) {
		pr_crit("CPU%d: mismatched Exception Level(EL%d) with boot CPU(EL%d)\n",
					smp_processor_id(),
					in_el2 ? 2 : 1,
					boot_cpu_el2 ? 2 : 1);
		cpu_panic_kernel();
	}
}

#else
static inline void save_boot_cpu_run_el(void) {}
#endif

#ifdef CONFIG_HOTPLUG_CPU
static int op_cpu_kill(unsigned int cpu);
#else
static inline int op_cpu_kill(unsigned int cpu)
{
	return -ENOSYS;
}
#endif


/*
 * Boot a secondary CPU, and assign it the specified idle task.
 * This also gives us the initial stack to use for this CPU.
 */
static int boot_secondary(unsigned int cpu, struct task_struct *idle)
{
	if (cpu_ops[cpu]->cpu_boot) {
		exynos_hpgov_validate_hpin(cpu);
		return cpu_ops[cpu]->cpu_boot(cpu);
	}

	return -EOPNOTSUPP;
}

static DECLARE_COMPLETION(cpu_running);
bool va52mismatch __ro_after_init;

int __cpu_up(unsigned int cpu, struct task_struct *idle)
{
	int ret;
	long status;

	/*
	 * We need to tell the secondary core where to find its stack and the
	 * page tables.
	 */
	secondary_data.task = idle;
	secondary_data.stack = task_stack_page(idle) + THREAD_START_SP;
	update_cpu_boot_status(CPU_MMU_OFF);
	__flush_dcache_area(&secondary_data, sizeof(secondary_data));

	/*
	 * Now bring the CPU into our world.
	 */
	ret = boot_secondary(cpu, idle);
	if (ret == 0) {
		/*
		 * CPU was successfully started, wait for it to come online or
		 * time out.
		 */
		wait_for_completion_timeout(&cpu_running,
					    msecs_to_jiffies(1000));

		if (!cpu_online(cpu)) {
			pr_crit("CPU%u: failed to come online\n", cpu);

			if (IS_ENABLED(CONFIG_ARM64_52BIT_VA) && va52mismatch)
				pr_crit("CPU%u: does not support 52-bit VAs\n", cpu);

			ret = -EIO;
		}
	} else {
		pr_err("CPU%u: failed to boot: %d\n", cpu, ret);
		return ret;
	}

	secondary_data.task = NULL;
	secondary_data.stack = NULL;
	status = READ_ONCE(secondary_data.status);
	if (ret && status) {

		if (status == CPU_MMU_OFF)
			status = READ_ONCE(__early_cpu_boot_status);

		switch (status) {
		default:
			pr_err("CPU%u: failed in unknown state : 0x%lx\n",
					cpu, status);
			break;
		case CPU_KILL_ME:
			if (!op_cpu_kill(cpu)) {
				pr_crit("CPU%u: died during early boot\n", cpu);
				break;
			}
			/* Fall through */
			pr_crit("CPU%u: may not have shut down cleanly\n", cpu);
		case CPU_STUCK_IN_KERNEL:
			pr_crit("CPU%u: is stuck in kernel\n", cpu);
			cpus_stuck_in_kernel++;
			break;
		case CPU_PANIC_KERNEL:
			panic("CPU%u detected unsupported configuration\n", cpu);
		}
	}

	return ret;
}

/*
 * This is the secondary CPU boot entry.  We're using this CPUs
 * idle thread stack, but a set of temporary page tables.
 */
asmlinkage notrace void secondary_start_kernel(void)
{
	struct mm_struct *mm = &init_mm;
	unsigned int cpu;

	cpu = task_cpu(current);
	set_my_cpu_offset(per_cpu_offset(cpu));

	/*
	 * All kernel threads share the same mm context; grab a
	 * reference and switch to it.
	 */
	atomic_inc(&mm->mm_count);
	current->active_mm = mm;

	/*
	 * TTBR0 is only used for the identity mapping at this stage. Make it
	 * point to zero page to avoid speculatively fetching new entries.
	 */
	cpu_uninstall_idmap();

	preempt_disable();
	trace_hardirqs_off();

	/*
	 * If the system has established the capabilities, make sure
	 * this CPU ticks all of those. If it doesn't, the CPU will
	 * fail to come online.
	 */
	check_local_cpu_capabilities();

	if (cpu_ops[cpu]->cpu_postboot)
		cpu_ops[cpu]->cpu_postboot();

	/*
	 * Log the CPU info before it is marked online and might get read.
	 */
	cpuinfo_store_cpu();

	/*
	 * Enable GIC and timers.
	 */
	notify_cpu_starting(cpu);

	store_cpu_topology(cpu);

	/*
	 * OK, now it's safe to let the boot CPU continue.  Wait for
	 * the CPU migration code to notice that the CPU is online
	 * before we continue.
	 */
	pr_info("CPU%u: Booted secondary processor [%08x]\n",
					 cpu, read_cpuid_id());
	update_cpu_boot_status(CPU_BOOT_SUCCESS);
	set_cpu_online(cpu, true);
	complete(&cpu_running);

	local_irq_enable();
	local_async_enable();

	/*
	 * OK, it's off to the idle thread for us
	 */
	cpu_startup_entry(CPUHP_AP_ONLINE_IDLE);
}

#ifdef CONFIG_HOTPLUG_CPU
static int op_cpu_disable(unsigned int cpu)
{
	/*
	 * If we don't have a cpu_die method, abort before we reach the point
	 * of no return. CPU0 may not have an cpu_ops, so test for it.
	 */
	if (!cpu_ops[cpu] || !cpu_ops[cpu]->cpu_die)
		return -EOPNOTSUPP;

	/*
	 * We may need to abort a hot unplug for some other mechanism-specific
	 * reason.
	 */
	if (cpu_ops[cpu]->cpu_disable)
		return cpu_ops[cpu]->cpu_disable(cpu);

	return 0;
}

/*
 * __cpu_disable runs on the processor to be shutdown.
 */
int __cpu_disable(void)
{
	unsigned int cpu = smp_processor_id();
	int ret;

	ret = op_cpu_disable(cpu);
	if (ret)
		return ret;

	/*
	 * Take this CPU offline.  Once we clear this, we can't return,
	 * and we must not schedule until we're ready to give up the cpu.
	 */
	set_cpu_online(cpu, false);

	/*
	 * OK - migrate IRQs away from this CPU
	 */
	irq_migrate_all_off_this_cpu();

	return 0;
}

static int op_cpu_kill(unsigned int cpu)
{
	/*
	 * If we have no means of synchronising with the dying CPU, then assume
	 * that it is really dead. We can only wait for an arbitrary length of
	 * time and hope that it's dead, so let's skip the wait and just hope.
	 */
	if (!cpu_ops[cpu]->cpu_kill)
		return 0;

	return cpu_ops[cpu]->cpu_kill(cpu);
}

/*
 * called on the thread which is asking for a CPU to be shutdown -
 * waits until shutdown has completed, or it is timed out.
 */
void __cpu_die(unsigned int cpu)
{
	int err;

	if (!cpu_wait_death(cpu, 5)) {
		pr_crit("CPU%u: cpu didn't die\n", cpu);
		return;
	}
	pr_notice("CPU%u: shutdown\n", cpu);

	/*
	 * Now that the dying CPU is beyond the point of no return w.r.t.
	 * in-kernel synchronisation, try to get the firwmare to help us to
	 * verify that it has really left the kernel before we consider
	 * clobbering anything it might still be using.
	 */
	err = op_cpu_kill(cpu);
	if (err)
		pr_warn("CPU%d may not have shut down cleanly: %d\n",
			cpu, err);
}

/*
 * Called from the idle thread for the CPU which has been shutdown.
 *
 * Note that we disable IRQs here, but do not re-enable them
 * before returning to the caller. This is also the behaviour
 * of the other hotplug-cpu capable cores, so presumably coming
 * out of idle fixes this.
 */
void cpu_die(void)
{
	unsigned int cpu = smp_processor_id();

	idle_task_exit();

	local_irq_disable();

	/* Tell __cpu_die() that this CPU is now safe to dispose of */
	(void)cpu_report_death();

	/*
	 * Actually shutdown the CPU. This must never fail. The specific hotplug
	 * mechanism must perform all required cache maintenance to ensure that
	 * no dirty lines are lost in the process of shutting down the CPU.
	 */
	cpu_ops[cpu]->cpu_die(cpu);

	BUG();
}
#endif

/*
 * Kill the calling secondary CPU, early in bringup before it is turned
 * online.
 */
void cpu_die_early(void)
{
	int cpu = smp_processor_id();

	pr_crit("CPU%d: will not boot\n", cpu);

	/* Mark this CPU absent */
	set_cpu_present(cpu, 0);

#ifdef CONFIG_HOTPLUG_CPU
	update_cpu_boot_status(CPU_KILL_ME);
	/* Check if we can park ourselves */
	if (cpu_ops[cpu] && cpu_ops[cpu]->cpu_die)
		cpu_ops[cpu]->cpu_die(cpu);
#endif
	update_cpu_boot_status(CPU_STUCK_IN_KERNEL);

	cpu_park_loop();
}

static void __init hyp_mode_check(void)
{
	if (is_hyp_mode_available())
		pr_info("CPU: All CPU(s) started at EL2\n");
	else if (is_hyp_mode_mismatched())
		WARN_TAINT(1, TAINT_CPU_OUT_OF_SPEC,
			   "CPU: CPUs started in inconsistent modes");
	else
		pr_info("CPU: All CPU(s) started at EL1\n");
}

void __init smp_cpus_done(unsigned int max_cpus)
{
	pr_info("SMP: Total of %d processors activated.\n", num_online_cpus());
	setup_cpu_features();
	hyp_mode_check();
	apply_alternatives_all();
}

void __init smp_prepare_boot_cpu(void)
{
	set_my_cpu_offset(per_cpu_offset(smp_processor_id()));
	/*
	 * Initialise the static keys early as they may be enabled by the
	 * cpufeature code.
	 */
	jump_label_init();
	cpuinfo_store_boot_cpu();
	save_boot_cpu_run_el();
	/*
	 * Run the errata work around checks on the boot CPU, once we have
	 * initialised the cpu feature infrastructure from
	 * cpuinfo_store_boot_cpu() above.
	 */
	update_cpu_errata_workarounds();
}

static u64 __init of_get_cpu_mpidr(struct device_node *dn)
{
	const __be32 *cell;
	u64 hwid;

	/*
	 * A cpu node with missing "reg" property is
	 * considered invalid to build a cpu_logical_map
	 * entry.
	 */
	cell = of_get_property(dn, "reg", NULL);
	if (!cell) {
		pr_err("%s: missing reg property\n", dn->full_name);
		return INVALID_HWID;
	}

	hwid = of_read_number(cell, of_n_addr_cells(dn));
	/*
	 * Non affinity bits must be set to 0 in the DT
	 */
	if (hwid & ~MPIDR_HWID_BITMASK) {
		pr_err("%s: invalid reg property\n", dn->full_name);
		return INVALID_HWID;
	}
	return hwid;
}

/*
 * Duplicate MPIDRs are a recipe for disaster. Scan all initialized
 * entries and check for duplicates. If any is found just ignore the
 * cpu. cpu_logical_map was initialized to INVALID_HWID to avoid
 * matching valid MPIDR values.
 */
static bool __init is_mpidr_duplicate(unsigned int cpu, u64 hwid)
{
	unsigned int i;

	for (i = 1; (i < cpu) && (i < NR_CPUS); i++)
		if (cpu_logical_map(i) == hwid)
			return true;
	return false;
}

/*
 * Initialize cpu operations for a logical cpu and
 * set it in the possible mask on success
 */
static int __init smp_cpu_setup(int cpu)
{
	if (cpu_read_ops(cpu))
		return -ENODEV;

	if (cpu_ops[cpu]->cpu_init(cpu))
		return -ENODEV;

	set_cpu_possible(cpu, true);

	return 0;
}

static bool bootcpu_valid __initdata;
static unsigned int cpu_count = 1;

#ifdef CONFIG_ACPI
/*
 * acpi_map_gic_cpu_interface - parse processor MADT entry
 *
 * Carry out sanity checks on MADT processor entry and initialize
 * cpu_logical_map on success
 */
static void __init
acpi_map_gic_cpu_interface(struct acpi_madt_generic_interrupt *processor)
{
	u64 hwid = processor->arm_mpidr;

	if (!(processor->flags & ACPI_MADT_ENABLED)) {
		pr_debug("skipping disabled CPU entry with 0x%llx MPIDR\n", hwid);
		return;
	}

	if (hwid & ~MPIDR_HWID_BITMASK || hwid == INVALID_HWID) {
		pr_err("skipping CPU entry with invalid MPIDR 0x%llx\n", hwid);
		return;
	}

	if (is_mpidr_duplicate(cpu_count, hwid)) {
		pr_err("duplicate CPU MPIDR 0x%llx in MADT\n", hwid);
		return;
	}

	/* Check if GICC structure of boot CPU is available in the MADT */
	if (cpu_logical_map(0) == hwid) {
		if (bootcpu_valid) {
			pr_err("duplicate boot CPU MPIDR: 0x%llx in MADT\n",
			       hwid);
			return;
		}
		bootcpu_valid = true;
		early_map_cpu_to_node(0, acpi_numa_get_nid(0, hwid));
		return;
	}

	if (cpu_count >= NR_CPUS)
		return;

	/* map the logical cpu id to cpu MPIDR */
	cpu_logical_map(cpu_count) = hwid;

	/*
	 * Set-up the ACPI parking protocol cpu entries
	 * while initializing the cpu_logical_map to
	 * avoid parsing MADT entries multiple times for
	 * nothing (ie a valid cpu_logical_map entry should
	 * contain a valid parking protocol data set to
	 * initialize the cpu if the parking protocol is
	 * the only available enable method).
	 */
	acpi_set_mailbox_entry(cpu_count, processor);

	early_map_cpu_to_node(cpu_count, acpi_numa_get_nid(cpu_count, hwid));

	cpu_count++;
}

static int __init
acpi_parse_gic_cpu_interface(struct acpi_subtable_header *header,
			     const unsigned long end)
{
	struct acpi_madt_generic_interrupt *processor;

	processor = (struct acpi_madt_generic_interrupt *)header;
	if (BAD_MADT_GICC_ENTRY(processor, end))
		return -EINVAL;

	acpi_table_print_madt_entry(header);

	acpi_map_gic_cpu_interface(processor);

	return 0;
}
#else
#define acpi_table_parse_madt(...)	do { } while (0)
#endif

/*
 * Enumerate the possible CPU set from the device tree and build the
 * cpu logical map array containing MPIDR values related to logical
 * cpus. Assumes that cpu_logical_map(0) has already been initialized.
 */
static void __init of_parse_and_init_cpus(void)
{
	struct device_node *dn = NULL;

	while ((dn = of_find_node_by_type(dn, "cpu"))) {
		u64 hwid = of_get_cpu_mpidr(dn);

		if (hwid == INVALID_HWID)
			goto next;

		if (is_mpidr_duplicate(cpu_count, hwid)) {
			pr_err("%s: duplicate cpu reg properties in the DT\n",
				dn->full_name);
			goto next;
		}

		/*
		 * The numbering scheme requires that the boot CPU
		 * must be assigned logical id 0. Record it so that
		 * the logical map built from DT is validated and can
		 * be used.
		 */
		if (hwid == cpu_logical_map(0)) {
			if (bootcpu_valid) {
				pr_err("%s: duplicate boot cpu reg property in DT\n",
					dn->full_name);
				goto next;
			}

			bootcpu_valid = true;
			early_map_cpu_to_node(0, of_node_to_nid(dn));

			/*
			 * cpu_logical_map has already been
			 * initialized and the boot cpu doesn't need
			 * the enable-method so continue without
			 * incrementing cpu.
			 */
			continue;
		}

		if (cpu_count >= NR_CPUS)
			goto next;

		pr_debug("cpu logical map 0x%llx\n", hwid);
		cpu_logical_map(cpu_count) = hwid;

		early_map_cpu_to_node(cpu_count, of_node_to_nid(dn));
next:
		cpu_count++;
	}
}

/*
 * Enumerate the possible CPU set from the device tree or ACPI and build the
 * cpu logical map array containing MPIDR values related to logical
 * cpus. Assumes that cpu_logical_map(0) has already been initialized.
 */
void __init smp_init_cpus(void)
{
	int i;

	if (acpi_disabled)
		of_parse_and_init_cpus();
	else
		/*
		 * do a walk of MADT to determine how many CPUs
		 * we have including disabled CPUs, and get information
		 * we need for SMP init
		 */
		acpi_table_parse_madt(ACPI_MADT_TYPE_GENERIC_INTERRUPT,
				      acpi_parse_gic_cpu_interface, 0);

	if (cpu_count > nr_cpu_ids)
		pr_warn("Number of cores (%d) exceeds configured maximum of %d - clipping\n",
			cpu_count, nr_cpu_ids);

	if (!bootcpu_valid) {
		pr_err("missing boot CPU MPIDR, not enabling secondaries\n");
		return;
	}

	/*
	 * We need to set the cpu_logical_map entries before enabling
	 * the cpus so that cpu processor description entries (DT cpu nodes
	 * and ACPI MADT entries) can be retrieved by matching the cpu hwid
	 * with entries in cpu_logical_map while initializing the cpus.
	 * If the cpu set-up fails, invalidate the cpu_logical_map entry.
	 */
	for (i = 1; i < nr_cpu_ids; i++) {
		if (cpu_logical_map(i) != INVALID_HWID) {
			if (smp_cpu_setup(i))
				cpu_logical_map(i) = INVALID_HWID;
		}
	}
}

void __init smp_prepare_cpus(unsigned int max_cpus)
{
	int err;
	unsigned int cpu;
	unsigned int this_cpu;

	init_cpu_topology();

	this_cpu = smp_processor_id();
	store_cpu_topology(this_cpu);
	numa_store_cpu_info(this_cpu);

	/*
	 * If UP is mandated by "nosmp" (which implies "maxcpus=0"), don't set
	 * secondary CPUs present.
	 */
	if (max_cpus == 0)
		return;

	/*
	 * Initialise the present map (which describes the set of CPUs
	 * actually populated at the present time) and release the
	 * secondaries from the bootloader.
	 */
	for_each_possible_cpu(cpu) {

		per_cpu(cpu_number, cpu) = cpu;

		if (cpu == smp_processor_id())
			continue;

		if (!cpu_ops[cpu])
			continue;

		err = cpu_ops[cpu]->cpu_prepare(cpu);
		if (err)
			continue;

		set_cpu_present(cpu, true);
		numa_store_cpu_info(cpu);
	}
}

void (*__smp_cross_call)(const struct cpumask *, unsigned int);

void __init set_smp_cross_call(void (*fn)(const struct cpumask *, unsigned int))
{
	__smp_cross_call = fn;
}

static const char *ipi_types[NR_IPI] __tracepoint_string = {
#define S(x,s)	[x] = s
	S(IPI_RESCHEDULE, "Rescheduling interrupts"),
	S(IPI_CALL_FUNC, "Function call interrupts"),
	S(IPI_CPU_STOP, "CPU stop interrupts"),
	S(IPI_TIMER, "Timer broadcast interrupts"),
	S(IPI_IRQ_WORK, "IRQ work interrupts"),
	S(IPI_WAKEUP, "CPU wake-up interrupts"),
};

static void smp_cross_call(const struct cpumask *target, unsigned int ipinr)
{
	trace_ipi_raise(target, ipi_types[ipinr]);
	__smp_cross_call(target, ipinr);
}

void show_ipi_list(struct seq_file *p, int prec)
{
	unsigned int cpu, i;

	for (i = 0; i < NR_IPI; i++) {
		seq_printf(p, "%*s%u:%s", prec - 1, "IPI", i,
			   prec >= 4 ? " " : "");
		for_each_online_cpu(cpu)
			seq_printf(p, "%10u ",
				   __get_irq_stat(cpu, ipi_irqs[i]));
		seq_printf(p, "      %s\n", ipi_types[i]);
	}
}

u64 smp_irq_stat_cpu(unsigned int cpu)
{
	u64 sum = 0;
	int i;

	for (i = 0; i < NR_IPI; i++)
		sum += __get_irq_stat(cpu, ipi_irqs[i]);

	return sum;
}

void arch_send_call_function_ipi_mask(const struct cpumask *mask)
{
	smp_cross_call(mask, IPI_CALL_FUNC);
}

void arch_send_call_function_single_ipi(int cpu)
{
	smp_cross_call(cpumask_of(cpu), IPI_CALL_FUNC);
}

#ifdef CONFIG_ARM64_ACPI_PARKING_PROTOCOL
void arch_send_wakeup_ipi_mask(const struct cpumask *mask)
{
	smp_cross_call(mask, IPI_WAKEUP);
}
#endif

#ifdef CONFIG_IRQ_WORK
void arch_irq_work_raise(void)
{
	if (__smp_cross_call)
		smp_cross_call(cpumask_of(smp_processor_id()), IPI_IRQ_WORK);
}
#endif

static DEFINE_RAW_SPINLOCK(stop_lock);

/*
 * ipi_cpu_stop - handle IPI from smp_send_stop()
 */
static void ipi_cpu_stop(unsigned int cpu, struct pt_regs *regs)
{
	if (system_state == SYSTEM_BOOTING ||
	    system_state == SYSTEM_RUNNING) {
		raw_spin_lock(&stop_lock);
		pr_crit("CPU%u: stopping\n", cpu);
		dump_stack();
		raw_spin_unlock(&stop_lock);
	}

	set_cpu_online(cpu, false);

	local_irq_disable();

	exynos_ss_save_context(regs);
#ifdef CONFIG_SEC_DEBUG_EXTRA_INFO
	if (!user_mode(regs))
		sec_debug_set_extra_info_backtrace_cpu(regs, cpu);
#endif
	exynos_sdm_flush_secdram();

	while (1)
		cpu_relax();
}

/*
 * Main handler for inter-processor interrupts
 */
void handle_IPI(int ipinr, struct pt_regs *regs)
{
	unsigned int cpu = smp_processor_id();
	struct pt_regs *old_regs = set_irq_regs(regs);

	if ((unsigned)ipinr < NR_IPI) {
		trace_ipi_entry_rcuidle(ipi_types[ipinr]);
		__inc_irq_stat(cpu, ipi_irqs[ipinr]);
	}

	exynos_ss_irq(ipinr, handle_IPI, irqs_disabled(), ESS_FLAG_IN);

	switch (ipinr) {
	case IPI_RESCHEDULE:
		scheduler_ipi();
		break;

	case IPI_CALL_FUNC:
		irq_enter();
		generic_smp_call_function_interrupt();
		irq_exit();
		break;

	case IPI_CPU_STOP:
		irq_enter();
		ipi_cpu_stop(cpu, regs);
		irq_exit();
		break;

#ifdef CONFIG_GENERIC_CLOCKEVENTS_BROADCAST
	case IPI_TIMER:
		irq_enter();
		tick_receive_broadcast();
		irq_exit();
		break;
#endif

#ifdef CONFIG_IRQ_WORK
	case IPI_IRQ_WORK:
		irq_enter();
		irq_work_run();
		irq_exit();
		break;
#endif

#ifdef CONFIG_ARM64_ACPI_PARKING_PROTOCOL
	case IPI_WAKEUP:
		WARN_ONCE(!acpi_parking_protocol_valid(cpu),
			  "CPU%u: Wake-up IPI outside the ACPI parking protocol\n",
			  cpu);
		break;
#endif

	default:
		pr_crit("CPU%u: Unknown IPI message 0x%x\n", cpu, ipinr);
		break;
	}

	if ((unsigned)ipinr < NR_IPI)
		trace_ipi_exit_rcuidle(ipi_types[ipinr]);

	exynos_ss_irq(ipinr, handle_IPI, irqs_disabled(), ESS_FLAG_OUT);

	set_irq_regs(old_regs);
}

void smp_send_reschedule(int cpu)
{
	smp_cross_call(cpumask_of(cpu), IPI_RESCHEDULE);
}

#ifdef CONFIG_GENERIC_CLOCKEVENTS_BROADCAST
void tick_broadcast(const struct cpumask *mask)
{
	smp_cross_call(mask, IPI_TIMER);
}
#endif

/*
 * The number of CPUs online, not counting this CPU (which may not be
 * fully online and so not counted in num_online_cpus()).
 */
static inline unsigned int num_other_online_cpus(void)
{
	unsigned int this_cpu_online = cpu_online(smp_processor_id());

	return num_online_cpus() - this_cpu_online;
}

void smp_send_stop(void)
{
	unsigned long timeout;

	if (num_other_online_cpus()) {
		cpumask_t mask;

		cpumask_copy(&mask, cpu_online_mask);
		cpumask_clear_cpu(smp_processor_id(), &mask);

		if (system_state == SYSTEM_BOOTING ||
		    system_state == SYSTEM_RUNNING)
			pr_crit("SMP: stopping secondary CPUs\n");
		smp_cross_call(&mask, IPI_CPU_STOP);
	}

	/* Wait up to one second for other CPUs to stop */
<<<<<<< HEAD
	timeout = USEC_PER_SEC * 5;
	while (num_online_cpus() > 1 && timeout--)
=======
	timeout = USEC_PER_SEC;
	while (num_other_online_cpus() && timeout--)
>>>>>>> 1caf614f
		udelay(1);

	if (num_other_online_cpus())
		pr_warning("SMP: failed to stop secondary CPUs %*pbl\n",
			   cpumask_pr_args(cpu_online_mask));
}

/*
 * not supported here
 */
int setup_profiling_timer(unsigned int multiplier)
{
	return -EINVAL;
}

static bool have_cpu_die(void)
{
#ifdef CONFIG_HOTPLUG_CPU
	int any_cpu = raw_smp_processor_id();

	if (cpu_ops[any_cpu] && cpu_ops[any_cpu]->cpu_die)
		return true;
#endif
	return false;
}

bool cpus_are_stuck_in_kernel(void)
{
	bool smp_spin_tables = (num_possible_cpus() > 1 && !have_cpu_die());

	return !!cpus_stuck_in_kernel || smp_spin_tables;
}<|MERGE_RESOLUTION|>--- conflicted
+++ resolved
@@ -967,13 +967,8 @@
 	}
 
 	/* Wait up to one second for other CPUs to stop */
-<<<<<<< HEAD
 	timeout = USEC_PER_SEC * 5;
-	while (num_online_cpus() > 1 && timeout--)
-=======
-	timeout = USEC_PER_SEC;
 	while (num_other_online_cpus() && timeout--)
->>>>>>> 1caf614f
 		udelay(1);
 
 	if (num_other_online_cpus())
