--- conflicted
+++ resolved
@@ -327,10 +327,6 @@
 		goto out;
 
 	anon_vma = (struct anon_vma *) (anon_mapping - PAGE_MAPPING_ANON);
-<<<<<<< HEAD
-	anon_vma_lock(anon_vma);
-	return anon_vma;
-=======
 	root_anon_vma = ACCESS_ONCE(anon_vma->root);
 	spin_lock(&root_anon_vma->lock);
 
@@ -346,7 +342,6 @@
 		return anon_vma;
 
 	spin_unlock(&root_anon_vma->lock);
->>>>>>> 053d8f66
 out:
 	rcu_read_unlock();
 	return NULL;
