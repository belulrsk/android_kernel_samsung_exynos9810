/*
 * mm/rmap.c - physical to virtual reverse mappings
 *
 * Copyright 2001, Rik van Riel <riel@conectiva.com.br>
 * Released under the General Public License (GPL).
 *
 * Simple, low overhead reverse mapping scheme.
 * Please try to keep this thing as modular as possible.
 *
 * Provides methods for unmapping each kind of mapped page:
 * the anon methods track anonymous pages, and
 * the file methods track pages belonging to an inode.
 *
 * Original design by Rik van Riel <riel@conectiva.com.br> 2001
 * File methods by Dave McCracken <dmccr@us.ibm.com> 2003, 2004
 * Anonymous methods by Andrea Arcangeli <andrea@suse.de> 2004
 * Contributions by Hugh Dickins 2003, 2004
 */

/*
 * Lock ordering in mm:
 *
 * inode->i_mutex	(while writing or truncating, not reading or faulting)
 *   mm->mmap_sem
 *     page->flags PG_locked (lock_page)
 *       hugetlbfs_i_mmap_rwsem_key (in huge_pmd_share)
 *         mapping->i_mmap_rwsem
 *           anon_vma->rwsem
 *             mm->page_table_lock or pte_lock
 *               zone_lru_lock (in mark_page_accessed, isolate_lru_page)
 *               swap_lock (in swap_duplicate, swap_info_get)
 *                 mmlist_lock (in mmput, drain_mmlist and others)
 *                 mapping->private_lock (in __set_page_dirty_buffers)
 *                   mem_cgroup_{begin,end}_page_stat (memcg->move_lock)
 *                     mapping->tree_lock (widely used)
 *                 inode->i_lock (in set_page_dirty's __mark_inode_dirty)
 *                 bdi.wb->list_lock (in set_page_dirty's __mark_inode_dirty)
 *                   sb_lock (within inode_lock in fs/fs-writeback.c)
 *                   mapping->tree_lock (widely used, in set_page_dirty,
 *                             in arch-dependent flush_dcache_mmap_lock,
 *                             within bdi.wb->list_lock in __sync_single_inode)
 *
 * anon_vma->rwsem,mapping->i_mutex      (memory_failure, collect_procs_anon)
 *   ->tasklist_lock
 *     pte map lock
 */

#include <linux/mm.h>
#include <linux/pagemap.h>
#include <linux/swap.h>
#include <linux/swapops.h>
#include <linux/slab.h>
#include <linux/init.h>
#include <linux/ksm.h>
#include <linux/rmap.h>
#include <linux/rcupdate.h>
#include <linux/export.h>
#include <linux/memcontrol.h>
#include <linux/mmu_notifier.h>
#include <linux/migrate.h>
#include <linux/hugetlb.h>
#include <linux/backing-dev.h>
#include <linux/page_idle.h>

#include <asm/tlbflush.h>

#include <trace/events/tlb.h>

#include "internal.h"

static struct kmem_cache *anon_vma_cachep;
static struct kmem_cache *anon_vma_chain_cachep;

static inline struct anon_vma *anon_vma_alloc(void)
{
	struct anon_vma *anon_vma;

	anon_vma = kmem_cache_alloc(anon_vma_cachep, GFP_KERNEL);
	if (anon_vma) {
		atomic_set(&anon_vma->refcount, 1);
		anon_vma->degree = 1;	/* Reference for first vma */
		anon_vma->parent = anon_vma;
		/*
		 * Initialise the anon_vma root to point to itself. If called
		 * from fork, the root will be reset to the parents anon_vma.
		 */
		anon_vma->root = anon_vma;
	}

	return anon_vma;
}

static inline void anon_vma_free(struct anon_vma *anon_vma)
{
	VM_BUG_ON(atomic_read(&anon_vma->refcount));

	/*
	 * Synchronize against page_lock_anon_vma_read() such that
	 * we can safely hold the lock without the anon_vma getting
	 * freed.
	 *
	 * Relies on the full mb implied by the atomic_dec_and_test() from
	 * put_anon_vma() against the acquire barrier implied by
	 * down_read_trylock() from page_lock_anon_vma_read(). This orders:
	 *
	 * page_lock_anon_vma_read()	VS	put_anon_vma()
	 *   down_read_trylock()		  atomic_dec_and_test()
	 *   LOCK				  MB
	 *   atomic_read()			  rwsem_is_locked()
	 *
	 * LOCK should suffice since the actual taking of the lock must
	 * happen _before_ what follows.
	 */
	might_sleep();
	if (rwsem_is_locked(&anon_vma->root->rwsem)) {
		anon_vma_lock_write(anon_vma);
		anon_vma_unlock_write(anon_vma);
	}

	kmem_cache_free(anon_vma_cachep, anon_vma);
}

static inline struct anon_vma_chain *anon_vma_chain_alloc(gfp_t gfp)
{
	return kmem_cache_alloc(anon_vma_chain_cachep, gfp);
}

static void anon_vma_chain_free(struct anon_vma_chain *anon_vma_chain)
{
	kmem_cache_free(anon_vma_chain_cachep, anon_vma_chain);
}

static void anon_vma_chain_link(struct vm_area_struct *vma,
				struct anon_vma_chain *avc,
				struct anon_vma *anon_vma)
{
	avc->vma = vma;
	avc->anon_vma = anon_vma;
	list_add(&avc->same_vma, &vma->anon_vma_chain);
	anon_vma_interval_tree_insert(avc, &anon_vma->rb_root);
}

/**
 * anon_vma_prepare - attach an anon_vma to a memory region
 * @vma: the memory region in question
 *
 * This makes sure the memory mapping described by 'vma' has
 * an 'anon_vma' attached to it, so that we can associate the
 * anonymous pages mapped into it with that anon_vma.
 *
 * The common case will be that we already have one, but if
 * not we either need to find an adjacent mapping that we
 * can re-use the anon_vma from (very common when the only
 * reason for splitting a vma has been mprotect()), or we
 * allocate a new one.
 *
 * Anon-vma allocations are very subtle, because we may have
 * optimistically looked up an anon_vma in page_lock_anon_vma_read()
 * and that may actually touch the spinlock even in the newly
 * allocated vma (it depends on RCU to make sure that the
 * anon_vma isn't actually destroyed).
 *
 * As a result, we need to do proper anon_vma locking even
 * for the new allocation. At the same time, we do not want
 * to do any locking for the common case of already having
 * an anon_vma.
 *
 * This must be called with the mmap_sem held for reading.
 */
int anon_vma_prepare(struct vm_area_struct *vma)
{
	struct anon_vma *anon_vma = vma->anon_vma;
	struct anon_vma_chain *avc;

	might_sleep();
	if (unlikely(!anon_vma)) {
		struct mm_struct *mm = vma->vm_mm;
		struct anon_vma *allocated;

		avc = anon_vma_chain_alloc(GFP_KERNEL);
		if (!avc)
			goto out_enomem;

		anon_vma = find_mergeable_anon_vma(vma);
		allocated = NULL;
		if (!anon_vma) {
			anon_vma = anon_vma_alloc();
			if (unlikely(!anon_vma))
				goto out_enomem_free_avc;
			allocated = anon_vma;
		}

		anon_vma_lock_write(anon_vma);
		/* page_table_lock to protect against threads */
		spin_lock(&mm->page_table_lock);
		if (likely(!vma->anon_vma)) {
			vma->anon_vma = anon_vma;
			anon_vma_chain_link(vma, avc, anon_vma);
			/* vma reference or self-parent link for new root */
			anon_vma->degree++;
			allocated = NULL;
			avc = NULL;
		}
		spin_unlock(&mm->page_table_lock);
		anon_vma_unlock_write(anon_vma);

		if (unlikely(allocated))
			put_anon_vma(allocated);
		if (unlikely(avc))
			anon_vma_chain_free(avc);
	}
	return 0;

 out_enomem_free_avc:
	anon_vma_chain_free(avc);
 out_enomem:
	return -ENOMEM;
}

/*
 * This is a useful helper function for locking the anon_vma root as
 * we traverse the vma->anon_vma_chain, looping over anon_vma's that
 * have the same vma.
 *
 * Such anon_vma's should have the same root, so you'd expect to see
 * just a single mutex_lock for the whole traversal.
 */
static inline struct anon_vma *lock_anon_vma_root(struct anon_vma *root, struct anon_vma *anon_vma)
{
	struct anon_vma *new_root = anon_vma->root;
	if (new_root != root) {
		if (WARN_ON_ONCE(root))
			up_write(&root->rwsem);
		root = new_root;
		down_write(&root->rwsem);
	}
	return root;
}

static inline void unlock_anon_vma_root(struct anon_vma *root)
{
	if (root)
		up_write(&root->rwsem);
}

/*
 * Attach the anon_vmas from src to dst.
 * Returns 0 on success, -ENOMEM on failure.
 *
 * If dst->anon_vma is NULL this function tries to find and reuse existing
 * anon_vma which has no vmas and only one child anon_vma. This prevents
 * degradation of anon_vma hierarchy to endless linear chain in case of
 * constantly forking task. On the other hand, an anon_vma with more than one
 * child isn't reused even if there was no alive vma, thus rmap walker has a
 * good chance of avoiding scanning the whole hierarchy when it searches where
 * page is mapped.
 */
int anon_vma_clone(struct vm_area_struct *dst, struct vm_area_struct *src)
{
	struct anon_vma_chain *avc, *pavc;
	struct anon_vma *root = NULL;

	list_for_each_entry_reverse(pavc, &src->anon_vma_chain, same_vma) {
		struct anon_vma *anon_vma;

		avc = anon_vma_chain_alloc(GFP_NOWAIT | __GFP_NOWARN);
		if (unlikely(!avc)) {
			unlock_anon_vma_root(root);
			root = NULL;
			avc = anon_vma_chain_alloc(GFP_KERNEL);
			if (!avc)
				goto enomem_failure;
		}
		anon_vma = pavc->anon_vma;
		root = lock_anon_vma_root(root, anon_vma);
		anon_vma_chain_link(dst, avc, anon_vma);

		/*
		 * Reuse existing anon_vma if its degree lower than two,
		 * that means it has no vma and only one anon_vma child.
		 *
		 * Do not chose parent anon_vma, otherwise first child
		 * will always reuse it. Root anon_vma is never reused:
		 * it has self-parent reference and at least one child.
		 */
		if (!dst->anon_vma && anon_vma != src->anon_vma &&
				anon_vma->degree < 2)
			dst->anon_vma = anon_vma;
	}
	if (dst->anon_vma)
		dst->anon_vma->degree++;
	unlock_anon_vma_root(root);
	return 0;

 enomem_failure:
	/*
	 * dst->anon_vma is dropped here otherwise its degree can be incorrectly
	 * decremented in unlink_anon_vmas().
	 * We can safely do this because callers of anon_vma_clone() don't care
	 * about dst->anon_vma if anon_vma_clone() failed.
	 */
	dst->anon_vma = NULL;
	unlink_anon_vmas(dst);
	return -ENOMEM;
}

/*
 * Attach vma to its own anon_vma, as well as to the anon_vmas that
 * the corresponding VMA in the parent process is attached to.
 * Returns 0 on success, non-zero on failure.
 */
int anon_vma_fork(struct vm_area_struct *vma, struct vm_area_struct *pvma)
{
	struct anon_vma_chain *avc;
	struct anon_vma *anon_vma;
	int error;

	/* Don't bother if the parent process has no anon_vma here. */
	if (!pvma->anon_vma)
		return 0;

	/* Drop inherited anon_vma, we'll reuse existing or allocate new. */
	vma->anon_vma = NULL;

	/*
	 * First, attach the new VMA to the parent VMA's anon_vmas,
	 * so rmap can find non-COWed pages in child processes.
	 */
	error = anon_vma_clone(vma, pvma);
	if (error)
		return error;

	/* An existing anon_vma has been reused, all done then. */
	if (vma->anon_vma)
		return 0;

	/* Then add our own anon_vma. */
	anon_vma = anon_vma_alloc();
	if (!anon_vma)
		goto out_error;
	avc = anon_vma_chain_alloc(GFP_KERNEL);
	if (!avc)
		goto out_error_free_anon_vma;

	/*
	 * The root anon_vma's spinlock is the lock actually used when we
	 * lock any of the anon_vmas in this anon_vma tree.
	 */
	anon_vma->root = pvma->anon_vma->root;
	anon_vma->parent = pvma->anon_vma;
	/*
	 * With refcounts, an anon_vma can stay around longer than the
	 * process it belongs to. The root anon_vma needs to be pinned until
	 * this anon_vma is freed, because the lock lives in the root.
	 */
	get_anon_vma(anon_vma->root);
	/* Mark this anon_vma as the one where our new (COWed) pages go. */
	vma->anon_vma = anon_vma;
	anon_vma_lock_write(anon_vma);
	anon_vma_chain_link(vma, avc, anon_vma);
	anon_vma->parent->degree++;
	anon_vma_unlock_write(anon_vma);

	return 0;

 out_error_free_anon_vma:
	put_anon_vma(anon_vma);
 out_error:
	unlink_anon_vmas(vma);
	return -ENOMEM;
}

void unlink_anon_vmas(struct vm_area_struct *vma)
{
	struct anon_vma_chain *avc, *next;
	struct anon_vma *root = NULL;

	/*
	 * Unlink each anon_vma chained to the VMA.  This list is ordered
	 * from newest to oldest, ensuring the root anon_vma gets freed last.
	 */
	list_for_each_entry_safe(avc, next, &vma->anon_vma_chain, same_vma) {
		struct anon_vma *anon_vma = avc->anon_vma;

		root = lock_anon_vma_root(root, anon_vma);
		anon_vma_interval_tree_remove(avc, &anon_vma->rb_root);

		/*
		 * Leave empty anon_vmas on the list - we'll need
		 * to free them outside the lock.
		 */
		if (RB_EMPTY_ROOT(&anon_vma->rb_root)) {
			anon_vma->parent->degree--;
			continue;
		}

		list_del(&avc->same_vma);
		anon_vma_chain_free(avc);
	}
	if (vma->anon_vma)
		vma->anon_vma->degree--;
	unlock_anon_vma_root(root);

	/*
	 * Iterate the list once more, it now only contains empty and unlinked
	 * anon_vmas, destroy them. Could not do before due to __put_anon_vma()
	 * needing to write-acquire the anon_vma->root->rwsem.
	 */
	list_for_each_entry_safe(avc, next, &vma->anon_vma_chain, same_vma) {
		struct anon_vma *anon_vma = avc->anon_vma;

		VM_WARN_ON(anon_vma->degree);
		put_anon_vma(anon_vma);

		list_del(&avc->same_vma);
		anon_vma_chain_free(avc);
	}
}

static void anon_vma_ctor(void *data)
{
	struct anon_vma *anon_vma = data;

	init_rwsem(&anon_vma->rwsem);
	atomic_set(&anon_vma->refcount, 0);
	anon_vma->rb_root = RB_ROOT;
}

void __init anon_vma_init(void)
{
	anon_vma_cachep = kmem_cache_create("anon_vma", sizeof(struct anon_vma),
			0, SLAB_DESTROY_BY_RCU|SLAB_PANIC|SLAB_ACCOUNT,
			anon_vma_ctor);
	anon_vma_chain_cachep = KMEM_CACHE(anon_vma_chain,
			SLAB_PANIC|SLAB_ACCOUNT);
}

/*
 * Getting a lock on a stable anon_vma from a page off the LRU is tricky!
 *
 * Since there is no serialization what so ever against page_remove_rmap()
 * the best this function can do is return a locked anon_vma that might
 * have been relevant to this page.
 *
 * The page might have been remapped to a different anon_vma or the anon_vma
 * returned may already be freed (and even reused).
 *
 * In case it was remapped to a different anon_vma, the new anon_vma will be a
 * child of the old anon_vma, and the anon_vma lifetime rules will therefore
 * ensure that any anon_vma obtained from the page will still be valid for as
 * long as we observe page_mapped() [ hence all those page_mapped() tests ].
 *
 * All users of this function must be very careful when walking the anon_vma
 * chain and verify that the page in question is indeed mapped in it
 * [ something equivalent to page_mapped_in_vma() ].
 *
 * Since anon_vma's slab is DESTROY_BY_RCU and we know from page_remove_rmap()
 * that the anon_vma pointer from page->mapping is valid if there is a
 * mapcount, we can dereference the anon_vma after observing those.
 */
struct anon_vma *page_get_anon_vma(struct page *page)
{
	struct anon_vma *anon_vma = NULL;
	unsigned long anon_mapping;

	rcu_read_lock();
	anon_mapping = (unsigned long)READ_ONCE(page->mapping);
	if ((anon_mapping & PAGE_MAPPING_FLAGS) != PAGE_MAPPING_ANON)
		goto out;
	if (!page_mapped(page))
		goto out;

	anon_vma = (struct anon_vma *) (anon_mapping - PAGE_MAPPING_ANON);
	if (!atomic_inc_not_zero(&anon_vma->refcount)) {
		anon_vma = NULL;
		goto out;
	}

	/*
	 * If this page is still mapped, then its anon_vma cannot have been
	 * freed.  But if it has been unmapped, we have no security against the
	 * anon_vma structure being freed and reused (for another anon_vma:
	 * SLAB_DESTROY_BY_RCU guarantees that - so the atomic_inc_not_zero()
	 * above cannot corrupt).
	 */
	if (!page_mapped(page)) {
		rcu_read_unlock();
		put_anon_vma(anon_vma);
		return NULL;
	}
out:
	rcu_read_unlock();

	return anon_vma;
}

/*
 * Similar to page_get_anon_vma() except it locks the anon_vma.
 *
 * Its a little more complex as it tries to keep the fast path to a single
 * atomic op -- the trylock. If we fail the trylock, we fall back to getting a
 * reference like with page_get_anon_vma() and then block on the mutex.
 */
struct anon_vma *page_lock_anon_vma_read(struct page *page)
{
	struct anon_vma *anon_vma = NULL;
	struct anon_vma *root_anon_vma;
	unsigned long anon_mapping;

	rcu_read_lock();
	anon_mapping = (unsigned long)READ_ONCE(page->mapping);
	if ((anon_mapping & PAGE_MAPPING_FLAGS) != PAGE_MAPPING_ANON)
		goto out;
	if (!page_mapped(page))
		goto out;

	anon_vma = (struct anon_vma *) (anon_mapping - PAGE_MAPPING_ANON);
	root_anon_vma = READ_ONCE(anon_vma->root);
	if (down_read_trylock(&root_anon_vma->rwsem)) {
		/*
		 * If the page is still mapped, then this anon_vma is still
		 * its anon_vma, and holding the mutex ensures that it will
		 * not go away, see anon_vma_free().
		 */
		if (!page_mapped(page)) {
			up_read(&root_anon_vma->rwsem);
			anon_vma = NULL;
		}
		goto out;
	}

	/* trylock failed, we got to sleep */
	if (!atomic_inc_not_zero(&anon_vma->refcount)) {
		anon_vma = NULL;
		goto out;
	}

	if (!page_mapped(page)) {
		rcu_read_unlock();
		put_anon_vma(anon_vma);
		return NULL;
	}

	/* we pinned the anon_vma, its safe to sleep */
	rcu_read_unlock();
	anon_vma_lock_read(anon_vma);

	if (atomic_dec_and_test(&anon_vma->refcount)) {
		/*
		 * Oops, we held the last refcount, release the lock
		 * and bail -- can't simply use put_anon_vma() because
		 * we'll deadlock on the anon_vma_lock_write() recursion.
		 */
		anon_vma_unlock_read(anon_vma);
		__put_anon_vma(anon_vma);
		anon_vma = NULL;
	}

	return anon_vma;

out:
	rcu_read_unlock();
	return anon_vma;
}

void page_unlock_anon_vma_read(struct anon_vma *anon_vma)
{
	anon_vma_unlock_read(anon_vma);
}

#ifdef CONFIG_ARCH_WANT_BATCHED_UNMAP_TLB_FLUSH
/*
 * Flush TLB entries for recently unmapped pages from remote CPUs. It is
 * important if a PTE was dirty when it was unmapped that it's flushed
 * before any IO is initiated on the page to prevent lost writes. Similarly,
 * it must be flushed before freeing to prevent data leakage.
 */
void try_to_unmap_flush(void)
{
	struct tlbflush_unmap_batch *tlb_ubc = &current->tlb_ubc;
	int cpu;

	if (!tlb_ubc->flush_required)
		return;

	cpu = get_cpu();

	if (cpumask_test_cpu(cpu, &tlb_ubc->cpumask)) {
		count_vm_tlb_event(NR_TLB_LOCAL_FLUSH_ALL);
		local_flush_tlb();
		trace_tlb_flush(TLB_LOCAL_SHOOTDOWN, TLB_FLUSH_ALL);
	}

	if (cpumask_any_but(&tlb_ubc->cpumask, cpu) < nr_cpu_ids)
		flush_tlb_others(&tlb_ubc->cpumask, NULL, 0, TLB_FLUSH_ALL);
	cpumask_clear(&tlb_ubc->cpumask);
	tlb_ubc->flush_required = false;
	tlb_ubc->writable = false;
	put_cpu();
}

/* Flush iff there are potentially writable TLB entries that can race with IO */
void try_to_unmap_flush_dirty(void)
{
	struct tlbflush_unmap_batch *tlb_ubc = &current->tlb_ubc;

	if (tlb_ubc->writable)
		try_to_unmap_flush();
}

static void set_tlb_ubc_flush_pending(struct mm_struct *mm,
		struct page *page, bool writable)
{
	struct tlbflush_unmap_batch *tlb_ubc = &current->tlb_ubc;

	cpumask_or(&tlb_ubc->cpumask, &tlb_ubc->cpumask, mm_cpumask(mm));
	tlb_ubc->flush_required = true;

	/*
	 * Ensure compiler does not re-order the setting of tlb_flush_batched
	 * before the PTE is cleared.
	 */
	barrier();
	mm->tlb_flush_batched = true;

	/*
	 * If the PTE was dirty then it's best to assume it's writable. The
	 * caller must use try_to_unmap_flush_dirty() or try_to_unmap_flush()
	 * before the page is queued for IO.
	 */
	if (writable)
		tlb_ubc->writable = true;
}

/*
 * Returns true if the TLB flush should be deferred to the end of a batch of
 * unmap operations to reduce IPIs.
 */
static bool should_defer_flush(struct mm_struct *mm, enum ttu_flags flags)
{
	bool should_defer = false;

	if (!(flags & TTU_BATCH_FLUSH))
		return false;

	/* If remote CPUs need to be flushed then defer batch the flush */
	if (cpumask_any_but(mm_cpumask(mm), get_cpu()) < nr_cpu_ids)
		should_defer = true;
	put_cpu();

	return should_defer;
}

/*
 * Reclaim unmaps pages under the PTL but do not flush the TLB prior to
 * releasing the PTL if TLB flushes are batched. It's possible for a parallel
 * operation such as mprotect or munmap to race between reclaim unmapping
 * the page and flushing the page. If this race occurs, it potentially allows
 * access to data via a stale TLB entry. Tracking all mm's that have TLB
 * batching in flight would be expensive during reclaim so instead track
 * whether TLB batching occurred in the past and if so then do a flush here
 * if required. This will cost one additional flush per reclaim cycle paid
 * by the first operation at risk such as mprotect and mumap.
 *
 * This must be called under the PTL so that an access to tlb_flush_batched
 * that is potentially a "reclaim vs mprotect/munmap/etc" race will synchronise
 * via the PTL.
 */
void flush_tlb_batched_pending(struct mm_struct *mm)
{
	if (mm->tlb_flush_batched) {
		flush_tlb_mm(mm);

		/*
		 * Do not allow the compiler to re-order the clearing of
		 * tlb_flush_batched before the tlb is flushed.
		 */
		barrier();
		mm->tlb_flush_batched = false;
	}
}
#else
static void set_tlb_ubc_flush_pending(struct mm_struct *mm,
		struct page *page, bool writable)
{
}

static bool should_defer_flush(struct mm_struct *mm, enum ttu_flags flags)
{
	return false;
}
#endif /* CONFIG_ARCH_WANT_BATCHED_UNMAP_TLB_FLUSH */

/*
 * At what user virtual address is page expected in vma?
 * Caller should check the page is actually part of the vma.
 */
unsigned long page_address_in_vma(struct page *page, struct vm_area_struct *vma)
{
	unsigned long address;
	if (PageAnon(page)) {
		struct anon_vma *page__anon_vma = page_anon_vma(page);
		/*
		 * Note: swapoff's unuse_vma() is more efficient with this
		 * check, and needs it to match anon_vma when KSM is active.
		 */
		if (!vma->anon_vma || !page__anon_vma ||
		    vma->anon_vma->root != page__anon_vma->root)
			return -EFAULT;
	} else if (page->mapping) {
		if (!vma->vm_file || vma->vm_file->f_mapping != page->mapping)
			return -EFAULT;
	} else
		return -EFAULT;
	address = __vma_address(page, vma);
	if (unlikely(address < vma->vm_start || address >= vma->vm_end))
		return -EFAULT;
	return address;
}

pmd_t *mm_find_pmd(struct mm_struct *mm, unsigned long address)
{
	pgd_t *pgd;
	pud_t *pud;
	pmd_t *pmd = NULL;
	pmd_t pmde;

	pgd = pgd_offset(mm, address);
	if (!pgd_present(*pgd))
		goto out;

	pud = pud_offset(pgd, address);
	if (!pud_present(*pud))
		goto out;

	pmd = pmd_offset(pud, address);
	/*
	 * Some THP functions use the sequence pmdp_huge_clear_flush(), set_pmd_at()
	 * without holding anon_vma lock for write.  So when looking for a
	 * genuine pmde (in which to find pte), test present and !THP together.
	 */
	pmde = *pmd;
	barrier();
	if (!pmd_present(pmde) || pmd_trans_huge(pmde))
		pmd = NULL;
out:
	return pmd;
}

/*
 * Check that @page is mapped at @address into @mm.
 *
 * If @sync is false, page_check_address may perform a racy check to avoid
 * the page table lock when the pte is not present (helpful when reclaiming
 * highly shared pages).
 *
 * On success returns with pte mapped and locked.
 */
pte_t *__page_check_address(struct page *page, struct mm_struct *mm,
			  unsigned long address, spinlock_t **ptlp, int sync)
{
	pmd_t *pmd;
	pte_t *pte;
	spinlock_t *ptl;

	if (unlikely(PageHuge(page))) {
		/* when pud is not present, pte will be NULL */
		pte = huge_pte_offset(mm, address);
		if (!pte)
			return NULL;

		ptl = huge_pte_lockptr(page_hstate(page), mm, pte);
		goto check;
	}

	pmd = mm_find_pmd(mm, address);
	if (!pmd)
		return NULL;

	pte = pte_offset_map(pmd, address);
	/* Make a quick check before getting the lock */
	if (!sync && !pte_present(*pte)) {
		pte_unmap(pte);
		return NULL;
	}

	ptl = pte_lockptr(mm, pmd);
check:
	spin_lock(ptl);
	if (pte_present(*pte) && page_to_pfn(page) == pte_pfn(*pte)) {
		*ptlp = ptl;
		return pte;
	}
	pte_unmap_unlock(pte, ptl);
	return NULL;
}

/**
 * page_mapped_in_vma - check whether a page is really mapped in a VMA
 * @page: the page to test
 * @vma: the VMA to test
 *
 * Returns 1 if the page is mapped into the page tables of the VMA, 0
 * if the page is not mapped into the page tables of this VMA.  Only
 * valid for normal file or anonymous VMAs.
 */
int page_mapped_in_vma(struct page *page, struct vm_area_struct *vma)
{
	unsigned long address;
	pte_t *pte;
	spinlock_t *ptl;

	address = __vma_address(page, vma);
	if (unlikely(address < vma->vm_start || address >= vma->vm_end))
		return 0;
	pte = page_check_address(page, vma->vm_mm, address, &ptl, 1);
	if (!pte)			/* the page is not in this mm */
		return 0;
	pte_unmap_unlock(pte, ptl);

	return 1;
}

#ifdef CONFIG_TRANSPARENT_HUGEPAGE
/*
 * Check that @page is mapped at @address into @mm. In contrast to
 * page_check_address(), this function can handle transparent huge pages.
 *
 * On success returns true with pte mapped and locked. For PMD-mapped
 * transparent huge pages *@ptep is set to NULL.
 */
bool page_check_address_transhuge(struct page *page, struct mm_struct *mm,
				  unsigned long address, pmd_t **pmdp,
				  pte_t **ptep, spinlock_t **ptlp)
{
	pgd_t *pgd;
	pud_t *pud;
	pmd_t *pmd;
	pte_t *pte;
	spinlock_t *ptl;

	if (unlikely(PageHuge(page))) {
		/* when pud is not present, pte will be NULL */
		pte = huge_pte_offset(mm, address);
		if (!pte)
			return false;

		ptl = huge_pte_lockptr(page_hstate(page), mm, pte);
		pmd = NULL;
		goto check_pte;
	}

	pgd = pgd_offset(mm, address);
	if (!pgd_present(*pgd))
		return false;
	pud = pud_offset(pgd, address);
	if (!pud_present(*pud))
		return false;
	pmd = pmd_offset(pud, address);

	if (pmd_trans_huge(*pmd)) {
		ptl = pmd_lock(mm, pmd);
		if (!pmd_present(*pmd))
			goto unlock_pmd;
		if (unlikely(!pmd_trans_huge(*pmd))) {
			spin_unlock(ptl);
			goto map_pte;
		}

		if (pmd_page(*pmd) != page)
			goto unlock_pmd;

		pte = NULL;
		goto found;
unlock_pmd:
		spin_unlock(ptl);
		return false;
	} else {
		pmd_t pmde = *pmd;

		barrier();
		if (!pmd_present(pmde) || pmd_trans_huge(pmde))
			return false;
	}
map_pte:
	pte = pte_offset_map(pmd, address);
	if (!pte_present(*pte)) {
		pte_unmap(pte);
		return false;
	}

	ptl = pte_lockptr(mm, pmd);
check_pte:
	spin_lock(ptl);

	if (!pte_present(*pte)) {
		pte_unmap_unlock(pte, ptl);
		return false;
	}

	/* THP can be referenced by any subpage */
	if (pte_pfn(*pte) - page_to_pfn(page) >= hpage_nr_pages(page)) {
		pte_unmap_unlock(pte, ptl);
		return false;
	}
found:
	*ptep = pte;
	*pmdp = pmd;
	*ptlp = ptl;
	return true;
}
#endif /* CONFIG_TRANSPARENT_HUGEPAGE */

struct page_referenced_arg {
	int mapcount;
	int referenced;
	unsigned long vm_flags;
	struct mem_cgroup *memcg;
};
/*
 * arg: page_referenced_arg will be passed
 */
static int page_referenced_one(struct page *page, struct vm_area_struct *vma,
			unsigned long address, void *arg)
{
	struct mm_struct *mm = vma->vm_mm;
	struct page_referenced_arg *pra = arg;
	pmd_t *pmd;
	pte_t *pte;
	spinlock_t *ptl;
	int referenced = 0;

	if (!page_check_address_transhuge(page, mm, address, &pmd, &pte, &ptl))
		return SWAP_AGAIN;

	if (vma->vm_flags & VM_LOCKED) {
		if (pte)
			pte_unmap(pte);
		spin_unlock(ptl);
		pra->vm_flags |= VM_LOCKED;
		return SWAP_FAIL; /* To break the loop */
	}

	if (pte) {
		if (ptep_clear_flush_young_notify(vma, address, pte)) {
			/*
			 * Don't treat a reference through a sequentially read
			 * mapping as such.  If the page has been used in
			 * another mapping, we will catch it; if this other
			 * mapping is already gone, the unmap path will have
			 * set PG_referenced or activated the page.
			 */
			if (likely(!(vma->vm_flags & VM_SEQ_READ)))
				referenced++;
		}
		pte_unmap(pte);
	} else if (IS_ENABLED(CONFIG_TRANSPARENT_HUGEPAGE)) {
		if (pmdp_clear_flush_young_notify(vma, address, pmd))
			referenced++;
	} else {
		/* unexpected pmd-mapped page? */
		WARN_ON_ONCE(1);
	}
	spin_unlock(ptl);

	if (referenced)
		clear_page_idle(page);
	if (test_and_clear_page_young(page))
		referenced++;

	if (referenced) {
		pra->referenced++;
		pra->vm_flags |= vma->vm_flags;
	}

	pra->mapcount--;
	if (!pra->mapcount)
		return SWAP_SUCCESS; /* To break the loop */

	return SWAP_AGAIN;
}

static bool invalid_page_referenced_vma(struct vm_area_struct *vma, void *arg)
{
	struct page_referenced_arg *pra = arg;
	struct mem_cgroup *memcg = pra->memcg;

	if (!mm_match_cgroup(vma->vm_mm, memcg))
		return true;

	return false;
}

/**
 * page_referenced - test if the page was referenced
 * @page: the page to test
 * @is_locked: caller holds lock on the page
 * @memcg: target memory cgroup
 * @vm_flags: collect encountered vma->vm_flags who actually referenced the page
 *
 * Quick test_and_clear_referenced for all mappings to a page,
 * returns the number of ptes which referenced the page.
 */
int page_referenced(struct page *page,
		    int is_locked,
		    struct mem_cgroup *memcg,
		    unsigned long *vm_flags)
{
	int ret;
	int we_locked = 0;
	struct page_referenced_arg pra = {
		.mapcount = total_mapcount(page),
		.memcg = memcg,
	};
	struct rmap_walk_control rwc = {
		.rmap_one = page_referenced_one,
		.arg = (void *)&pra,
		.anon_lock = page_lock_anon_vma_read,
	};

	*vm_flags = 0;
	if (!page_mapped(page))
		return 0;

	if (!page_rmapping(page))
		return 0;

	if (!is_locked && (!PageAnon(page) || PageKsm(page))) {
		we_locked = trylock_page(page);
		if (!we_locked)
			return 1;
	}

	/*
	 * If we are reclaiming on behalf of a cgroup, skip
	 * counting on behalf of references from different
	 * cgroups
	 */
	if (memcg) {
		rwc.invalid_vma = invalid_page_referenced_vma;
	}

	ret = rmap_walk(page, &rwc);
	*vm_flags = pra.vm_flags;

	if (we_locked)
		unlock_page(page);

	return pra.referenced;
}

static int page_mkclean_one(struct page *page, struct vm_area_struct *vma,
			    unsigned long address, void *arg)
{
	struct mm_struct *mm = vma->vm_mm;
	pte_t *pte;
	spinlock_t *ptl;
	int ret = 0;
	int *cleaned = arg;

	pte = page_check_address(page, mm, address, &ptl, 1);
	if (!pte)
		goto out;

	if (pte_dirty(*pte) || pte_write(*pte)) {
		pte_t entry;

		flush_cache_page(vma, address, pte_pfn(*pte));
		entry = ptep_clear_flush(vma, address, pte);
		entry = pte_wrprotect(entry);
		entry = pte_mkclean(entry);
		set_pte_at(mm, address, pte, entry);
		ret = 1;
	}

	pte_unmap_unlock(pte, ptl);

	if (ret) {
		mmu_notifier_invalidate_page(mm, address);
		(*cleaned)++;
	}
out:
	return SWAP_AGAIN;
}

static bool invalid_mkclean_vma(struct vm_area_struct *vma, void *arg)
{
	if (vma->vm_flags & VM_SHARED)
		return false;

	return true;
}

int page_mkclean(struct page *page)
{
	int cleaned = 0;
	struct address_space *mapping;
	struct rmap_walk_control rwc = {
		.arg = (void *)&cleaned,
		.rmap_one = page_mkclean_one,
		.invalid_vma = invalid_mkclean_vma,
	};

	BUG_ON(!PageLocked(page));

	if (!page_mapped(page))
		return 0;

	mapping = page_mapping(page);
	if (!mapping)
		return 0;

	rmap_walk(page, &rwc);

	return cleaned;
}
EXPORT_SYMBOL_GPL(page_mkclean);

/**
 * page_move_anon_rmap - move a page to our anon_vma
 * @page:	the page to move to our anon_vma
 * @vma:	the vma the page belongs to
 *
 * When a page belongs exclusively to one process after a COW event,
 * that page can be moved into the anon_vma that belongs to just that
 * process, so the rmap code will not search the parent or sibling
 * processes.
 */
void page_move_anon_rmap(struct page *page, struct vm_area_struct *vma)
{
	struct anon_vma *anon_vma = vma->anon_vma;

	page = compound_head(page);

	VM_BUG_ON_PAGE(!PageLocked(page), page);
	VM_BUG_ON_VMA(!anon_vma, vma);

	anon_vma = (void *) anon_vma + PAGE_MAPPING_ANON;
	/*
	 * Ensure that anon_vma and the PAGE_MAPPING_ANON bit are written
	 * simultaneously, so a concurrent reader (eg page_referenced()'s
	 * PageAnon()) will not see one without the other.
	 */
	WRITE_ONCE(page->mapping, (struct address_space *) anon_vma);
}

/**
 * __page_set_anon_rmap - set up new anonymous rmap
 * @page:	Page to add to rmap	
 * @vma:	VM area to add page to.
 * @address:	User virtual address of the mapping	
 * @exclusive:	the page is exclusively owned by the current process
 */
static void __page_set_anon_rmap(struct page *page,
	struct vm_area_struct *vma, unsigned long address, int exclusive)
{
	struct anon_vma *anon_vma = vma->anon_vma;

	BUG_ON(!anon_vma);

	if (PageAnon(page))
		return;

	/*
	 * If the page isn't exclusively mapped into this vma,
	 * we must use the _oldest_ possible anon_vma for the
	 * page mapping!
	 */
	if (!exclusive)
		anon_vma = anon_vma->root;

	anon_vma = (void *) anon_vma + PAGE_MAPPING_ANON;
	page->mapping = (struct address_space *) anon_vma;
	page->index = linear_page_index(vma, address);
}

/**
 * __page_check_anon_rmap - sanity check anonymous rmap addition
 * @page:	the page to add the mapping to
 * @vma:	the vm area in which the mapping is added
 * @address:	the user virtual address mapped
 */
static void __page_check_anon_rmap(struct page *page,
	struct vm_area_struct *vma, unsigned long address)
{
#ifdef CONFIG_DEBUG_VM
	/*
	 * The page's anon-rmap details (mapping and index) are guaranteed to
	 * be set up correctly at this point.
	 *
	 * We have exclusion against page_add_anon_rmap because the caller
	 * always holds the page locked, except if called from page_dup_rmap,
	 * in which case the page is already known to be setup.
	 *
	 * We have exclusion against page_add_new_anon_rmap because those pages
	 * are initially only visible via the pagetables, and the pte is locked
	 * over the call to page_add_new_anon_rmap.
	 */
	BUG_ON(page_anon_vma(page)->root != vma->anon_vma->root);
	BUG_ON(page_to_pgoff(page) != linear_page_index(vma, address));
#endif
}

/**
 * page_add_anon_rmap - add pte mapping to an anonymous page
 * @page:	the page to add the mapping to
 * @vma:	the vm area in which the mapping is added
 * @address:	the user virtual address mapped
 * @compound:	charge the page as compound or small page
 *
 * The caller needs to hold the pte lock, and the page must be locked in
 * the anon_vma case: to serialize mapping,index checking after setting,
 * and to ensure that PageAnon is not being upgraded racily to PageKsm
 * (but PageKsm is never downgraded to PageAnon).
 */
void page_add_anon_rmap(struct page *page,
	struct vm_area_struct *vma, unsigned long address, bool compound)
{
	do_page_add_anon_rmap(page, vma, address, compound ? RMAP_COMPOUND : 0);
}

/*
 * Special version of the above for do_swap_page, which often runs
 * into pages that are exclusively owned by the current process.
 * Everybody else should continue to use page_add_anon_rmap above.
 */
void do_page_add_anon_rmap(struct page *page,
	struct vm_area_struct *vma, unsigned long address, int flags)
{
	bool compound = flags & RMAP_COMPOUND;
	bool first;

	if (compound) {
		atomic_t *mapcount;
		VM_BUG_ON_PAGE(!PageLocked(page), page);
		VM_BUG_ON_PAGE(!PageTransHuge(page), page);
		mapcount = compound_mapcount_ptr(page);
		first = atomic_inc_and_test(mapcount);
	} else {
		first = atomic_inc_and_test(&page->_mapcount);
	}

	if (first) {
		int nr = compound ? hpage_nr_pages(page) : 1;
		/*
		 * We use the irq-unsafe __{inc|mod}_zone_page_stat because
		 * these counters are not modified in interrupt context, and
		 * pte lock(a spinlock) is held, which implies preemption
		 * disabled.
		 */
		if (compound)
			__inc_node_page_state(page, NR_ANON_THPS);
		__mod_node_page_state(page_pgdat(page), NR_ANON_MAPPED, nr);
	}
	if (unlikely(PageKsm(page)))
		return;

	VM_BUG_ON_PAGE(!PageLocked(page), page);

	/* address might be in next vma when migration races vma_adjust */
	if (first)
		__page_set_anon_rmap(page, vma, address,
				flags & RMAP_EXCLUSIVE);
	else
		__page_check_anon_rmap(page, vma, address);
}

/**
 * page_add_new_anon_rmap - add pte mapping to a new anonymous page
 * @page:	the page to add the mapping to
 * @vma:	the vm area in which the mapping is added
 * @address:	the user virtual address mapped
 * @compound:	charge the page as compound or small page
 *
 * Same as page_add_anon_rmap but must only be called on *new* pages.
 * This means the inc-and-test can be bypassed.
 * Page does not have to be locked.
 */
void page_add_new_anon_rmap(struct page *page,
	struct vm_area_struct *vma, unsigned long address, bool compound)
{
	int nr = compound ? hpage_nr_pages(page) : 1;

	VM_BUG_ON_VMA(address < vma->vm_start || address >= vma->vm_end, vma);
	__SetPageSwapBacked(page);
	if (compound) {
		VM_BUG_ON_PAGE(!PageTransHuge(page), page);
		/* increment count (starts at -1) */
		atomic_set(compound_mapcount_ptr(page), 0);
		__inc_node_page_state(page, NR_ANON_THPS);
	} else {
		/* Anon THP always mapped first with PMD */
		VM_BUG_ON_PAGE(PageTransCompound(page), page);
		/* increment count (starts at -1) */
		atomic_set(&page->_mapcount, 0);
	}
	__mod_node_page_state(page_pgdat(page), NR_ANON_MAPPED, nr);
	__page_set_anon_rmap(page, vma, address, 1);
}

/**
 * page_add_file_rmap - add pte mapping to a file page
 * @page: the page to add the mapping to
 *
 * The caller needs to hold the pte lock.
 */
void page_add_file_rmap(struct page *page, bool compound)
{
	int i, nr = 1;

	VM_BUG_ON_PAGE(compound && !PageTransHuge(page), page);
	lock_page_memcg(page);
	if (compound && PageTransHuge(page)) {
		for (i = 0, nr = 0; i < HPAGE_PMD_NR; i++) {
			if (atomic_inc_and_test(&page[i]._mapcount))
				nr++;
		}
		if (!atomic_inc_and_test(compound_mapcount_ptr(page)))
			goto out;
		VM_BUG_ON_PAGE(!PageSwapBacked(page), page);
		__inc_node_page_state(page, NR_SHMEM_PMDMAPPED);
	} else {
		if (PageTransCompound(page) && page_mapping(page)) {
			VM_WARN_ON_ONCE(!PageLocked(page));

			SetPageDoubleMap(compound_head(page));
			if (PageMlocked(page))
				clear_page_mlock(compound_head(page));
		}
		if (!atomic_inc_and_test(&page->_mapcount))
			goto out;
	}
	__mod_node_page_state(page_pgdat(page), NR_FILE_MAPPED, nr);
	mem_cgroup_update_page_stat(page, MEM_CGROUP_STAT_FILE_MAPPED, nr);
out:
	unlock_page_memcg(page);
}

static void page_remove_file_rmap(struct page *page, bool compound)
{
	int i, nr = 1;

	VM_BUG_ON_PAGE(compound && !PageHead(page), page);
	lock_page_memcg(page);

	/* Hugepages are not counted in NR_FILE_MAPPED for now. */
	if (unlikely(PageHuge(page))) {
		/* hugetlb pages are always mapped with pmds */
		atomic_dec(compound_mapcount_ptr(page));
		goto out;
	}

	/* page still mapped by someone else? */
	if (compound && PageTransHuge(page)) {
		for (i = 0, nr = 0; i < HPAGE_PMD_NR; i++) {
			if (atomic_add_negative(-1, &page[i]._mapcount))
				nr++;
		}
		if (!atomic_add_negative(-1, compound_mapcount_ptr(page)))
			goto out;
		VM_BUG_ON_PAGE(!PageSwapBacked(page), page);
		__dec_node_page_state(page, NR_SHMEM_PMDMAPPED);
	} else {
		if (!atomic_add_negative(-1, &page->_mapcount))
			goto out;
	}

	/*
	 * We use the irq-unsafe __{inc|mod}_zone_page_state because
	 * these counters are not modified in interrupt context, and
	 * pte lock(a spinlock) is held, which implies preemption disabled.
	 */
	__mod_node_page_state(page_pgdat(page), NR_FILE_MAPPED, -nr);
	mem_cgroup_update_page_stat(page, MEM_CGROUP_STAT_FILE_MAPPED, -nr);

	if (unlikely(PageMlocked(page)))
		clear_page_mlock(page);
out:
	unlock_page_memcg(page);
}

static void page_remove_anon_compound_rmap(struct page *page)
{
	int i, nr;

	if (!atomic_add_negative(-1, compound_mapcount_ptr(page)))
		return;

	/* Hugepages are not counted in NR_ANON_PAGES for now. */
	if (unlikely(PageHuge(page)))
		return;

	if (!IS_ENABLED(CONFIG_TRANSPARENT_HUGEPAGE))
		return;

	__dec_node_page_state(page, NR_ANON_THPS);

	if (TestClearPageDoubleMap(page)) {
		/*
		 * Subpages can be mapped with PTEs too. Check how many of
		 * themi are still mapped.
		 */
		for (i = 0, nr = 0; i < HPAGE_PMD_NR; i++) {
			if (atomic_add_negative(-1, &page[i]._mapcount))
				nr++;
		}
	} else {
		nr = HPAGE_PMD_NR;
	}

	if (unlikely(PageMlocked(page)))
		clear_page_mlock(page);

	if (nr) {
		__mod_node_page_state(page_pgdat(page), NR_ANON_MAPPED, -nr);
		deferred_split_huge_page(page);
	}
}

/**
 * page_remove_rmap - take down pte mapping from a page
 * @page:	page to remove mapping from
 * @compound:	uncharge the page as compound or small page
 *
 * The caller needs to hold the pte lock.
 */
void page_remove_rmap(struct page *page, bool compound)
{
	if (!PageAnon(page))
		return page_remove_file_rmap(page, compound);

	if (compound)
		return page_remove_anon_compound_rmap(page);

	/* page still mapped by someone else? */
	if (!atomic_add_negative(-1, &page->_mapcount))
		return;

	/*
	 * We use the irq-unsafe __{inc|mod}_zone_page_stat because
	 * these counters are not modified in interrupt context, and
	 * pte lock(a spinlock) is held, which implies preemption disabled.
	 */
	__dec_node_page_state(page, NR_ANON_MAPPED);

	if (unlikely(PageMlocked(page)))
		clear_page_mlock(page);

	if (PageTransCompound(page))
		deferred_split_huge_page(compound_head(page));

	/*
	 * It would be tidy to reset the PageAnon mapping here,
	 * but that might overwrite a racing page_add_anon_rmap
	 * which increments mapcount after us but sets mapping
	 * before us: so leave the reset to free_hot_cold_page,
	 * and remember that it's only reliable while mapped.
	 * Leaving it set also helps swapoff to reinstate ptes
	 * faster for those pages still in swapcache.
	 */
}

#ifdef CONFIG_RKP_DMAP_PROT
extern void dmap_prot(u64 addr,u64 order,u64 val);
#endif

struct rmap_private {
	enum ttu_flags flags;
	int lazyfreed;
};

/*
 * @arg: enum ttu_flags will be passed to this argument
 */
static int try_to_unmap_one(struct page *page, struct vm_area_struct *vma,
		     unsigned long address, void *arg)
{
	struct mm_struct *mm = vma->vm_mm;
	pte_t *pte;
	pte_t pteval;
	spinlock_t *ptl;
	int ret = SWAP_AGAIN;
	unsigned long sh_address;
	bool pmd_sharing_possible = false;
	unsigned long spmd_start, spmd_end;
	struct rmap_private *rp = arg;
	enum ttu_flags flags = rp->flags;

	/* munlock has nothing to gain from examining un-locked vmas */
	if ((flags & TTU_MUNLOCK) && !(vma->vm_flags & VM_LOCKED))
		goto out;

	if (flags & TTU_SPLIT_HUGE_PMD) {
		split_huge_pmd_address(vma, address,
				flags & TTU_MIGRATION, page);
		/* check if we have anything to do after split */
		if (page_mapcount(page) == 0)
			goto out;
	}

	/*
	 * Only use the range_start/end mmu notifiers if huge pmd sharing
	 * is possible.  In the normal case, mmu_notifier_invalidate_page
	 * is sufficient as we only unmap a page.  However, if we unshare
	 * a pmd, we will unmap a PUD_SIZE range.
	 */
	if (PageHuge(page)) {
		spmd_start = address;
		spmd_end = spmd_start + vma_mmu_pagesize(vma);

		/*
		 * Check if pmd sharing is possible.  If possible, we could
		 * unmap a PUD_SIZE range.  spmd_start/spmd_end will be
		 * modified if sharing is possible.
		 */
		adjust_range_if_pmd_sharing_possible(vma, &spmd_start,
								&spmd_end);
		if (spmd_end - spmd_start != vma_mmu_pagesize(vma)) {
			sh_address = address;

			pmd_sharing_possible = true;
			mmu_notifier_invalidate_range_start(vma->vm_mm,
							spmd_start, spmd_end);
		}
	}

	pte = page_check_address(page, mm, address, &ptl,
				 PageTransCompound(page));
	if (!pte)
		goto out;

	/*
	 * If the page is mlock()d, we cannot swap it out.
	 * If it's recently referenced (perhaps page_referenced
	 * skipped over this mm) then we should reactivate it.
	 */
	if (!(flags & TTU_IGNORE_MLOCK)) {
		if (vma->vm_flags & VM_LOCKED) {
			/* PTE-mapped THP are never mlocked */
			if (!PageTransCompound(page)) {
				/*
				 * Holding pte lock, we do *not* need
				 * mmap_sem here
				 */
				mlock_vma_page(page);
			}
			ret = SWAP_MLOCK;
			goto out_unmap;
		}
		if (flags & TTU_MUNLOCK)
			goto out_unmap;
	}
	if (!(flags & TTU_IGNORE_ACCESS)) {
		if (ptep_clear_flush_young_notify(vma, address, pte)) {
			ret = SWAP_FAIL;
			goto out_unmap;
		}
  	}
<<<<<<< HEAD
#ifdef CONFIG_RKP_DMAP_PROT
	dmap_prot((u64)page_to_phys(page),(u64)compound_order(page),0);
#endif
=======

	/*
	 * Call huge_pmd_unshare to potentially unshare a huge pmd.  Pass
	 * sh_address as it will be modified if unsharing is successful.
	 */
	if (PageHuge(page) && huge_pmd_unshare(mm, &sh_address, pte)) {
		/*
		 * huge_pmd_unshare unmapped an entire PMD page.  There is
		 * no way of knowing exactly which PMDs may be cached for
		 * this mm, so flush them all.  spmd_start/spmd_end cover
		 * this PUD_SIZE range.
		 */
		flush_cache_range(vma, spmd_start, spmd_end);
		flush_tlb_range(vma, spmd_start, spmd_end);

		/*
		 * The ref count of the PMD page was dropped which is part
		 * of the way map counting is done for shared PMDs.  When
		 * there is no other sharing, huge_pmd_unshare returns false
		 * and we will unmap the actual page and drop map count
		 * to zero.
		 */
		goto out_unmap;
	}

>>>>>>> a0ccc147
	/* Nuke the page table entry. */
	flush_cache_page(vma, address, page_to_pfn(page));
	if (should_defer_flush(mm, flags)) {
		/*
		 * We clear the PTE but do not flush so potentially a remote
		 * CPU could still be writing to the page. If the entry was
		 * previously clean then the architecture must guarantee that
		 * a clear->dirty transition on a cached TLB entry is written
		 * through and traps if the PTE is unmapped.
		 */
		pteval = ptep_get_and_clear(mm, address, pte);

		set_tlb_ubc_flush_pending(mm, page, pte_dirty(pteval));
	} else {
		pteval = ptep_clear_flush(vma, address, pte);
	}

	/* Move the dirty bit to the physical page now the pte is gone. */
	if (pte_dirty(pteval))
		set_page_dirty(page);

	/* Update high watermark before we lower rss */
	update_hiwater_rss(mm);

	if (PageHWPoison(page) && !(flags & TTU_IGNORE_HWPOISON)) {
		if (PageHuge(page)) {
			hugetlb_count_sub(1 << compound_order(page), mm);
		} else {
			dec_mm_counter(mm, mm_counter(page));
		}
#ifdef CONFIG_RKP_DMAP_PROT
		dmap_prot((u64)pte_val(swp_entry_to_pte(make_hwpoison_entry(page))),0,0);
#endif
		set_pte_at(mm, address, pte,
			   swp_entry_to_pte(make_hwpoison_entry(page)));
	} else if (pte_unused(pteval)) {
		/*
		 * The guest indicated that the page content is of no
		 * interest anymore. Simply discard the pte, vmscan
		 * will take care of the rest.
		 */
		dec_mm_counter(mm, mm_counter(page));
	} else if (IS_ENABLED(CONFIG_MIGRATION) && (flags & TTU_MIGRATION)) {
		swp_entry_t entry;
		pte_t swp_pte;
		/*
		 * Store the pfn of the page in a special migration
		 * pte. do_swap_page() will wait until the migration
		 * pte is removed and then restart fault handling.
		 */
		entry = make_migration_entry(page, pte_write(pteval));
		swp_pte = swp_entry_to_pte(entry);
		if (pte_soft_dirty(pteval))
			swp_pte = pte_swp_mksoft_dirty(swp_pte);
#ifdef CONFIG_RKP_DMAP_PROT
		dmap_prot((u64)pte_val(swp_pte),0,0);
#endif
		set_pte_at(mm, address, pte, swp_pte);
	} else if (PageAnon(page)) {
		swp_entry_t entry = { .val = page_private(page) };
		pte_t swp_pte;
		/*
		 * Store the swap location in the pte.
		 * See handle_pte_fault() ...
		 */
		VM_BUG_ON_PAGE(!PageSwapCache(page), page);

		if (!PageDirty(page) && (flags & TTU_LZFREE)) {
			/* It's a freeable page by MADV_FREE */
			dec_mm_counter(mm, MM_ANONPAGES);
			rp->lazyfreed++;
			goto discard;
		}

		if (swap_duplicate(entry) < 0) {
#ifdef CONFIG_RKP_DMAP_PROT
			dmap_prot((u64)pte_val(pteval),0,0);
#endif
			set_pte_at(mm, address, pte, pteval);
			ret = SWAP_FAIL;
			goto out_unmap;
		}
		if (list_empty(&mm->mmlist)) {
			spin_lock(&mmlist_lock);
			if (list_empty(&mm->mmlist))
				list_add(&mm->mmlist, &init_mm.mmlist);
			spin_unlock(&mmlist_lock);
		}
		dec_mm_counter(mm, MM_ANONPAGES);
		inc_mm_counter(mm, MM_SWAPENTS);
		swp_pte = swp_entry_to_pte(entry);
		if (pte_soft_dirty(pteval))
			swp_pte = pte_swp_mksoft_dirty(swp_pte);
#ifdef CONFIG_RKP_DMAP_PROT
		dmap_prot((u64)pte_val(swp_pte),0,0);
#endif
		set_pte_at(mm, address, pte, swp_pte);
	} else
		dec_mm_counter(mm, mm_counter_file(page));

discard:
	page_remove_rmap(page, PageHuge(page));
	put_page(page);

out_unmap:
	pte_unmap_unlock(pte, ptl);
	if (ret != SWAP_FAIL && ret != SWAP_MLOCK && !(flags & TTU_MUNLOCK))
		mmu_notifier_invalidate_page(mm, address);
out:
	if (pmd_sharing_possible)
		mmu_notifier_invalidate_range_end(vma->vm_mm,
							spmd_start, spmd_end);
	return ret;
}

bool is_vma_temporary_stack(struct vm_area_struct *vma)
{
	int maybe_stack = vma->vm_flags & (VM_GROWSDOWN | VM_GROWSUP);

	if (!maybe_stack)
		return false;

	if ((vma->vm_flags & VM_STACK_INCOMPLETE_SETUP) ==
						VM_STACK_INCOMPLETE_SETUP)
		return true;

	return false;
}

static bool invalid_migration_vma(struct vm_area_struct *vma, void *arg)
{
	return is_vma_temporary_stack(vma);
}

static int page_mapcount_is_zero(struct page *page)
{
	return !page_mapcount(page);
}

/**
 * try_to_unmap - try to remove all page table mappings to a page
 * @page: the page to get unmapped
 * @flags: action and flags
 *
 * Tries to remove all the page table entries which are mapping this
 * page, used in the pageout path.  Caller must hold the page lock.
 * Return values are:
 *
 * SWAP_SUCCESS	- we succeeded in removing all mappings
 * SWAP_AGAIN	- we missed a mapping, try again later
 * SWAP_FAIL	- the page is unswappable
 * SWAP_MLOCK	- page is mlocked.
 */
int try_to_unmap(struct page *page, enum ttu_flags flags)
{
	int ret;
	struct rmap_private rp = {
		.flags = flags,
		.lazyfreed = 0,
	};

	struct rmap_walk_control rwc = {
		.rmap_one = try_to_unmap_one,
		.arg = &rp,
		.done = page_mapcount_is_zero,
		.anon_lock = page_lock_anon_vma_read,
	};

	/*
	 * During exec, a temporary VMA is setup and later moved.
	 * The VMA is moved under the anon_vma lock but not the
	 * page tables leading to a race where migration cannot
	 * find the migration ptes. Rather than increasing the
	 * locking requirements of exec(), migration skips
	 * temporary VMAs until after exec() completes.
	 */
	if ((flags & TTU_MIGRATION) && !PageKsm(page) && PageAnon(page))
		rwc.invalid_vma = invalid_migration_vma;

	if (flags & TTU_RMAP_LOCKED)
		ret = rmap_walk_locked(page, &rwc);
	else
		ret = rmap_walk(page, &rwc);

	if (ret != SWAP_MLOCK && !page_mapcount(page)) {
		ret = SWAP_SUCCESS;
		if (rp.lazyfreed && !PageDirty(page))
			ret = SWAP_LZFREE;
	}
	return ret;
}

static int page_not_mapped(struct page *page)
{
	return !page_mapped(page);
};

/**
 * try_to_munlock - try to munlock a page
 * @page: the page to be munlocked
 *
 * Called from munlock code.  Checks all of the VMAs mapping the page
 * to make sure nobody else has this page mlocked. The page will be
 * returned with PG_mlocked cleared if no other vmas have it mlocked.
 *
 * Return values are:
 *
 * SWAP_AGAIN	- no vma is holding page mlocked, or,
 * SWAP_AGAIN	- page mapped in mlocked vma -- couldn't acquire mmap sem
 * SWAP_FAIL	- page cannot be located at present
 * SWAP_MLOCK	- page is now mlocked.
 */
int try_to_munlock(struct page *page)
{
	int ret;
	struct rmap_private rp = {
		.flags = TTU_MUNLOCK,
		.lazyfreed = 0,
	};

	struct rmap_walk_control rwc = {
		.rmap_one = try_to_unmap_one,
		.arg = &rp,
		.done = page_not_mapped,
		.anon_lock = page_lock_anon_vma_read,

	};

	VM_BUG_ON_PAGE(!PageLocked(page) || PageLRU(page), page);

	ret = rmap_walk(page, &rwc);
	return ret;
}

void __put_anon_vma(struct anon_vma *anon_vma)
{
	struct anon_vma *root = anon_vma->root;

	anon_vma_free(anon_vma);
	if (root != anon_vma && atomic_dec_and_test(&root->refcount))
		anon_vma_free(root);
}

static struct anon_vma *rmap_walk_anon_lock(struct page *page,
					struct rmap_walk_control *rwc)
{
	struct anon_vma *anon_vma;

	if (rwc->anon_lock)
		return rwc->anon_lock(page);

	/*
	 * Note: remove_migration_ptes() cannot use page_lock_anon_vma_read()
	 * because that depends on page_mapped(); but not all its usages
	 * are holding mmap_sem. Users without mmap_sem are required to
	 * take a reference count to prevent the anon_vma disappearing
	 */
	anon_vma = page_anon_vma(page);
	if (!anon_vma)
		return NULL;

	anon_vma_lock_read(anon_vma);
	return anon_vma;
}

/*
 * rmap_walk_anon - do something to anonymous page using the object-based
 * rmap method
 * @page: the page to be handled
 * @rwc: control variable according to each walk type
 *
 * Find all the mappings of a page using the mapping pointer and the vma chains
 * contained in the anon_vma struct it points to.
 *
 * When called from try_to_munlock(), the mmap_sem of the mm containing the vma
 * where the page was found will be held for write.  So, we won't recheck
 * vm_flags for that VMA.  That should be OK, because that vma shouldn't be
 * LOCKED.
 */
static int rmap_walk_anon(struct page *page, struct rmap_walk_control *rwc,
		bool locked)
{
	struct anon_vma *anon_vma;
	pgoff_t pgoff;
	struct anon_vma_chain *avc;
	int ret = SWAP_AGAIN;

	if (locked) {
		anon_vma = page_anon_vma(page);
		/* anon_vma disappear under us? */
		VM_BUG_ON_PAGE(!anon_vma, page);
	} else {
		anon_vma = rmap_walk_anon_lock(page, rwc);
	}
	if (!anon_vma)
		return ret;

	pgoff = page_to_pgoff(page);
	anon_vma_interval_tree_foreach(avc, &anon_vma->rb_root, pgoff, pgoff) {
		struct vm_area_struct *vma = avc->vma;
		unsigned long address = vma_address(page, vma);

		cond_resched();

		if (rwc->invalid_vma && rwc->invalid_vma(vma, rwc->arg))
			continue;

		ret = rwc->rmap_one(page, vma, address, rwc->arg);
		if (ret != SWAP_AGAIN)
			break;
		if (rwc->done && rwc->done(page))
			break;
	}

	if (!locked)
		anon_vma_unlock_read(anon_vma);
	return ret;
}

/*
 * rmap_walk_file - do something to file page using the object-based rmap method
 * @page: the page to be handled
 * @rwc: control variable according to each walk type
 *
 * Find all the mappings of a page using the mapping pointer and the vma chains
 * contained in the address_space struct it points to.
 *
 * When called from try_to_munlock(), the mmap_sem of the mm containing the vma
 * where the page was found will be held for write.  So, we won't recheck
 * vm_flags for that VMA.  That should be OK, because that vma shouldn't be
 * LOCKED.
 */
static int rmap_walk_file(struct page *page, struct rmap_walk_control *rwc,
		bool locked)
{
	struct address_space *mapping = page_mapping(page);
	pgoff_t pgoff;
	struct vm_area_struct *vma;
	int ret = SWAP_AGAIN;

	/*
	 * The page lock not only makes sure that page->mapping cannot
	 * suddenly be NULLified by truncation, it makes sure that the
	 * structure at mapping cannot be freed and reused yet,
	 * so we can safely take mapping->i_mmap_rwsem.
	 */
	VM_BUG_ON_PAGE(!PageLocked(page), page);

	if (!mapping)
		return ret;

	pgoff = page_to_pgoff(page);
	if (!locked)
		i_mmap_lock_read(mapping);
	vma_interval_tree_foreach(vma, &mapping->i_mmap, pgoff, pgoff) {
		unsigned long address = vma_address(page, vma);

		cond_resched();

		if (rwc->invalid_vma && rwc->invalid_vma(vma, rwc->arg))
			continue;

		ret = rwc->rmap_one(page, vma, address, rwc->arg);
		if (ret != SWAP_AGAIN)
			goto done;
		if (rwc->done && rwc->done(page))
			goto done;
	}

done:
	if (!locked)
		i_mmap_unlock_read(mapping);
	return ret;
}

int rmap_walk(struct page *page, struct rmap_walk_control *rwc)
{
	if (unlikely(PageKsm(page)))
		return rmap_walk_ksm(page, rwc);
	else if (PageAnon(page))
		return rmap_walk_anon(page, rwc, false);
	else
		return rmap_walk_file(page, rwc, false);
}

/* Like rmap_walk, but caller holds relevant rmap lock */
int rmap_walk_locked(struct page *page, struct rmap_walk_control *rwc)
{
	/* no ksm support for now */
	VM_BUG_ON_PAGE(PageKsm(page), page);
	if (PageAnon(page))
		return rmap_walk_anon(page, rwc, true);
	else
		return rmap_walk_file(page, rwc, true);
}

#ifdef CONFIG_HUGETLB_PAGE
/*
 * The following three functions are for anonymous (private mapped) hugepages.
 * Unlike common anonymous pages, anonymous hugepages have no accounting code
 * and no lru code, because we handle hugepages differently from common pages.
 */
static void __hugepage_set_anon_rmap(struct page *page,
	struct vm_area_struct *vma, unsigned long address, int exclusive)
{
	struct anon_vma *anon_vma = vma->anon_vma;

	BUG_ON(!anon_vma);

	if (PageAnon(page))
		return;
	if (!exclusive)
		anon_vma = anon_vma->root;

	anon_vma = (void *) anon_vma + PAGE_MAPPING_ANON;
	page->mapping = (struct address_space *) anon_vma;
	page->index = linear_page_index(vma, address);
}

void hugepage_add_anon_rmap(struct page *page,
			    struct vm_area_struct *vma, unsigned long address)
{
	struct anon_vma *anon_vma = vma->anon_vma;
	int first;

	BUG_ON(!PageLocked(page));
	BUG_ON(!anon_vma);
	/* address might be in next vma when migration races vma_adjust */
	first = atomic_inc_and_test(compound_mapcount_ptr(page));
	if (first)
		__hugepage_set_anon_rmap(page, vma, address, 0);
}

void hugepage_add_new_anon_rmap(struct page *page,
			struct vm_area_struct *vma, unsigned long address)
{
	BUG_ON(address < vma->vm_start || address >= vma->vm_end);
	atomic_set(compound_mapcount_ptr(page), 0);
	__hugepage_set_anon_rmap(page, vma, address, 1);
}
#endif /* CONFIG_HUGETLB_PAGE */<|MERGE_RESOLUTION|>--- conflicted
+++ resolved
@@ -1146,9 +1146,9 @@
 
 /**
  * __page_set_anon_rmap - set up new anonymous rmap
- * @page:	Page to add to rmap	
+ * @page:	Page to add to rmap
  * @vma:	VM area to add page to.
- * @address:	User virtual address of the mapping	
+ * @address:	User virtual address of the mapping
  * @exclusive:	the page is exclusively owned by the current process
  */
 static void __page_set_anon_rmap(struct page *page,
@@ -1556,11 +1556,9 @@
 			goto out_unmap;
 		}
   	}
-<<<<<<< HEAD
 #ifdef CONFIG_RKP_DMAP_PROT
 	dmap_prot((u64)page_to_phys(page),(u64)compound_order(page),0);
 #endif
-=======
 
 	/*
 	 * Call huge_pmd_unshare to potentially unshare a huge pmd.  Pass
@@ -1586,7 +1584,6 @@
 		goto out_unmap;
 	}
 
->>>>>>> a0ccc147
 	/* Nuke the page table entry. */
 	flush_cache_page(vma, address, page_to_pfn(page));
 	if (should_defer_flush(mm, flags)) {
