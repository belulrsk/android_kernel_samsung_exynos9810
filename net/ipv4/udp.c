--- conflicted
+++ resolved
@@ -1829,7 +1829,6 @@
 		if (unlikely(sk->sk_rx_dst != dst))
 			udp_sk_rx_dst_set(sk, dst);
 
-<<<<<<< HEAD
 		// KNOX NPA - START
 		/* function to handle open flows with incoming udp packets */
 		if (check_ncm_flag()) {
@@ -1872,17 +1871,14 @@
 								memcpy(ct->parent_process_name,sk->dns_process_name,sizeof(ct->parent_process_name)-1);
 							}
 							knox_collect_conntrack_data(ct, NCM_FLOW_TYPE_OPEN, 3);
-						}	
+						}
 					}
 				}
 			}
 		}
 		// KNOX NPA - END
 
-		ret = udp_queue_rcv_skb(sk, skb);
-=======
 		ret = udp_unicast_rcv_skb(sk, skb, uh);
->>>>>>> a0ccc147
 		sock_put(sk);
 		return ret;
 	}
@@ -1892,9 +1888,7 @@
 						saddr, daddr, udptable, proto);
 
 	sk = __udp4_lib_lookup_skb(skb, uh->source, uh->dest, udptable);
-<<<<<<< HEAD
 	if (sk) {
-		int ret;
 		// KNOX NPA - START
 		struct nf_conn *ct = NULL;
 		enum ip_conntrack_info ctinfo;
@@ -1902,11 +1896,6 @@
 		char srcaddr[INET6_ADDRSTRLEN_NAP];
 		char dstaddr[INET6_ADDRSTRLEN_NAP];
 		// KNOX NPA - END
-
-		if (inet_get_convert_csum(sk) && uh->check && !IS_UDPLITE(sk))
-			skb_checksum_try_convert(skb, IPPROTO_UDP, uh->check,
-						 inet_compute_pseudo);
-
 		// KNOX NPA - START
 		/* function to handle open flows with incoming udp packets */
 		if (check_ncm_flag()) {
@@ -1949,26 +1938,14 @@
 								memcpy(ct->parent_process_name,sk->dns_process_name,sizeof(ct->parent_process_name)-1);
 							}
 							knox_collect_conntrack_data(ct, NCM_FLOW_TYPE_OPEN, 4);
-						}	
+						}
 					}
 				}
 			}
 		}
 		// KNOX NPA - END
-
-		ret = udp_queue_rcv_skb(sk, skb);
-
-		/* a return value > 0 means to resubmit the input, but
-		 * it wants the return to be -protocol, or 0
-		 */
-		if (ret > 0)
-			return -ret;
-		return 0;
-	}
-=======
-	if (sk)
 		return udp_unicast_rcv_skb(sk, skb, uh);
->>>>>>> a0ccc147
+	}
 
 	if (!xfrm4_policy_check(NULL, XFRM_POLICY_IN, skb))
 		goto drop;
